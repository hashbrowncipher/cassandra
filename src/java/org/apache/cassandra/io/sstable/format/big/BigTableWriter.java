--- conflicted
+++ resolved
@@ -83,7 +83,7 @@
 
         if (compression)
         {
-            CompressionParams compressionParams = metadata.params.compression;
+            CompressionParams compressionParams = metadata().params.compression;
 
             if (
                     lifecycleNewTracker.opType() == OperationType.FLUSH && (
@@ -100,11 +100,7 @@
                                              descriptor.filenameFor(Component.COMPRESSION_INFO),
                                              new File(descriptor.filenameFor(Component.DIGEST)),
                                              writerOption,
-<<<<<<< HEAD
-                                             metadata().params.compression,
-=======
                                              compressionParams,
->>>>>>> 8b079c3e
                                              metadataCollector);
         }
         else
