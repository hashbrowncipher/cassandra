--- conflicted
+++ resolved
@@ -23,20 +23,11 @@
 import java.nio.ByteBuffer;
 import java.util.Collection;
 import java.util.Map;
-<<<<<<< HEAD
 import java.util.Optional;
-=======
-
-import org.apache.cassandra.db.*;
+
 import org.apache.cassandra.db.compaction.OperationType;
-import org.apache.cassandra.db.transform.Transformation;
+import org.apache.cassandra.db.lifecycle.LifecycleNewTracker;
 import org.apache.cassandra.io.compress.LZ4Compressor;
-import org.apache.cassandra.io.sstable.*;
-import org.apache.cassandra.io.sstable.format.SSTableReader;
-import org.apache.cassandra.io.sstable.format.SSTableWriter;
->>>>>>> 7812a6da
-
-import org.apache.cassandra.db.lifecycle.LifecycleNewTracker;
 import org.apache.cassandra.schema.CompressionParams;
 import org.slf4j.Logger;
 import org.slf4j.LoggerFactory;
@@ -94,30 +85,24 @@
 
         if (compression)
         {
-<<<<<<< HEAD
+            CompressionParams compressionParams = metadata.params.compression;
+
+            if (
+                    lifecycleNewTracker.opType() == OperationType.FLUSH && (
+                            compressionParams.getSstableCompressor() == null ||
+                                    compressionParams.getSstableCompressor().getClass() != LZ4Compressor.class
+                    )
+            )
+            {
+                //CompressionParams.DEFAULT is LZ4 with 64kB chunks
+                compressionParams = CompressionParams.DEFAULT;
+            }
+
             dataFile = new CompressedSequentialWriter(new File(getFilename()),
                                              descriptor.filenameFor(Component.COMPRESSION_INFO),
                                              new File(descriptor.filenameFor(descriptor.digestComponent)),
                                              writerOption,
-                                             metadata.params.compression,
-=======
-            CompressionParams compressionParams = metadata.params.compression;
-
-            if (
-                lifecycleNewTracker.opType() == OperationType.FLUSH && (
-                    compressionParams.getSstableCompressor() == null ||
-                    compressionParams.getSstableCompressor().getClass() != LZ4Compressor.class
-                )
-            )
-            {
-                //CompressionParams.DEFAULT is LZ4 with 64kB chunks
-                compressionParams = CompressionParams.DEFAULT;
-            }
-
-            dataFile = SequentialWriter.open(getFilename(),
-                                             descriptor.filenameFor(Component.COMPRESSION_INFO),
                                              compressionParams,
->>>>>>> 7812a6da
                                              metadataCollector);
         }
         else
