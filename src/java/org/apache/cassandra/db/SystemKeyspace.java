--- conflicted
+++ resolved
@@ -147,6 +147,7 @@
                 "CREATE TABLE %s ("
                 + "key text,"
                 + "bootstrapped text,"
+                + "broadcast_address inet,"
                 + "cluster_name text,"
                 + "cql_version text,"
                 + "data_center text,"
@@ -156,6 +157,7 @@
                 + "partitioner text,"
                 + "rack text,"
                 + "release_version text,"
+                + "rpc_address inet,"
                 + "schema_version uuid,"
                 + "thrift_version text,"
                 + "tokens set<varchar>,"
@@ -291,27 +293,25 @@
 
     public static void finishStartup()
     {
-        setupVersion();
+        persistLocalMetadata();
         LegacySchemaTables.saveSystemKeyspaceSchema();
     }
 
-    private static void setupVersion()
-    {
-<<<<<<< HEAD
+    private static void persistLocalMetadata()
+    {
         String req = "INSERT INTO system.%s (" +
-                     "  key, " +
-                     "  cluster_name, " +
-                     "  release_version, " +
-                     "  cql_version, " +
-                     "  thrift_version, " +
-                     "  native_protocol_version, " +
-                     "  data_center, " +
-                     "  rack, " +
-                     "  partitioner" +
-                     ") VALUES (?, ?, ?, ?, ?, ?, ?, ?, ?)";
-=======
-        String req = "INSERT INTO system.%s (key, release_version, cql_version, thrift_version, native_protocol_version, data_center, rack, partitioner, rpc_address, broadcast_address) VALUES (?, ?, ?, ?, ?, ?, ?, ?, ?, ?)";
->>>>>>> a90c80dd
+                     "key," +
+                     "cluster_name," +
+                     "release_version," +
+                     "cql_version," +
+                     "thrift_version," +
+                     "native_protocol_version," +
+                     "data_center," +
+                     "rack," +
+                     "partitioner," +
+                     "rpc_address," +
+                     "broadcast_address" +
+                     ") VALUES (?, ?, ?, ?, ?, ?, ?, ?, ?, ?, ?)";
         IEndpointSnitch snitch = DatabaseDescriptor.getEndpointSnitch();
         executeOnceInternal(String.format(req, LOCAL),
                             LOCAL,
