--- conflicted
+++ resolved
@@ -126,14 +126,9 @@
     private final static CompactionExecutor cacheCleanupExecutor = new CacheCleanupExecutor();
     private final CompactionExecutor viewBuildExecutor = new ViewBuildExecutor();
 
-<<<<<<< HEAD
     private final CompactionMetrics metrics = new CompactionMetrics(executor, validationExecutor, viewBuildExecutor);
-    private final Multiset<ColumnFamilyStore> compactingCF = ConcurrentHashMultiset.create();
-=======
-    private final CompactionMetrics metrics = new CompactionMetrics(executor, validationExecutor);
     @VisibleForTesting
     final Multiset<ColumnFamilyStore> compactingCF = ConcurrentHashMultiset.create();
->>>>>>> f6381db8
 
     private final RateLimiter compactionRateLimiter = RateLimiter.create(Double.MAX_VALUE);
 
