--- conflicted
+++ resolved
@@ -1603,14 +1603,9 @@
         }
 
         CompactionStrategyManager strategy = cfs.getCompactionStrategyManager();
-<<<<<<< HEAD
-        try (SSTableRewriter repairedSSTableWriter = SSTableRewriter.constructWithoutEarlyOpening(anticompactionGroup, false, groupMaxDataAge);
-             SSTableRewriter unRepairedSSTableWriter = SSTableRewriter.constructWithoutEarlyOpening(anticompactionGroup, false, groupMaxDataAge);
-=======
         try (SharedTxn sharedTxn = new SharedTxn(anticompactionGroup);
-             SSTableRewriter repairedSSTableWriter = new SSTableRewriter(sharedTxn, groupMaxDataAge, false, false);
-             SSTableRewriter unRepairedSSTableWriter = new SSTableRewriter(sharedTxn, groupMaxDataAge, false, false);
->>>>>>> 44785dd2
+             SSTableRewriter repairedSSTableWriter = SSTableRewriter.constructWithoutEarlyOpening(sharedTxn, false, groupMaxDataAge);
+             SSTableRewriter unRepairedSSTableWriter = SSTableRewriter.constructWithoutEarlyOpening(sharedTxn, false, groupMaxDataAge);
              AbstractCompactionStrategy.ScannerList scanners = strategy.getScanners(anticompactionGroup.originals());
              CompactionController controller = new CompactionController(cfs, sstableAsSet, getDefaultGcBefore(cfs, nowInSec));
              CompactionIterator ci = new CompactionIterator(OperationType.ANTICOMPACTION, scanners.scanners, controller, nowInSec, UUIDGen.getTimeUUID(), metrics))
