--- conflicted
+++ resolved
@@ -142,13 +142,8 @@
             ssTableLoggerMsg.append(String.format("%s:level=%d, ", sstr.getFilename(), sstr.getSSTableLevel()));
         }
         ssTableLoggerMsg.append("]");
-<<<<<<< HEAD
-=======
-        String taskIdLoggerMsg = taskId == null ? UUIDGen.getTimeUUID().toString() : taskId.toString();
-        logger.debug("Compacting ({}) {}", taskIdLoggerMsg, ssTableLoggerMsg);
->>>>>>> 4a849efe
-
-        logger.info("Compacting ({}) {}", taskId, ssTableLoggerMsg);
+
+        logger.debug("Compacting ({}) {}", taskId, ssTableLoggerMsg);
 
         long start = System.nanoTime();
         long totalKeysWritten = 0;
@@ -218,19 +213,11 @@
 
             double mbps = dTime > 0 ? (double) endsize / (1024 * 1024) / ((double) dTime / 1000) : 0;
             long totalSourceRows = 0;
-<<<<<<< HEAD
             String mergeSummary = updateCompactionHistory(cfs.keyspace.getName(), cfs.getColumnFamilyName(), mergedRowCounts, startsize, endsize);
-            logger.info(String.format("Compacted (%s) %d sstables to [%s] to level=%d.  %,d bytes to %,d (~%d%% of original) in %,dms = %fMB/s.  %,d total partitions merged to %,d.  Partition merge counts were {%s}",
+            logger.debug(String.format("Compacted (%s) %d sstables to [%s] to level=%d.  %,d bytes to %,d (~%d%% of original) in %,dms = %fMB/s.  %,d total partitions merged to %,d.  Partition merge counts were {%s}",
                                       taskId, transaction.originals().size(), newSSTableNames.toString(), getLevel(), startsize, endsize, (int) (ratio * 100), dTime, mbps, totalSourceRows, totalKeysWritten, mergeSummary));
-            logger.debug(String.format("CF Total Bytes Compacted: %,d", CompactionTask.addToTotalBytesCompacted(endsize)));
-            logger.debug("Actual #keys: {}, Estimated #keys:{}, Err%: {}", totalKeysWritten, estimatedKeys, ((double)(totalKeysWritten - estimatedKeys)/totalKeysWritten));
-=======
-            String mergeSummary = updateCompactionHistory(cfs.keyspace.getName(), cfs.getColumnFamilyName(), ci, startsize, endsize);
-            logger.debug(String.format("Compacted (%s) %d sstables to [%s] to level=%d.  %,d bytes to %,d (~%d%% of original) in %,dms = %fMB/s.  %,d total partitions merged to %,d.  Partition merge counts were {%s}",
-                                      taskIdLoggerMsg, transaction.originals().size(), newSSTableNames.toString(), getLevel(), startsize, endsize, (int) (ratio * 100), dTime, mbps, totalSourceRows, totalKeysWritten, mergeSummary));
             logger.trace(String.format("CF Total Bytes Compacted: %,d", CompactionTask.addToTotalBytesCompacted(endsize)));
             logger.trace("Actual #keys: {}, Estimated #keys:{}, Err%: {}", totalKeysWritten, estimatedKeys, ((double)(totalKeysWritten - estimatedKeys)/totalKeysWritten));
->>>>>>> 4a849efe
 
             if (offline)
                 Refs.release(Refs.selfRefs(newSStables));
