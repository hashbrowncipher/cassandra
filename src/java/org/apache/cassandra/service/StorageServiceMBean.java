--- conflicted
+++ resolved
@@ -466,15 +466,13 @@
     /** Disable processing of queued range transfers. */
     public void disableScheduledRangeXfers();
 
-<<<<<<< HEAD
     void disableAutoCompaction(String ks, String ... columnFamilies) throws IOException;
     void enableAutoCompaction(String ks, String ... columnFamilies) throws IOException;
 
     public void deliverHints(String host) throws UnknownHostException;
-=======
+
     /** Returns the name of the cluster */
     public String getClusterName();
     /** Returns the cluster partitioner */
     public String getPartitionerName();
->>>>>>> 254d315d
 }