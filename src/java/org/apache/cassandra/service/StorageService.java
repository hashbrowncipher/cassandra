/*
 * Licensed to the Apache Software Foundation (ASF) under one
 * or more contributor license agreements.  See the NOTICE file
 * distributed with this work for additional information
 * regarding copyright ownership.  The ASF licenses this file
 * to you under the Apache License, Version 2.0 (the
 * "License"); you may not use this file except in compliance
 * with the License.  You may obtain a copy of the License at
 *
 *     http://www.apache.org/licenses/LICENSE-2.0
 *
 * Unless required by applicable law or agreed to in writing, software
 * distributed under the License is distributed on an "AS IS" BASIS,
 * WITHOUT WARRANTIES OR CONDITIONS OF ANY KIND, either express or implied.
 * See the License for the specific language governing permissions and
 * limitations under the License.
 */
package org.apache.cassandra.service;

import java.io.ByteArrayInputStream;
import java.io.DataInputStream;
import java.io.File;
import java.io.IOException;
import java.lang.management.ManagementFactory;
import java.net.InetAddress;
import java.net.UnknownHostException;
import java.nio.ByteBuffer;
import java.util.*;
import java.util.concurrent.*;
import java.util.concurrent.atomic.AtomicInteger;
import java.util.concurrent.atomic.AtomicLong;
import javax.management.MBeanServer;
import javax.management.Notification;
import javax.management.NotificationBroadcasterSupport;
import javax.management.ObjectName;

import com.google.common.annotations.VisibleForTesting;
import com.google.common.base.Predicate;
import com.google.common.collect.*;
import com.google.common.util.concurrent.AtomicDouble;
import com.google.common.util.concurrent.FutureCallback;
import com.google.common.util.concurrent.Futures;
import com.google.common.util.concurrent.Uninterruptibles;

import org.apache.cassandra.cql3.CQL3Type;
import org.apache.commons.lang3.StringUtils;
import org.apache.log4j.Level;
import org.apache.log4j.LogManager;
import org.slf4j.Logger;
import org.slf4j.LoggerFactory;

import org.apache.cassandra.auth.Auth;
import org.apache.cassandra.concurrent.DebuggableScheduledThreadPoolExecutor;
import org.apache.cassandra.concurrent.Stage;
import org.apache.cassandra.concurrent.StageManager;
import org.apache.cassandra.config.CFMetaData;
import org.apache.cassandra.config.DatabaseDescriptor;
import org.apache.cassandra.config.KSMetaData;
import org.apache.cassandra.config.Schema;
import org.apache.cassandra.db.*;
import org.apache.cassandra.db.commitlog.CommitLog;
import org.apache.cassandra.db.index.SecondaryIndex;
import org.apache.cassandra.dht.*;
import org.apache.cassandra.dht.Range;
import org.apache.cassandra.exceptions.ConfigurationException;
import org.apache.cassandra.exceptions.InvalidRequestException;
import org.apache.cassandra.exceptions.UnavailableException;
import org.apache.cassandra.gms.*;
import org.apache.cassandra.io.sstable.SSTableDeletingTask;
import org.apache.cassandra.io.sstable.SSTableLoader;
import org.apache.cassandra.io.util.FileUtils;
import org.apache.cassandra.locator.*;
import org.apache.cassandra.metrics.StorageMetrics;
import org.apache.cassandra.net.AsyncOneResponse;
import org.apache.cassandra.net.MessageOut;
import org.apache.cassandra.net.MessagingService;
import org.apache.cassandra.net.ResponseVerbHandler;
import org.apache.cassandra.repair.RepairFuture;
import org.apache.cassandra.repair.RepairMessageVerbHandler;
import org.apache.cassandra.service.paxos.CommitVerbHandler;
import org.apache.cassandra.service.paxos.PrepareVerbHandler;
import org.apache.cassandra.service.paxos.ProposeVerbHandler;
import org.apache.cassandra.streaming.*;
import org.apache.cassandra.thrift.EndpointDetails;
import org.apache.cassandra.thrift.TokenRange;
import org.apache.cassandra.thrift.cassandraConstants;
import org.apache.cassandra.tracing.Tracing;
import org.apache.cassandra.utils.*;

import static java.nio.charset.StandardCharsets.ISO_8859_1;

/**
 * This abstraction contains the token/identifier of this node
 * on the identifier space. This token gets gossiped around.
 * This class will also maintain histograms of the load information
 * of other nodes in the cluster.
 */
public class StorageService extends NotificationBroadcasterSupport implements IEndpointStateChangeSubscriber, StorageServiceMBean
{
    private static final Logger logger = LoggerFactory.getLogger(StorageService.class);

    public static final int RING_DELAY = getRingDelay(); // delay after which we assume ring has stablized

    /* JMX notification serial number counter */
    private final AtomicLong notificationSerialNumber = new AtomicLong();

    private static int getRingDelay()
    {
        String newdelay = System.getProperty("cassandra.ring_delay_ms");
        if (newdelay != null)
        {
            logger.info("Overriding RING_DELAY to {}ms", newdelay);
            return Integer.parseInt(newdelay);
        }
        else
            return 30 * 1000;
    }

    /**
     * This pool is used for periodic short (sub-second) tasks.
     */
     public static final DebuggableScheduledThreadPoolExecutor scheduledTasks = new DebuggableScheduledThreadPoolExecutor("ScheduledTasks");

    /**
     * This pool is used by tasks that can have longer execution times, and usually are non periodic.
     */
    public static final DebuggableScheduledThreadPoolExecutor tasks = new DebuggableScheduledThreadPoolExecutor("NonPeriodicTasks");
    /**
     * tasks that do not need to be waited for on shutdown/drain
     */
    public static final DebuggableScheduledThreadPoolExecutor optionalTasks = new DebuggableScheduledThreadPoolExecutor("OptionalTasks");
    static
    {
        tasks.setExecuteExistingDelayedTasksAfterShutdownPolicy(false);
    }

    /* This abstraction maintains the token/endpoint metadata information */
    private TokenMetadata tokenMetadata = new TokenMetadata();

    public volatile VersionedValue.VersionedValueFactory valueFactory = new VersionedValue.VersionedValueFactory(getPartitioner());

    public static final StorageService instance = new StorageService();

    public static IPartitioner getPartitioner()
    {
        return DatabaseDescriptor.getPartitioner();
    }

    public Collection<Range<Token>> getLocalRanges(String keyspaceName)
    {
        return getRangesForEndpoint(keyspaceName, FBUtilities.getBroadcastAddress());
    }

    public Collection<Range<Token>> getLocalPrimaryRanges(String keyspace)
    {
        return getPrimaryRangesForEndpoint(keyspace, FBUtilities.getBroadcastAddress());
    }

    private final Set<InetAddress> replicatingNodes = Collections.synchronizedSet(new HashSet<InetAddress>());
    private CassandraDaemon daemon;

    private InetAddress removingNode;

    /* Are we starting this node in bootstrap mode? */
    private boolean isBootstrapMode;

    /* we bootstrap but do NOT join the ring unless told to do so */
    private boolean isSurveyMode= Boolean.parseBoolean(System.getProperty("cassandra.write_survey", "false"));

    /* when intialized as a client, we shouldn't write to the system keyspace. */
    private boolean isClientMode;
    private boolean initialized;
    private volatile boolean joined = false;

    /* the probability for tracing any particular request, 0 disables tracing and 1 enables for all */
    private double tracingProbability = 0.0;

    private static enum Mode { STARTING, NORMAL, CLIENT, JOINING, LEAVING, DECOMMISSIONED, MOVING, DRAINING, DRAINED, RELOCATING }
    private Mode operationMode = Mode.STARTING;

    /* Used for tracking drain progress */
    private volatile int totalCFs, remainingCFs;

    private static final AtomicInteger nextRepairCommand = new AtomicInteger();

    private static ScheduledRangeTransferExecutorService rangeXferExecutor = new ScheduledRangeTransferExecutorService();

    private final List<IEndpointLifecycleSubscriber> lifecycleSubscribers = new CopyOnWriteArrayList<IEndpointLifecycleSubscriber>();

    private static final BackgroundActivityMonitor bgMonitor = new BackgroundActivityMonitor();

    private final ObjectName jmxObjectName;

    private Collection<Token> bootstrapTokens = null;

    public void finishBootstrapping()
    {
        isBootstrapMode = false;
    }

    /** This method updates the local token on disk  */
    public void setTokens(Collection<Token> tokens)
    {
        if (logger.isDebugEnabled())
            logger.debug("Setting tokens to {}", tokens);
        SystemKeyspace.updateTokens(tokens);
        tokenMetadata.updateNormalTokens(tokens, FBUtilities.getBroadcastAddress());
        // order is important here, the gossiper can fire in between adding these two states.  It's ok to send TOKENS without STATUS, but *not* vice versa.
        Collection<Token> localTokens = getLocalTokens();
        Gossiper.instance.addLocalApplicationState(ApplicationState.TOKENS, valueFactory.tokens(localTokens));
        Gossiper.instance.addLocalApplicationState(ApplicationState.STATUS, valueFactory.normal(localTokens));
        setMode(Mode.NORMAL, false);
    }

    public StorageService()
    {
        MBeanServer mbs = ManagementFactory.getPlatformMBeanServer();
        try
        {
            jmxObjectName = new ObjectName("org.apache.cassandra.db:type=StorageService");
            mbs.registerMBean(this, jmxObjectName);
            mbs.registerMBean(StreamManager.instance, new ObjectName(StreamManager.OBJECT_NAME));
        }
        catch (Exception e)
        {
            throw new RuntimeException(e);
        }

        /* register the verb handlers */
        MessagingService.instance().registerVerbHandlers(MessagingService.Verb.MUTATION, new RowMutationVerbHandler());
        MessagingService.instance().registerVerbHandlers(MessagingService.Verb.READ_REPAIR, new ReadRepairVerbHandler());
        MessagingService.instance().registerVerbHandlers(MessagingService.Verb.READ, new ReadVerbHandler());
        MessagingService.instance().registerVerbHandlers(MessagingService.Verb.RANGE_SLICE, new RangeSliceVerbHandler());
        MessagingService.instance().registerVerbHandlers(MessagingService.Verb.PAGED_RANGE, new RangeSliceVerbHandler());
        MessagingService.instance().registerVerbHandlers(MessagingService.Verb.COUNTER_MUTATION, new CounterMutationVerbHandler());
        MessagingService.instance().registerVerbHandlers(MessagingService.Verb.TRUNCATE, new TruncateVerbHandler());
        MessagingService.instance().registerVerbHandlers(MessagingService.Verb.PAXOS_PREPARE, new PrepareVerbHandler());
        MessagingService.instance().registerVerbHandlers(MessagingService.Verb.PAXOS_PROPOSE, new ProposeVerbHandler());
        MessagingService.instance().registerVerbHandlers(MessagingService.Verb.PAXOS_COMMIT, new CommitVerbHandler());

        // see BootStrapper for a summary of how the bootstrap verbs interact
        MessagingService.instance().registerVerbHandlers(MessagingService.Verb.REPLICATION_FINISHED, new ReplicationFinishedVerbHandler());
        MessagingService.instance().registerVerbHandlers(MessagingService.Verb.REQUEST_RESPONSE, new ResponseVerbHandler());
        MessagingService.instance().registerVerbHandlers(MessagingService.Verb.INTERNAL_RESPONSE, new ResponseVerbHandler());
        MessagingService.instance().registerVerbHandlers(MessagingService.Verb.REPAIR_MESSAGE, new RepairMessageVerbHandler());
        MessagingService.instance().registerVerbHandlers(MessagingService.Verb.GOSSIP_SHUTDOWN, new GossipShutdownVerbHandler());

        MessagingService.instance().registerVerbHandlers(MessagingService.Verb.GOSSIP_DIGEST_SYN, new GossipDigestSynVerbHandler());
        MessagingService.instance().registerVerbHandlers(MessagingService.Verb.GOSSIP_DIGEST_ACK, new GossipDigestAckVerbHandler());
        MessagingService.instance().registerVerbHandlers(MessagingService.Verb.GOSSIP_DIGEST_ACK2, new GossipDigestAck2VerbHandler());

        MessagingService.instance().registerVerbHandlers(MessagingService.Verb.DEFINITIONS_UPDATE, new DefinitionsUpdateVerbHandler());
        MessagingService.instance().registerVerbHandlers(MessagingService.Verb.SCHEMA_CHECK, new SchemaCheckVerbHandler());
        MessagingService.instance().registerVerbHandlers(MessagingService.Verb.MIGRATION_REQUEST, new MigrationRequestVerbHandler());

        MessagingService.instance().registerVerbHandlers(MessagingService.Verb.SNAPSHOT, new SnapshotVerbHandler());
        MessagingService.instance().registerVerbHandlers(MessagingService.Verb.ECHO, new EchoVerbHandler());
    }

    public void registerDaemon(CassandraDaemon daemon)
    {
        this.daemon = daemon;
    }

    public void register(IEndpointLifecycleSubscriber subscriber)
    {
        lifecycleSubscribers.add(subscriber);
    }

    public void unregister(IEndpointLifecycleSubscriber subscriber)
    {
        lifecycleSubscribers.remove(subscriber);
    }

    // should only be called via JMX
    public void stopGossiping()
    {
        if (initialized)
        {
            logger.warn("Stopping gossip by operator request");
            Gossiper.instance.stop();
            initialized = false;
        }
    }

    // should only be called via JMX
    public void startGossiping()
    {
        if (!initialized)
        {
            logger.warn("Starting gossip by operator request");
            Gossiper.instance.start((int) (System.currentTimeMillis() / 1000));
            initialized = true;
        }
    }

    // should only be called via JMX
    public void startRPCServer()
    {
        if (daemon == null)
        {
            throw new IllegalStateException("No configured daemon");
        }
        daemon.thriftServer.start();
    }

    public void stopRPCServer()
    {
        if (daemon == null)
        {
            throw new IllegalStateException("No configured daemon");
        }
        if (daemon.thriftServer != null)
            daemon.thriftServer.stop();
    }

    public boolean isRPCServerRunning()
    {
        if ((daemon == null) || (daemon.thriftServer == null))
        {
            return false;
        }
        return daemon.thriftServer.isRunning();
    }

    public void startNativeTransport()
    {
        if (daemon == null)
        {
            throw new IllegalStateException("No configured daemon");
        }
        
        try
        {
            daemon.nativeServer.start();
        }
        catch (Exception e)
        {
            throw new RuntimeException("Error starting native transport: " + e.getMessage());
        }
    }

    public void stopNativeTransport()
    {
        if (daemon == null)
        {
            throw new IllegalStateException("No configured daemon");
        }
        if (daemon.nativeServer != null)
            daemon.nativeServer.stop();
    }

    public boolean isNativeTransportRunning()
    {
        if ((daemon == null) || (daemon.nativeServer == null))
        {
            return false;
        }
        return daemon.nativeServer.isRunning();
    }

    public void stopTransports()
    {
        if (isInitialized())
        {
            logger.error("Stopping gossiper");
            stopGossiping();
        }
        if (isRPCServerRunning())
        {
            logger.error("Stopping RPC server");
            stopRPCServer();
        }
        if (isNativeTransportRunning())
        {
            logger.error("Stopping native transport");
            stopNativeTransport();
        }
    }

    private void shutdownClientServers()
    {
        stopRPCServer();
        stopNativeTransport();
    }

    public void stopClient()
    {
        Gossiper.instance.unregister(this);
        Gossiper.instance.stop();
        MessagingService.instance().shutdown();
        // give it a second so that task accepted before the MessagingService shutdown gets submitted to the stage (to avoid RejectedExecutionException)
        Uninterruptibles.sleepUninterruptibly(1, TimeUnit.SECONDS);
        StageManager.shutdownNow();
    }

    public boolean isInitialized()
    {
        return initialized;
    }

    public void stopDaemon()
    {
        if (daemon == null)
            throw new IllegalStateException("No configured daemon");
        daemon.deactivate();
        // completely shut down cassandra
        System.exit(0);
    }

    public synchronized Collection<Token> prepareReplacementInfo() throws ConfigurationException
    {
        logger.info("Gathering node replacement information for {}", DatabaseDescriptor.getReplaceAddress());
        if (!MessagingService.instance().isListening())
            MessagingService.instance().listen(FBUtilities.getLocalAddress());

        // make magic happen
        Gossiper.instance.doShadowRound();

        UUID hostId = null;
        // now that we've gossiped at least once, we should be able to find the node we're replacing
        if (Gossiper.instance.getEndpointStateForEndpoint(DatabaseDescriptor.getReplaceAddress())== null)
            throw new RuntimeException("Cannot replace_address " + DatabaseDescriptor.getReplaceAddress() + " because it doesn't exist in gossip");
        hostId = Gossiper.instance.getHostId(DatabaseDescriptor.getReplaceAddress());
        try
        {
            if (Gossiper.instance.getEndpointStateForEndpoint(DatabaseDescriptor.getReplaceAddress()).getApplicationState(ApplicationState.TOKENS) == null)
                throw new RuntimeException("Could not find tokens for " + DatabaseDescriptor.getReplaceAddress() + " to replace");
            Collection<Token> tokens = TokenSerializer.deserialize(getPartitioner(), new DataInputStream(new ByteArrayInputStream(getApplicationStateValue(DatabaseDescriptor.getReplaceAddress(), ApplicationState.TOKENS))));
            
            SystemKeyspace.setLocalHostId(hostId); // use the replacee's host Id as our own so we receive hints, etc
            Gossiper.instance.resetEndpointStateMap(); // clean up since we have what we need
            return tokens;        
        }
        catch (IOException e)
        {
            throw new RuntimeException(e);
        }
    }

    public synchronized void checkForEndpointCollision() throws ConfigurationException
    {
        logger.debug("Starting shadow gossip round to check for endpoint collision");
        if (!MessagingService.instance().isListening())
            MessagingService.instance().listen(FBUtilities.getLocalAddress());
        Gossiper.instance.doShadowRound();
        EndpointState epState = Gossiper.instance.getEndpointStateForEndpoint(FBUtilities.getBroadcastAddress());
        if (epState != null && !Gossiper.instance.isDeadState(epState))
        {
            throw new RuntimeException(String.format("A node with address %s already exists, cancelling join. " +
                                                     "Use cassandra.replace_address if you want to replace this node.",
                                                     FBUtilities.getBroadcastAddress()));
        }
        Gossiper.instance.resetEndpointStateMap();
    }

    public synchronized void initClient() throws ConfigurationException
    {
        // We don't wait, because we're going to actually try to work on
        initClient(0);

        // sleep a while to allow gossip to warm up (the other nodes need to know about this one before they can reply).
        outer:
        while (true)
        {
            Uninterruptibles.sleepUninterruptibly(1, TimeUnit.SECONDS);
            for (InetAddress address : Gossiper.instance.getLiveMembers())
            {
                if (!Gossiper.instance.isFatClient(address))
                    break outer;
            }
        }

        // sleep until any schema migrations have finished
        while (!MigrationManager.isReadyForBootstrap())
        {
            Uninterruptibles.sleepUninterruptibly(1, TimeUnit.SECONDS);
        }
    }

    public synchronized void initClient(int ringDelay) throws ConfigurationException
    {
        if (initialized)
        {
            if (!isClientMode)
                throw new UnsupportedOperationException("StorageService does not support switching modes.");
            return;
        }
        initialized = true;
        isClientMode = true;
        logger.info("Starting up client gossip");
        setMode(Mode.CLIENT, false);
        Gossiper.instance.register(this);
        Gossiper.instance.start((int) (System.currentTimeMillis() / 1000)); // needed for node-ring gathering.
        Gossiper.instance.addLocalApplicationState(ApplicationState.NET_VERSION, valueFactory.networkVersion());

        if (!MessagingService.instance().isListening())
            MessagingService.instance().listen(FBUtilities.getLocalAddress());
        Uninterruptibles.sleepUninterruptibly(ringDelay, TimeUnit.MILLISECONDS);
    }

    public synchronized void initServer() throws ConfigurationException
    {
        initServer(RING_DELAY);
    }

    public synchronized void initServer(int delay) throws ConfigurationException
    {
        logger.info("Cassandra version: " + FBUtilities.getReleaseVersionString());
        logger.info("Thrift API version: " + cassandraConstants.VERSION);
        logger.info("CQL supported versions: " + StringUtils.join(ClientState.getCQLSupportedVersion(), ",") + " (default: " + ClientState.DEFAULT_CQL_VERSION + ")");

        if (initialized)
        {
            if (isClientMode)
                throw new UnsupportedOperationException("StorageService does not support switching modes.");
            return;
        }
        initialized = true;
        isClientMode = false;

        // Ensure StorageProxy is initialized on start-up; see CASSANDRA-3797.
        try
        {
            Class.forName("org.apache.cassandra.service.StorageProxy");
        }
        catch (ClassNotFoundException e)
        {
            throw new AssertionError(e);
        }

        if (Boolean.parseBoolean(System.getProperty("cassandra.load_ring_state", "true")))
        {
            logger.info("Loading persisted ring state");
            Multimap<InetAddress, Token> loadedTokens = SystemKeyspace.loadTokens();
            Map<InetAddress, UUID> loadedHostIds = SystemKeyspace.loadHostIds();
            for (InetAddress ep : loadedTokens.keySet())
            {
                if (ep.equals(FBUtilities.getBroadcastAddress()))
                {
                    // entry has been mistakenly added, delete it
                    SystemKeyspace.removeEndpoint(ep);
                }
                else
                {
                    tokenMetadata.updateNormalTokens(loadedTokens.get(ep), ep);
                    if (loadedHostIds.containsKey(ep))
                        tokenMetadata.updateHostId(loadedHostIds.get(ep), ep);
                    Gossiper.instance.addSavedEndpoint(ep);
                }
            }
        }

        if (Boolean.parseBoolean(System.getProperty("cassandra.renew_counter_id", "false")))
        {
            logger.info("Renewing local node id (as requested)");
            CounterId.renewLocalId();
        }

        // daemon threads, like our executors', continue to run while shutdown hooks are invoked
        Thread drainOnShutdown = new Thread(new WrappedRunnable()
        {
            @Override
            public void runMayThrow() throws ExecutionException, InterruptedException, IOException
            {
                ExecutorService mutationStage = StageManager.getStage(Stage.MUTATION);
                if (mutationStage.isShutdown())
                    return; // drained already

                shutdownClientServers();
                optionalTasks.shutdown();
                Gossiper.instance.stop();

                // In-progress writes originating here could generate hints to be written, so shut down MessagingService
                // before mutation stage, so we can get all the hints saved before shutting down
                MessagingService.instance().shutdown();
                mutationStage.shutdown();
                mutationStage.awaitTermination(3600, TimeUnit.SECONDS);
                StorageProxy.instance.verifyNoHintsInProgress();

                List<Future<?>> flushes = new ArrayList<Future<?>>();
                for (Keyspace keyspace : Keyspace.all())
                {
                    KSMetaData ksm = Schema.instance.getKSMetaData(keyspace.getName());
                    if (!ksm.durableWrites)
                    {
                        for (ColumnFamilyStore cfs : keyspace.getColumnFamilyStores())
                            flushes.add(cfs.forceFlush());
                    }
                }
                try
                {
                    FBUtilities.waitOnFutures(flushes);
                }
                catch (Throwable e)
                {
                    // don't let this stop us from shutting down the commitlog and other thread pools
                    logger.warn("Caught exception while waiting for memtable flushes during shutdown hook", e);
                }

                CommitLog.instance.shutdownBlocking();

                // wait for miscellaneous tasks like sstable and commitlog segment deletion
                tasks.shutdown();
                if (!tasks.awaitTermination(1, TimeUnit.MINUTES))
                    logger.warn("Miscellaneous task executor still busy after one minute; proceeding with shutdown");
            }
        }, "StorageServiceShutdownHook");
        Runtime.getRuntime().addShutdownHook(drainOnShutdown);

        prepareToJoin();
        if (Boolean.parseBoolean(System.getProperty("cassandra.join_ring", "true")))
        {
            joinTokenRing(delay);
        }
        else
        {
            Collection<Token> tokens = SystemKeyspace.getSavedTokens();
            if (!tokens.isEmpty())
            {
                tokenMetadata.updateNormalTokens(tokens, FBUtilities.getBroadcastAddress());
                // order is important here, the gossiper can fire in between adding these two states.  It's ok to send TOKENS without STATUS, but *not* vice versa.
                Gossiper.instance.addLocalApplicationState(ApplicationState.TOKENS, valueFactory.tokens(tokens));
                Gossiper.instance.addLocalApplicationState(ApplicationState.STATUS, valueFactory.hibernate(true));
            }
            logger.info("Not joining ring as requested. Use JMX (StorageService->joinRing()) to initiate ring joining");
        }
    }

    private boolean shouldBootstrap()
    {
        return DatabaseDescriptor.isAutoBootstrap() && !SystemKeyspace.bootstrapComplete() && !DatabaseDescriptor.getSeeds().contains(FBUtilities.getBroadcastAddress());
    }

<<<<<<< HEAD
    private void prepareToJoin() throws ConfigurationException
    {
        if (!joined)
        {
            Map<ApplicationState, VersionedValue> appStates = new HashMap<ApplicationState, VersionedValue>();

            if (DatabaseDescriptor.isReplacing() && !(Boolean.parseBoolean(System.getProperty("cassandra.join_ring", "true"))))
                throw new ConfigurationException("Cannot set both join_ring=false and attempt to replace a node");
            if (DatabaseDescriptor.getReplaceTokens().size() > 0 || DatabaseDescriptor.getReplaceNode() != null)
                throw new RuntimeException("Replace method removed; use cassandra.replace_address instead");
            if (DatabaseDescriptor.isReplacing())
            {
                if (!DatabaseDescriptor.isAutoBootstrap())
                    throw new RuntimeException("Trying to replace_address with auto_bootstrap disabled will not work, check your configuration");
                bootstrapTokens = prepareReplacementInfo();
                appStates.put(ApplicationState.STATUS, valueFactory.hibernate(true));
                appStates.put(ApplicationState.TOKENS, valueFactory.tokens(bootstrapTokens));
            }
            else if (shouldBootstrap())
            {
                checkForEndpointCollision();
            }
            // have to start the gossip service before we can see any info on other nodes.  this is necessary
            // for bootstrap to get the load info it needs.
            // (we won't be part of the storage ring though until we add a counterId to our state, below.)
            // Seed the host ID-to-endpoint map with our own ID.
            UUID localHostId = SystemKeyspace.getLocalHostId();
            getTokenMetadata().updateHostId(localHostId, FBUtilities.getBroadcastAddress());
            appStates.put(ApplicationState.NET_VERSION, valueFactory.networkVersion());
            appStates.put(ApplicationState.HOST_ID, valueFactory.hostId(localHostId));
            appStates.put(ApplicationState.RPC_ADDRESS, valueFactory.rpcaddress(DatabaseDescriptor.getRpcAddress()));
            appStates.put(ApplicationState.RELEASE_VERSION, valueFactory.releaseVersion());
            logger.info("Starting up server gossip");
            Gossiper.instance.register(this);
            Gossiper.instance.start(SystemKeyspace.incrementAndGetGeneration(), appStates); // needed for node-ring gathering.
            // gossip snitch infos (local DC and rack)
            gossipSnitchInfo();
            // gossip Schema.emptyVersion forcing immediate check for schema updates (see MigrationManager#maybeScheduleSchemaPull)
            Schema.instance.updateVersionAndAnnounce(); // Ensure we know our own actual Schema UUID in preparation for updates
=======
        Collection<Token> tokens = null;
        Map<ApplicationState, VersionedValue> appStates = new HashMap<ApplicationState, VersionedValue>();

        if (DatabaseDescriptor.getReplaceTokens().size() > 0 || DatabaseDescriptor.getReplaceNode() != null)
            throw new RuntimeException("Replace method removed; use cassandra.replace_address instead");
        if (DatabaseDescriptor.isReplacing())
        {
            if (SystemTable.bootstrapComplete())
                throw new RuntimeException("Cannot replace address with a node that is already bootstrapped");
            if (!DatabaseDescriptor.isAutoBootstrap())
                throw new RuntimeException("Trying to replace_address with auto_bootstrap disabled will not work, check your configuration");
            tokens = prepareReplacementInfo();
            appStates.put(ApplicationState.STATUS, valueFactory.hibernate(true));
            appStates.put(ApplicationState.TOKENS, valueFactory.tokens(tokens));
        }
        // have to start the gossip service before we can see any info on other nodes.  this is necessary
        // for bootstrap to get the load info it needs.
        // (we won't be part of the storage ring though until we add a counterId to our state, below.)
        // Seed the host ID-to-endpoint map with our own ID.
        UUID localHostId = SystemTable.getLocalHostId();
        getTokenMetadata().updateHostId(localHostId, FBUtilities.getBroadcastAddress());
        appStates.put(ApplicationState.NET_VERSION, valueFactory.networkVersion());
        appStates.put(ApplicationState.HOST_ID, valueFactory.hostId(localHostId));
        appStates.put(ApplicationState.RPC_ADDRESS, valueFactory.rpcaddress(DatabaseDescriptor.getRpcAddress()));
        appStates.put(ApplicationState.RELEASE_VERSION, valueFactory.releaseVersion());
        logger.info("Starting up server gossip");
        Gossiper.instance.register(this);
        Gossiper.instance.start(SystemTable.incrementAndGetGeneration(), appStates); // needed for node-ring gathering.
        // gossip snitch infos (local DC and rack)
        gossipSnitchInfo();
        // gossip Schema.emptyVersion forcing immediate check for schema updates (see MigrationManager#maybeScheduleSchemaPull)
        Schema.instance.updateVersionAndAnnounce(); // Ensure we know our own actual Schema UUID in preparation for updates
>>>>>>> d84b692e


            if (!MessagingService.instance().isListening())
                MessagingService.instance().listen(FBUtilities.getLocalAddress());
            LoadBroadcaster.instance.startBroadcasting();

            HintedHandOffManager.instance.start();
            BatchlogManager.instance.start();
        }
    }

    private void joinTokenRing(int delay) throws ConfigurationException
    {
        joined = true;

        // We bootstrap if we haven't successfully bootstrapped before, as long as we are not a seed.
        // If we are a seed, or if the user manually sets auto_bootstrap to false,
        // we'll skip streaming data from other nodes and jump directly into the ring.
        //
        // The seed check allows us to skip the RING_DELAY sleep for the single-node cluster case,
        // which is useful for both new users and testing.
        //
        // We attempted to replace this with a schema-presence check, but you need a meaningful sleep
        // to get schema info from gossip which defeats the purpose.  See CASSANDRA-4427 for the gory details.
        Set<InetAddress> current = new HashSet<InetAddress>();
        logger.debug("Bootstrap variables: {} {} {} {}",
                     DatabaseDescriptor.isAutoBootstrap(),
                     SystemKeyspace.bootstrapInProgress(),
                     SystemKeyspace.bootstrapComplete(),
                     DatabaseDescriptor.getSeeds().contains(FBUtilities.getBroadcastAddress()));
        if (DatabaseDescriptor.isAutoBootstrap() && !SystemKeyspace.bootstrapComplete() && DatabaseDescriptor.getSeeds().contains(FBUtilities.getBroadcastAddress()))
            logger.info("This node will not auto bootstrap because it is configured to be a seed node.");
        if (shouldBootstrap())
        {
            if (SystemKeyspace.bootstrapInProgress())
                logger.warn("Detected previous bootstrap failure; retrying");
            else
                SystemKeyspace.setBootstrapState(SystemKeyspace.BootstrapState.IN_PROGRESS);
            setMode(Mode.JOINING, "waiting for ring information", true);
            // first sleep the delay to make sure we see all our peers
            for (int i = 0; i < delay; i += 1000)
            {
                // if we see schema, we can proceed to the next check directly
                if (!Schema.instance.getVersion().equals(Schema.emptyVersion))
                {
                    logger.debug("got schema: {}", Schema.instance.getVersion());
                    break;
                }
                Uninterruptibles.sleepUninterruptibly(1, TimeUnit.SECONDS);
            }
            // if our schema hasn't matched yet, keep sleeping until it does
            // (post CASSANDRA-1391 we don't expect this to be necessary very often, but it doesn't hurt to be careful)
            while (!MigrationManager.isReadyForBootstrap())
            {
                setMode(Mode.JOINING, "waiting for schema information to complete", true);
                Uninterruptibles.sleepUninterruptibly(1, TimeUnit.SECONDS);
            }
            setMode(Mode.JOINING, "schema complete, ready to bootstrap", true);
            setMode(Mode.JOINING, "waiting for pending range calculation", true);
            PendingRangeCalculatorService.instance.blockUntilFinished();
            setMode(Mode.JOINING, "calculation complete, ready to bootstrap", true);


            if (logger.isDebugEnabled())
                logger.debug("... got ring + schema info");

            if (!DatabaseDescriptor.isReplacing())
            {
                if (tokenMetadata.isMember(FBUtilities.getBroadcastAddress()))
                {
                    String s = "This node is already a member of the token ring; bootstrap aborted. (If replacing a dead node, remove the old one from the ring first.)";
                    throw new UnsupportedOperationException(s);
                }
                setMode(Mode.JOINING, "getting bootstrap token", true);
                bootstrapTokens = BootStrapper.getBootstrapTokens(tokenMetadata);
            }
            else
            {
                if (!DatabaseDescriptor.getReplaceAddress().equals(FBUtilities.getBroadcastAddress()))
                {
                    try
                    {
                        // Sleep additionally to make sure that the server actually is not alive
                        // and giving it more time to gossip if alive.
                        Thread.sleep(LoadBroadcaster.BROADCAST_INTERVAL);
                    }
                    catch (InterruptedException e)
                    {
                        throw new AssertionError(e);
                    }

                    // check for operator errors...
                    for (Token token : bootstrapTokens)
                    {
                        InetAddress existing = tokenMetadata.getEndpoint(token);
                        if (existing != null)
                        {
                            long nanoDelay = delay * 1000000L;
                            if (Gossiper.instance.getEndpointStateForEndpoint(existing).getUpdateTimestamp() > (System.nanoTime() - nanoDelay))
                                throw new UnsupportedOperationException("Cannot replace a live node... ");
                            current.add(existing);
                        }
                        else
                        {
                            throw new UnsupportedOperationException("Cannot replace token " + token + " which does not exist!");
                        }
                    }
                }
                else
                {
                    try
                    {
                        Thread.sleep(RING_DELAY);
                    }
                    catch (InterruptedException e)
                    {
                        throw new AssertionError(e);
                    }

                }
                setMode(Mode.JOINING, "Replacing a node with token(s): " + bootstrapTokens, true);
            }

            bootstrap(bootstrapTokens);
            assert !isBootstrapMode; // bootstrap will block until finished
        }
        else
        {
            bootstrapTokens = SystemKeyspace.getSavedTokens();
            if (bootstrapTokens.isEmpty())
            {
                Collection<String> initialTokens = DatabaseDescriptor.getInitialTokens();
                if (initialTokens.size() < 1)
                {
                    bootstrapTokens = BootStrapper.getRandomTokens(tokenMetadata, DatabaseDescriptor.getNumTokens());
                    if (DatabaseDescriptor.getNumTokens() == 1)
                        logger.warn("Generated random token " + bootstrapTokens + ". Random tokens will result in an unbalanced ring; see http://wiki.apache.org/cassandra/Operations");
                    else
                        logger.info("Generated random tokens. tokens are {}", bootstrapTokens);
                }
                else
                {
                    bootstrapTokens = new ArrayList<Token>(initialTokens.size());
                    for (String token : initialTokens)
                        bootstrapTokens.add(getPartitioner().getTokenFactory().fromString(token));
                    logger.info("Saved tokens not found. Using configuration value: {}", bootstrapTokens);
                }
            }
            else
            {
                // if we were already bootstrapped with 1 token but num_tokens is set higher in the config,
                // then we need to migrate to multi-token
                if (bootstrapTokens.size() == 1 && DatabaseDescriptor.getNumTokens() > 1)
                {
                    // wait for ring info
                    logger.info("Sleeping for ring delay (" + delay + "ms)");
                    Uninterruptibles.sleepUninterruptibly(delay, TimeUnit.MILLISECONDS);
                    logger.info("Calculating new tokens");
                    // calculate num_tokens tokens evenly spaced in the range (left, right]
                    Token right = bootstrapTokens.iterator().next();
                    TokenMetadata clone = tokenMetadata.cloneOnlyTokenMap();
                    clone.updateNormalToken(right, FBUtilities.getBroadcastAddress());
                    Token left = clone.getPredecessor(right);

                    // get (num_tokens - 1) tokens spaced evenly, and the last token will be our current token (right)
                    for (int tok = 1; tok < DatabaseDescriptor.getNumTokens(); ++tok)
                    {
                        Token l = left;
                        Token r = right;
                        // iteratively calculate the location of the token using midpoint
                        // num iterations is number of bits in IEE754 mantissa (including implicit leading 1)
                        // we stop early for terminating fractions
                        // TODO: alternatively we could add an interpolate() method to IPartitioner
                        double frac = (double)tok / (double)DatabaseDescriptor.getNumTokens();
                        Token midpoint = getPartitioner().midpoint(l, r);
                        for (int i = 0; i < 53; ++i)
                        {
                            frac *= 2;
                            if (frac == 1.0) /* not a bug */
                                break;
                            else if (frac > 1.0)
                            {
                                l = midpoint;
                                frac -= 1.0;
                            }
                            else
                                r = midpoint;
                            midpoint = getPartitioner().midpoint(l, r);
                        }
                        bootstrapTokens.add(midpoint);
                    }
                    logger.info("Split previous range (" + left + ", " + right + "] into " + bootstrapTokens);
                }
                else
                    logger.info("Using saved tokens " + bootstrapTokens);
            }
        }

        // if we don't have system_traces keyspace at this point, then create it manually
        if (Schema.instance.getKSMetaData(Tracing.TRACE_KS) == null)
        {
            KSMetaData tracingKeyspace = KSMetaData.traceKeyspace();
            MigrationManager.announceNewKeyspace(tracingKeyspace, 0);
        }

        if (!isSurveyMode)
        {
            // start participating in the ring.
            SystemKeyspace.setBootstrapState(SystemKeyspace.BootstrapState.COMPLETED);
            setTokens(bootstrapTokens);
            // remove the existing info about the replaced node.
            if (!current.isEmpty())
                for (InetAddress existing : current)
                    Gossiper.instance.replacedEndpoint(existing);
            assert tokenMetadata.sortedTokens().size() > 0;

            Auth.setup();
        }
        else
        {
            logger.info("Startup complete, but write survey mode is active, not becoming an active ring member. Use JMX (StorageService->joinRing()) to finalize ring joining.");
        }
    }

    public void gossipSnitchInfo()
    {
        IEndpointSnitch snitch = DatabaseDescriptor.getEndpointSnitch();
        String dc = snitch.getDatacenter(FBUtilities.getBroadcastAddress());
        String rack = snitch.getRack(FBUtilities.getBroadcastAddress());
        Gossiper.instance.addLocalApplicationState(ApplicationState.DC, StorageService.instance.valueFactory.datacenter(dc));
        Gossiper.instance.addLocalApplicationState(ApplicationState.RACK, StorageService.instance.valueFactory.rack(rack));
    }

    public synchronized void joinRing() throws IOException
    {
        if (!joined)
        {
            logger.info("Joining ring by operator request");
            try
            {
                joinTokenRing(0);
            }
            catch (ConfigurationException e)
            {
                throw new IOException(e.getMessage());
            }
        }
        else if (isSurveyMode)
        {
            setTokens(SystemKeyspace.getSavedTokens());
            SystemKeyspace.setBootstrapState(SystemKeyspace.BootstrapState.COMPLETED);
            isSurveyMode = false;
            logger.info("Leaving write survey mode and joining ring at operator request");
            assert tokenMetadata.sortedTokens().size() > 0;

            Auth.setup();
        }
    }

    public boolean isJoined()
    {
        return joined;
    }

    public void rebuild(String sourceDc)
    {
        logger.info("rebuild from dc: {}", sourceDc == null ? "(any dc)" : sourceDc);

        RangeStreamer streamer = new RangeStreamer(tokenMetadata, FBUtilities.getBroadcastAddress(), "Rebuild");
        streamer.addSourceFilter(new RangeStreamer.FailureDetectorSourceFilter(FailureDetector.instance));
        if (sourceDc != null)
            streamer.addSourceFilter(new RangeStreamer.SingleDatacenterFilter(DatabaseDescriptor.getEndpointSnitch(), sourceDc));

        for (String keyspaceName : Schema.instance.getNonSystemKeyspaces())
            streamer.addRanges(keyspaceName, getLocalRanges(keyspaceName));

        try
        {
            streamer.fetchAsync().get();
        }
        catch (InterruptedException e)
        {
            throw new RuntimeException("Interrupted while waiting on rebuild streaming");
        }
        catch (ExecutionException e)
        {
            // This is used exclusively through JMX, so log the full trace but only throw a simple RTE
            logger.error("Error while rebuilding node", e.getCause());
            throw new RuntimeException("Error while rebuilding node: " + e.getCause().getMessage());
        }
    }

    public void setStreamThroughputMbPerSec(int value)
    {
        DatabaseDescriptor.setStreamThroughputOutboundMegabitsPerSec(value);
        logger.info("setstreamthroughput: throttle set to {}", value);
    }

    public int getStreamThroughputMbPerSec()
    {
        return DatabaseDescriptor.getStreamThroughputOutboundMegabitsPerSec();
    }

    public int getCompactionThroughputMbPerSec()
    {
        return DatabaseDescriptor.getCompactionThroughputMbPerSec();
    }

    public void setCompactionThroughputMbPerSec(int value)
    {
        DatabaseDescriptor.setCompactionThroughputMbPerSec(value);
    }

    public boolean isIncrementalBackupsEnabled()
    {
        return DatabaseDescriptor.isIncrementalBackupsEnabled();
    }

    public void setIncrementalBackupsEnabled(boolean value)
    {
        DatabaseDescriptor.setIncrementalBackupsEnabled(value);
    }

    private void setMode(Mode m, boolean log)
    {
        setMode(m, null, log);
    }

    private void setMode(Mode m, String msg, boolean log)
    {
        operationMode = m;
        String logMsg = msg == null ? m.toString() : String.format("%s: %s", m, msg);
        if (log)
            logger.info(logMsg);
        else
            logger.debug(logMsg);
    }

    private void bootstrap(Collection<Token> tokens)
    {
        isBootstrapMode = true;
        SystemKeyspace.updateTokens(tokens); // DON'T use setToken, that makes us part of the ring locally which is incorrect until we are done bootstrapping
        if (!DatabaseDescriptor.isReplacing())
        {
            // if not an existing token then bootstrap
            // order is important here, the gossiper can fire in between adding these two states.  It's ok to send TOKENS without STATUS, but *not* vice versa.
            Gossiper.instance.addLocalApplicationState(ApplicationState.TOKENS, valueFactory.tokens(tokens));
            Gossiper.instance.addLocalApplicationState(ApplicationState.STATUS,
                                                       valueFactory.bootstrapping(tokens));
            setMode(Mode.JOINING, "sleeping " + RING_DELAY + " ms for pending range setup", true);
            Uninterruptibles.sleepUninterruptibly(RING_DELAY, TimeUnit.MILLISECONDS);
        }
        else
        {
            // Dont set any state for the node which is bootstrapping the existing token...
            tokenMetadata.updateNormalTokens(tokens, FBUtilities.getBroadcastAddress());
            SystemKeyspace.removeEndpoint(DatabaseDescriptor.getReplaceAddress());
        }
        if (!Gossiper.instance.seenAnySeed())
            throw new IllegalStateException("Unable to contact any seeds!");
        setMode(Mode.JOINING, "Starting to bootstrap...", true);
        new BootStrapper(FBUtilities.getBroadcastAddress(), tokens, tokenMetadata).bootstrap(); // handles token update
        logger.info("Bootstrap completed! for the tokens {}", tokens);
    }

    public boolean isBootstrapMode()
    {
        return isBootstrapMode;
    }

    public TokenMetadata getTokenMetadata()
    {
        return tokenMetadata;
    }

    /**
     * Increment about the known Compaction severity of the events in this node
     */
    public void reportSeverity(double incr)
    {
        bgMonitor.incrCompactionSeverity(incr);
    }

    public void reportManualSeverity(double incr)
    {
        bgMonitor.incrManualSeverity(incr);
    }

    public double getSeverity(InetAddress endpoint)
    {
        return bgMonitor.getSeverity(endpoint);
    }

    /**
     * for a keyspace, return the ranges and corresponding listen addresses.
     * @param keyspace
     * @return the endpoint map
     */
    public Map<List<String>, List<String>> getRangeToEndpointMap(String keyspace)
    {
        /* All the ranges for the tokens */
        Map<List<String>, List<String>> map = new HashMap<List<String>, List<String>>();
        for (Map.Entry<Range<Token>,List<InetAddress>> entry : getRangeToAddressMap(keyspace).entrySet())
        {
            map.put(entry.getKey().asList(), stringify(entry.getValue()));
        }
        return map;
    }

    /**
     * Return the rpc address associated with an endpoint as a string.
     * @param endpoint The endpoint to get rpc address for
     * @return the rpc address
     */
    public String getRpcaddress(InetAddress endpoint)
    {
        if (endpoint.equals(FBUtilities.getBroadcastAddress()))
            return DatabaseDescriptor.getRpcAddress().getHostAddress();
        else if (Gossiper.instance.getEndpointStateForEndpoint(endpoint).getApplicationState(ApplicationState.RPC_ADDRESS) == null)
            return endpoint.getHostAddress();
        else
            return Gossiper.instance.getEndpointStateForEndpoint(endpoint).getApplicationState(ApplicationState.RPC_ADDRESS).value;
    }

    /**
     * for a keyspace, return the ranges and corresponding RPC addresses for a given keyspace.
     * @param keyspace
     * @return the endpoint map
     */
    public Map<List<String>, List<String>> getRangeToRpcaddressMap(String keyspace)
    {
        /* All the ranges for the tokens */
        Map<List<String>, List<String>> map = new HashMap<List<String>, List<String>>();
        for (Map.Entry<Range<Token>, List<InetAddress>> entry : getRangeToAddressMap(keyspace).entrySet())
        {
            List<String> rpcaddrs = new ArrayList<String>(entry.getValue().size());
            for (InetAddress endpoint: entry.getValue())
            {
                rpcaddrs.add(getRpcaddress(endpoint));
            }
            map.put(entry.getKey().asList(), rpcaddrs);
        }
        return map;
    }

    public Map<List<String>, List<String>> getPendingRangeToEndpointMap(String keyspace)
    {
        // some people just want to get a visual representation of things. Allow null and set it to the first
        // non-system keyspace.
        if (keyspace == null)
            keyspace = Schema.instance.getNonSystemKeyspaces().get(0);

        Map<List<String>, List<String>> map = new HashMap<List<String>, List<String>>();
        for (Map.Entry<Range<Token>, Collection<InetAddress>> entry : tokenMetadata.getPendingRanges(keyspace).entrySet())
        {
            List<InetAddress> l = new ArrayList<InetAddress>(entry.getValue());
            map.put(entry.getKey().asList(), stringify(l));
        }
        return map;
    }

    public Map<Range<Token>, List<InetAddress>> getRangeToAddressMap(String keyspace)
    {
        return getRangeToAddressMap(keyspace, tokenMetadata.sortedTokens());
    }

    public Map<Range<Token>, List<InetAddress>> getRangeToAddressMapInLocalDC(String keyspace)
    {
        Predicate<InetAddress> isLocalDC = new Predicate<InetAddress>()
        {
            public boolean apply(InetAddress address)
            {
                return isLocalDC(address);
            }
        };

        Map<Range<Token>, List<InetAddress>> origMap = getRangeToAddressMap(keyspace, getTokensInLocalDC());
        Map<Range<Token>, List<InetAddress>> filteredMap = Maps.newHashMap();
        for (Map.Entry<Range<Token>, List<InetAddress>> entry : origMap.entrySet())
        {
            List<InetAddress> endpointsInLocalDC = Lists.newArrayList(Collections2.filter(entry.getValue(), isLocalDC));
            filteredMap.put(entry.getKey(), endpointsInLocalDC);
        }

        return filteredMap;
    }

    private List<Token> getTokensInLocalDC()
    {
        List<Token> filteredTokens = Lists.newArrayList();
        for (Token token : tokenMetadata.sortedTokens())
        {
            InetAddress endpoint = tokenMetadata.getEndpoint(token);
            if (isLocalDC(endpoint))
                filteredTokens.add(token);
        }
        return filteredTokens;
    }

    private boolean isLocalDC(InetAddress targetHost)
    {
        String remoteDC = DatabaseDescriptor.getEndpointSnitch().getDatacenter(targetHost);
        String localDC = DatabaseDescriptor.getEndpointSnitch().getDatacenter(FBUtilities.getBroadcastAddress());
        return remoteDC.equals(localDC);
    }

    private Map<Range<Token>, List<InetAddress>> getRangeToAddressMap(String keyspace, List<Token> sortedTokens)
    {
        // some people just want to get a visual representation of things. Allow null and set it to the first
        // non-system keyspace.
        if (keyspace == null)
            keyspace = Schema.instance.getNonSystemKeyspaces().get(0);

        List<Range<Token>> ranges = getAllRanges(sortedTokens);
        return constructRangeToEndpointMap(keyspace, ranges);
    }


    /**
     * The same as {@code describeRing(String)} but converts TokenRange to the String for JMX compatibility
     *
     * @param keyspace The keyspace to fetch information about
     *
     * @return a List of TokenRange(s) converted to String for the given keyspace
     */
    public List<String> describeRingJMX(String keyspace) throws IOException
    {
        List<TokenRange> tokenRanges;
        try
        {
            tokenRanges = describeRing(keyspace);
        }
        catch (InvalidRequestException e)
        {
            throw new IOException(e.getMessage());
        }
        List<String> result = new ArrayList<String>(tokenRanges.size());

        for (TokenRange tokenRange : tokenRanges)
            result.add(tokenRange.toString());

        return result;
    }

    /**
     * The TokenRange for a given keyspace.
     *
     * @param keyspace The keyspace to fetch information about
     *
     * @return a List of TokenRange(s) for the given keyspace
     *
     * @throws InvalidRequestException if there is no ring information available about keyspace
     */
    public List<TokenRange> describeRing(String keyspace) throws InvalidRequestException
    {
        return describeRing(keyspace, false);
    }

    /**
     * The same as {@code describeRing(String)} but considers only the part of the ring formed by nodes in the local DC.
     */
    public List<TokenRange> describeLocalRing(String keyspace) throws InvalidRequestException
    {
        return describeRing(keyspace, true);
    }

    private List<TokenRange> describeRing(String keyspace, boolean includeOnlyLocalDC) throws InvalidRequestException
    {
        if (!Schema.instance.getKeyspaces().contains(keyspace))
            throw new InvalidRequestException("No such keyspace: " + keyspace);

        if (keyspace == null || Keyspace.open(keyspace).getReplicationStrategy() instanceof LocalStrategy)
            throw new InvalidRequestException("There is no ring for the keyspace: " + keyspace);

        List<TokenRange> ranges = new ArrayList<TokenRange>();
        Token.TokenFactory tf = getPartitioner().getTokenFactory();

        Map<Range<Token>, List<InetAddress>> rangeToAddressMap =
                includeOnlyLocalDC
                        ? getRangeToAddressMapInLocalDC(keyspace)
                        : getRangeToAddressMap(keyspace);

        for (Map.Entry<Range<Token>, List<InetAddress>> entry : rangeToAddressMap.entrySet())
        {
            Range range = entry.getKey();
            List<InetAddress> addresses = entry.getValue();
            List<String> endpoints = new ArrayList<String>(addresses.size());
            List<String> rpc_endpoints = new ArrayList<String>(addresses.size());
            List<EndpointDetails> epDetails = new ArrayList<EndpointDetails>(addresses.size());

            for (InetAddress endpoint : addresses)
            {
                EndpointDetails details = new EndpointDetails();
                details.host = endpoint.getHostAddress();
                details.datacenter = DatabaseDescriptor.getEndpointSnitch().getDatacenter(endpoint);
                details.rack = DatabaseDescriptor.getEndpointSnitch().getRack(endpoint);

                endpoints.add(details.host);
                rpc_endpoints.add(getRpcaddress(endpoint));

                epDetails.add(details);
            }

            TokenRange tr = new TokenRange(tf.toString(range.left.getToken()), tf.toString(range.right.getToken()), endpoints)
                                    .setEndpoint_details(epDetails)
                                    .setRpc_endpoints(rpc_endpoints);

            ranges.add(tr);
        }

        return ranges;
    }

    public Map<String, String> getTokenToEndpointMap()
    {
        Map<Token, InetAddress> mapInetAddress = tokenMetadata.getNormalAndBootstrappingTokenToEndpointMap();
        // in order to preserve tokens in ascending order, we use LinkedHashMap here
        Map<String, String> mapString = new LinkedHashMap<String, String>(mapInetAddress.size());
        List<Token> tokens = new ArrayList<Token>(mapInetAddress.keySet());
        Collections.sort(tokens);
        for (Token token : tokens)
        {
            mapString.put(token.toString(), mapInetAddress.get(token).getHostAddress());
        }
        return mapString;
    }

    public String getLocalHostId()
    {
        return getTokenMetadata().getHostId(FBUtilities.getBroadcastAddress()).toString();
    }

    public Map<String, String> getHostIdMap()
    {
        Map<String, String> mapOut = new HashMap<String, String>();
        for (Map.Entry<InetAddress, UUID> entry : getTokenMetadata().getEndpointToHostIdMapForReading().entrySet())
            mapOut.put(entry.getKey().getHostAddress(), entry.getValue().toString());
        return mapOut;
    }

    /**
     * Construct the range to endpoint mapping based on the true view
     * of the world.
     * @param ranges
     * @return mapping of ranges to the replicas responsible for them.
    */
    private Map<Range<Token>, List<InetAddress>> constructRangeToEndpointMap(String keyspace, List<Range<Token>> ranges)
    {
        Map<Range<Token>, List<InetAddress>> rangeToEndpointMap = new HashMap<Range<Token>, List<InetAddress>>();
        for (Range<Token> range : ranges)
        {
            rangeToEndpointMap.put(range, Keyspace.open(keyspace).getReplicationStrategy().getNaturalEndpoints(range.right));
        }
        return rangeToEndpointMap;
    }

    public void beforeChange(InetAddress endpoint, EndpointState currentState, ApplicationState newStateKey, VersionedValue newValue)
    {
        // no-op
    }

    /*
     * Handle the reception of a new particular ApplicationState for a particular endpoint. Note that the value of the
     * ApplicationState has not necessarily "changed" since the last known value, if we already received the same update
     * from somewhere else.
     *
     * onChange only ever sees one ApplicationState piece change at a time (even if many ApplicationState updates were
     * received at the same time), so we perform a kind of state machine here. We are concerned with two events: knowing
     * the token associated with an endpoint, and knowing its operation mode. Nodes can start in either bootstrap or
     * normal mode, and from bootstrap mode can change mode to normal. A node in bootstrap mode needs to have
     * pendingranges set in TokenMetadata; a node in normal mode should instead be part of the token ring.
     *
     * Normal progression of ApplicationState.STATUS values for a node should be like this:
     * STATUS_BOOTSTRAPPING,token
     *   if bootstrapping. stays this way until all files are received.
     * STATUS_NORMAL,token
     *   ready to serve reads and writes.
     * STATUS_LEAVING,token
     *   get ready to leave the cluster as part of a decommission
     * STATUS_LEFT,token
     *   set after decommission is completed.
     *
     * Other STATUS values that may be seen (possibly anywhere in the normal progression):
     * STATUS_MOVING,newtoken
     *   set if node is currently moving to a new token in the ring
     * STATUS_RELOCATING,srcToken,srcToken,srcToken,...
     *   set if the endpoint is in the process of relocating a token to itself
     * REMOVING_TOKEN,deadtoken
     *   set if the node is dead and is being removed by its REMOVAL_COORDINATOR
     * REMOVED_TOKEN,deadtoken
     *   set if the node is dead and has been removed by its REMOVAL_COORDINATOR
     *
     * Note: Any time a node state changes from STATUS_NORMAL, it will not be visible to new nodes. So it follows that
     * you should never bootstrap a new node during a removenode, decommission or move.
     */
    public void onChange(InetAddress endpoint, ApplicationState state, VersionedValue value)
    {
        if (state.equals(ApplicationState.STATUS))
        {
            String apStateValue = value.value;
            String[] pieces = apStateValue.split(VersionedValue.DELIMITER_STR, -1);
            assert (pieces.length > 0);

            String moveName = pieces[0];

            if (moveName.equals(VersionedValue.STATUS_BOOTSTRAPPING))
                handleStateBootstrap(endpoint, pieces);
            else if (moveName.equals(VersionedValue.STATUS_NORMAL))
                handleStateNormal(endpoint, pieces);
            else if (moveName.equals(VersionedValue.REMOVING_TOKEN) || moveName.equals(VersionedValue.REMOVED_TOKEN))
                handleStateRemoving(endpoint, pieces);
            else if (moveName.equals(VersionedValue.STATUS_LEAVING))
                handleStateLeaving(endpoint, pieces);
            else if (moveName.equals(VersionedValue.STATUS_LEFT))
                handleStateLeft(endpoint, pieces);
            else if (moveName.equals(VersionedValue.STATUS_MOVING))
                handleStateMoving(endpoint, pieces);
            else if (moveName.equals(VersionedValue.STATUS_RELOCATING))
                handleStateRelocating(endpoint, pieces);
        }
        else
        {
            EndpointState epState = Gossiper.instance.getEndpointStateForEndpoint(endpoint);
            if (epState == null || Gossiper.instance.isDeadState(epState))
            {
                logger.debug("Ignoring state change for dead or unknown endpoint: {}", endpoint);
                return;
            }

            switch (state)
            {
                case RELEASE_VERSION:
                    SystemKeyspace.updatePeerInfo(endpoint, "release_version", quote(value.value));
                    break;
                case DC:
                    SystemKeyspace.updatePeerInfo(endpoint, "data_center", quote(value.value));
                    break;
                case RACK:
                    SystemKeyspace.updatePeerInfo(endpoint, "rack", quote(value.value));
                    break;
                case RPC_ADDRESS:
                    SystemKeyspace.updatePeerInfo(endpoint, "rpc_address", quote(value.value));
                    break;
                case SCHEMA:
                    SystemKeyspace.updatePeerInfo(endpoint, "schema_version", value.value);
                    MigrationManager.instance.scheduleSchemaPull(endpoint, epState);
                    break;
                case HOST_ID:
                    SystemKeyspace.updatePeerInfo(endpoint, "host_id", value.value);
                    break;
            }
        }
    }

    private void updatePeerInfo(InetAddress endpoint)
    {
        EndpointState epState = Gossiper.instance.getEndpointStateForEndpoint(endpoint);
        for (Map.Entry<ApplicationState, VersionedValue> entry : epState.getApplicationStateMap().entrySet())
        {
            switch (entry.getKey())
            {
                case RELEASE_VERSION:
                    SystemKeyspace.updatePeerInfo(endpoint, "release_version", quote(entry.getValue().value));
                    break;
                case DC:
                    SystemKeyspace.updatePeerInfo(endpoint, "data_center", quote(entry.getValue().value));
                    break;
                case RACK:
                    SystemKeyspace.updatePeerInfo(endpoint, "rack", quote(entry.getValue().value));
                    break;
                case RPC_ADDRESS:
                    SystemKeyspace.updatePeerInfo(endpoint, "rpc_address", quote(entry.getValue().value));
                    break;
                case SCHEMA:
                    SystemKeyspace.updatePeerInfo(endpoint, "schema_version", entry.getValue().value);
                    break;
                case HOST_ID:
                    SystemKeyspace.updatePeerInfo(endpoint, "host_id", entry.getValue().value);
                    break;
            }
        }
    }

    private String quote(String value)
    {
        return "'" + value + "'";
    }

    private byte[] getApplicationStateValue(InetAddress endpoint, ApplicationState appstate)
    {
        String vvalue = Gossiper.instance.getEndpointStateForEndpoint(endpoint).getApplicationState(appstate).value;
        return vvalue.getBytes(ISO_8859_1);
    }

    private Collection<Token> getTokensFor(InetAddress endpoint, String piece)
    {
        if (Gossiper.instance.usesVnodes(endpoint))
        {
            try
            {
                return TokenSerializer.deserialize(getPartitioner(), new DataInputStream(new ByteArrayInputStream(getApplicationStateValue(endpoint, ApplicationState.TOKENS))));
            }
            catch (IOException e)
            {
                throw new RuntimeException(e);
            }
        }
        else
            return Arrays.asList(getPartitioner().getTokenFactory().fromString(piece));
    }

    /**
     * Handle node bootstrap
     *
     * @param endpoint bootstrapping node
     * @param pieces STATE_BOOTSTRAPPING,bootstrap token as string
     */
    private void handleStateBootstrap(InetAddress endpoint, String[] pieces)
    {
        assert pieces.length >= 2;

        // Parse versioned values according to end-point version:
        //   versions  < 1.2 .....: STATUS,TOKEN
        //   versions >= 1.2 .....: use TOKENS app state
        Collection<Token> tokens;
        // explicitly check for TOKENS, because a bootstrapping node might be bootstrapping in legacy mode; that is, not using vnodes and no token specified
        tokens = getTokensFor(endpoint, pieces[1]);

        if (logger.isDebugEnabled())
            logger.debug("Node " + endpoint + " state bootstrapping, token " + tokens);

        // if this node is present in token metadata, either we have missed intermediate states
        // or the node had crashed. Print warning if needed, clear obsolete stuff and
        // continue.
        if (tokenMetadata.isMember(endpoint))
        {
            // If isLeaving is false, we have missed both LEAVING and LEFT. However, if
            // isLeaving is true, we have only missed LEFT. Waiting time between completing
            // leave operation and rebootstrapping is relatively short, so the latter is quite
            // common (not enough time for gossip to spread). Therefore we report only the
            // former in the log.
            if (!tokenMetadata.isLeaving(endpoint))
                logger.info("Node " + endpoint + " state jump to bootstrap");
            tokenMetadata.removeEndpoint(endpoint);
        }

        tokenMetadata.addBootstrapTokens(tokens, endpoint);
        PendingRangeCalculatorService.instance.update();

        if (Gossiper.instance.usesHostId(endpoint))
            tokenMetadata.updateHostId(Gossiper.instance.getHostId(endpoint), endpoint);
    }

    /**
     * Handle node move to normal state. That is, node is entering token ring and participating
     * in reads.
     *
     * @param endpoint node
     * @param pieces STATE_NORMAL,token
     */
    private void handleStateNormal(final InetAddress endpoint, String[] pieces)
    {
        assert pieces.length >= 2;

        // Parse versioned values according to end-point version:
        //   versions  < 1.2 .....: STATUS,TOKEN
        //   versions >= 1.2 .....: uses HOST_ID/TOKENS app states

        Collection<Token> tokens;

        tokens = getTokensFor(endpoint, pieces[1]);

        Set<Token> tokensToUpdateInMetadata = new HashSet<Token>();
        Set<Token> tokensToUpdateInSystemKeyspace = new HashSet<Token>();
        Set<Token> localTokensToRemove = new HashSet<Token>();
        Set<InetAddress> endpointsToRemove = new HashSet<InetAddress>();


        if (logger.isDebugEnabled())
            logger.debug("Node " + endpoint + " state normal, token " + tokens);

        if (tokenMetadata.isMember(endpoint))
            logger.info("Node " + endpoint + " state jump to normal");

        updatePeerInfo(endpoint);
        // Order Matters, TM.updateHostID() should be called before TM.updateNormalToken(), (see CASSANDRA-4300).
        if (Gossiper.instance.usesHostId(endpoint))
        {
            UUID hostId = Gossiper.instance.getHostId(endpoint);
            InetAddress existing = tokenMetadata.getEndpointForHostId(hostId);
            if (DatabaseDescriptor.isReplacing() && Gossiper.instance.getEndpointStateForEndpoint(DatabaseDescriptor.getReplaceAddress()) != null && (hostId.equals(Gossiper.instance.getHostId(DatabaseDescriptor.getReplaceAddress()))))
                logger.warn("Not updating token metadata for {} because I am replacing it", endpoint);
            else
            {
                if (existing != null && !existing.equals(endpoint))
                {
                    if (existing.equals(FBUtilities.getBroadcastAddress()))
                    {
                        logger.warn("Not updating host ID {} for {} because it's mine", hostId, endpoint);
                        tokenMetadata.removeEndpoint(endpoint);
                        endpointsToRemove.add(endpoint);
                    }
                    else if (Gossiper.instance.compareEndpointStartup(endpoint, existing) > 0)
                    {
                        logger.warn("Host ID collision for {} between {} and {}; {} is the new owner", hostId, existing, endpoint, endpoint);
                        tokenMetadata.removeEndpoint(existing);
                        endpointsToRemove.add(existing);
                        tokenMetadata.updateHostId(hostId, endpoint);
                    }
                    else
                    {
                        logger.warn("Host ID collision for {} between {} and {}; ignored {}", hostId, existing, endpoint, endpoint);
                        tokenMetadata.removeEndpoint(endpoint);
                        endpointsToRemove.add(endpoint);
                    }
                }
                else
                    tokenMetadata.updateHostId(hostId, endpoint);
            }
        }

        for (final Token token : tokens)
        {
            // we don't want to update if this node is responsible for the token and it has a later startup time than endpoint.
            InetAddress currentOwner = tokenMetadata.getEndpoint(token);
            if (currentOwner == null)
            {
                logger.debug("New node " + endpoint + " at token " + token);
                tokensToUpdateInMetadata.add(token);
                if (!isClientMode)
                    tokensToUpdateInSystemKeyspace.add(token);
            }
            else if (endpoint.equals(currentOwner))
            {
                // set state back to normal, since the node may have tried to leave, but failed and is now back up
                tokensToUpdateInMetadata.add(token);
                if (!isClientMode)
                    tokensToUpdateInSystemKeyspace.add(token);
            }
            else if (tokenMetadata.isRelocating(token) && tokenMetadata.getRelocatingRanges().get(token).equals(endpoint))
            {
                // Token was relocating, this is the bookkeeping that makes it official.
                tokensToUpdateInMetadata.add(token);
                if (!isClientMode)
                    tokensToUpdateInSystemKeyspace.add(token);

                optionalTasks.schedule(new Runnable()
                {
                    public void run()
                    {
                        logger.info("Removing RELOCATION state for {} {}", endpoint, token);
                        getTokenMetadata().removeFromRelocating(token, endpoint);
                    }
                }, RING_DELAY, TimeUnit.MILLISECONDS);

                // We used to own this token; This token will need to be removed from system.local
                if (currentOwner.equals(FBUtilities.getBroadcastAddress()))
                    localTokensToRemove.add(token);

                logger.info("Token {} relocated to {}", token, endpoint);
            }
            else if (tokenMetadata.isRelocating(token))
            {
                logger.info("Token {} is relocating to {}, ignoring update from {}",
                            token, tokenMetadata.getRelocatingRanges().get(token), endpoint);
            }
            else if (Gossiper.instance.compareEndpointStartup(endpoint, currentOwner) > 0)
            {
                tokensToUpdateInMetadata.add(token);
                if (!isClientMode)
                    tokensToUpdateInSystemKeyspace.add(token);

                // currentOwner is no longer current, endpoint is.  Keep track of these moves, because when
                // a host no longer has any tokens, we'll want to remove it.
                Multimap<InetAddress, Token> epToTokenCopy = getTokenMetadata().getEndpointToTokenMapForReading();
                epToTokenCopy.get(currentOwner).remove(token);
                if (epToTokenCopy.get(currentOwner).size() < 1)
                    endpointsToRemove.add(currentOwner);

                logger.info(String.format("Nodes %s and %s have the same token %s.  %s is the new owner",
                                          endpoint,
                                          currentOwner,
                                          token,
                                          endpoint));
                if (logger.isDebugEnabled())
                    logger.debug("Relocating ranges: {}", tokenMetadata.printRelocatingRanges());
            }
            else
            {
                logger.info(String.format("Nodes %s and %s have the same token %s.  Ignoring %s",
                                           endpoint,
                                           currentOwner,
                                           token,
                                           endpoint));
                if (logger.isDebugEnabled())
                    logger.debug("Relocating ranges: {}", tokenMetadata.printRelocatingRanges());
            }
        }

        tokenMetadata.updateNormalTokens(tokensToUpdateInMetadata, endpoint);
        for (InetAddress ep : endpointsToRemove)
            removeEndpoint(ep);
        if (!tokensToUpdateInSystemKeyspace.isEmpty())
            SystemKeyspace.updateTokens(endpoint, tokensToUpdateInSystemKeyspace);
        if (!localTokensToRemove.isEmpty())
            SystemKeyspace.updateLocalTokens(Collections.<Token>emptyList(), localTokensToRemove);

        if (tokenMetadata.isMoving(endpoint)) // if endpoint was moving to a new token
        {
            tokenMetadata.removeFromMoving(endpoint);

            if (!isClientMode)
            {
                for (IEndpointLifecycleSubscriber subscriber : lifecycleSubscribers)
                    subscriber.onMove(endpoint);
            }
        }

        PendingRangeCalculatorService.instance.update();
    }

    /**
     * Handle node preparing to leave the ring
     *
     * @param endpoint node
     * @param pieces STATE_LEAVING,token
     */
    private void handleStateLeaving(InetAddress endpoint, String[] pieces)
    {
        assert pieces.length >= 2;
        Collection<Token> tokens;
        tokens = getTokensFor(endpoint, pieces[1]);

        if (logger.isDebugEnabled())
            logger.debug("Node " + endpoint + " state leaving, tokens " + tokens);

        // If the node is previously unknown or tokens do not match, update tokenmetadata to
        // have this node as 'normal' (it must have been using this token before the
        // leave). This way we'll get pending ranges right.
        if (!tokenMetadata.isMember(endpoint))
        {
            logger.info("Node " + endpoint + " state jump to leaving");
            tokenMetadata.updateNormalTokens(tokens, endpoint);
        }
        else if (!tokenMetadata.getTokens(endpoint).containsAll(tokens))
        {
            logger.warn("Node " + endpoint + " 'leaving' token mismatch. Long network partition?");
            tokenMetadata.updateNormalTokens(tokens, endpoint);
        }

        // at this point the endpoint is certainly a member with this token, so let's proceed
        // normally
        tokenMetadata.addLeavingEndpoint(endpoint);
        PendingRangeCalculatorService.instance.update();
    }

    /**
     * Handle node leaving the ring. This will happen when a node is decommissioned
     *
     * @param endpoint If reason for leaving is decommission, endpoint is the leaving node.
     * @param pieces STATE_LEFT,token
     */
    private void handleStateLeft(InetAddress endpoint, String[] pieces)
    {
        assert pieces.length >= 2;
        Collection<Token> tokens;
        tokens = getTokensFor(endpoint, pieces[1]);

        if (logger.isDebugEnabled())
            logger.debug("Node " + endpoint + " state left, tokens " + tokens);

        excise(tokens, endpoint, extractExpireTime(pieces));
    }

    /**
     * Handle node moving inside the ring.
     *
     * @param endpoint moving endpoint address
     * @param pieces STATE_MOVING, token
     */
    private void handleStateMoving(InetAddress endpoint, String[] pieces)
    {
        assert pieces.length >= 2;
        Token token = getPartitioner().getTokenFactory().fromString(pieces[1]);

        if (logger.isDebugEnabled())
            logger.debug("Node " + endpoint + " state moving, new token " + token);

        tokenMetadata.addMovingEndpoint(token, endpoint);

        PendingRangeCalculatorService.instance.update();
    }

    /**
     * Handle one or more ranges (tokens) moving from their respective endpoints, to another.
     *
     * @param endpoint the destination of the move
     * @param pieces STATE_RELOCATING,token,token,...
     */
    private void handleStateRelocating(InetAddress endpoint, String[] pieces)
    {
        assert pieces.length >= 2;

        List<Token> tokens = new ArrayList<Token>(pieces.length - 1);
        for (String tStr : Arrays.copyOfRange(pieces, 1, pieces.length))
            tokens.add(getPartitioner().getTokenFactory().fromString(tStr));

        logger.debug("Tokens {} are relocating to {}", tokens, endpoint);
        tokenMetadata.addRelocatingTokens(tokens, endpoint);

        PendingRangeCalculatorService.instance.update();
    }

    /**
     * Handle notification that a node being actively removed from the ring via 'removenode'
     *
     * @param endpoint node
     * @param pieces either REMOVED_TOKEN (node is gone) or REMOVING_TOKEN (replicas need to be restored)
     */
    private void handleStateRemoving(InetAddress endpoint, String[] pieces)
    {
        assert (pieces.length > 0);

        if (endpoint.equals(FBUtilities.getBroadcastAddress()))
        {
            logger.info("Received removenode gossip about myself. Is this node rejoining after an explicit removenode?");
            try
            {
                drain();
            }
            catch (Exception e)
            {
                throw new RuntimeException(e);
            }
            return;
        }
        if (tokenMetadata.isMember(endpoint))
        {
            String state = pieces[0];
            Collection<Token> removeTokens = tokenMetadata.getTokens(endpoint);

            if (VersionedValue.REMOVED_TOKEN.equals(state))
            {
                excise(removeTokens, endpoint, extractExpireTime(pieces));
            }
            else if (VersionedValue.REMOVING_TOKEN.equals(state))
            {
                if (logger.isDebugEnabled())
                    logger.debug("Tokens " + removeTokens + " removed manually (endpoint was " + endpoint + ")");

                // Note that the endpoint is being removed
                tokenMetadata.addLeavingEndpoint(endpoint);
                PendingRangeCalculatorService.instance.update();

                // find the endpoint coordinating this removal that we need to notify when we're done
                String[] coordinator = Gossiper.instance.getEndpointStateForEndpoint(endpoint).getApplicationState(ApplicationState.REMOVAL_COORDINATOR).value.split(VersionedValue.DELIMITER_STR, -1);
                UUID hostId = UUID.fromString(coordinator[1]);
                // grab any data we are now responsible for and notify responsible node
                restoreReplicaCount(endpoint, tokenMetadata.getEndpointForHostId(hostId));
            }
        }
        else // now that the gossiper has told us about this nonexistent member, notify the gossiper to remove it
        {
            if (VersionedValue.REMOVED_TOKEN.equals(pieces[0]))
                addExpireTimeIfFound(endpoint, extractExpireTime(pieces));
            removeEndpoint(endpoint);
        }
    }

    private void excise(Collection<Token> tokens, InetAddress endpoint)
    {
        logger.info("Removing tokens " + tokens + " for " + endpoint);
        HintedHandOffManager.instance.deleteHintsForEndpoint(endpoint);
        removeEndpoint(endpoint);
        tokenMetadata.removeEndpoint(endpoint);
        tokenMetadata.removeBootstrapTokens(tokens);

        if (!isClientMode)
        {
            for (IEndpointLifecycleSubscriber subscriber : lifecycleSubscribers)
                subscriber.onLeaveCluster(endpoint);
        }
        PendingRangeCalculatorService.instance.update();
    }

    private void excise(Collection<Token> tokens, InetAddress endpoint, long expireTime)
    {
        addExpireTimeIfFound(endpoint, expireTime);
        excise(tokens, endpoint);
    }

    /** unlike excise we just need this endpoint gone without going through any notifications **/
    private void removeEndpoint(InetAddress endpoint)
    {
        Gossiper.instance.removeEndpoint(endpoint);
        if (!isClientMode)
            SystemKeyspace.removeEndpoint(endpoint);
    }

    protected void addExpireTimeIfFound(InetAddress endpoint, long expireTime)
    {
        if (expireTime != 0L)
        {
            Gossiper.instance.addExpireTimeForEndpoint(endpoint, expireTime);
        }
    }

    protected long extractExpireTime(String[] pieces)
    {
        return Long.parseLong(pieces[2]);
    }

    /**
     * Finds living endpoints responsible for the given ranges
     *
     * @param keyspaceName the keyspace ranges belong to
     * @param ranges the ranges to find sources for
     * @return multimap of addresses to ranges the address is responsible for
     */
    private Multimap<InetAddress, Range<Token>> getNewSourceRanges(String keyspaceName, Set<Range<Token>> ranges)
    {
        InetAddress myAddress = FBUtilities.getBroadcastAddress();
        Multimap<Range<Token>, InetAddress> rangeAddresses = Keyspace.open(keyspaceName).getReplicationStrategy().getRangeAddresses(tokenMetadata.cloneOnlyTokenMap());
        Multimap<InetAddress, Range<Token>> sourceRanges = HashMultimap.create();
        IFailureDetector failureDetector = FailureDetector.instance;

        // find alive sources for our new ranges
        for (Range<Token> range : ranges)
        {
            Collection<InetAddress> possibleRanges = rangeAddresses.get(range);
            IEndpointSnitch snitch = DatabaseDescriptor.getEndpointSnitch();
            List<InetAddress> sources = snitch.getSortedListByProximity(myAddress, possibleRanges);

            assert (!sources.contains(myAddress));

            for (InetAddress source : sources)
            {
                if (failureDetector.isAlive(source))
                {
                    sourceRanges.put(source, range);
                    break;
                }
            }
        }
        return sourceRanges;
    }

    /**
     * Sends a notification to a node indicating we have finished replicating data.
     *
     * @param remote node to send notification to
     */
    private void sendReplicationNotification(InetAddress remote)
    {
        // notify the remote token
        MessageOut msg = new MessageOut(MessagingService.Verb.REPLICATION_FINISHED);
        IFailureDetector failureDetector = FailureDetector.instance;
        if (logger.isDebugEnabled())
            logger.debug("Notifying " + remote.toString() + " of replication completion\n");
        while (failureDetector.isAlive(remote))
        {
            AsyncOneResponse iar = MessagingService.instance().sendRR(msg, remote);
            try
            {
                iar.get(DatabaseDescriptor.getRpcTimeout(), TimeUnit.MILLISECONDS);
                return; // done
            }
            catch(TimeoutException e)
            {
                // try again
            }
        }
    }

    /**
     * Called when an endpoint is removed from the ring. This function checks
     * whether this node becomes responsible for new ranges as a
     * consequence and streams data if needed.
     *
     * This is rather ineffective, but it does not matter so much
     * since this is called very seldom
     *
     * @param endpoint the node that left
     */
    private void restoreReplicaCount(InetAddress endpoint, final InetAddress notifyEndpoint)
    {
        Multimap<String, Map.Entry<InetAddress, Collection<Range<Token>>>> rangesToFetch = HashMultimap.create();

        final InetAddress myAddress = FBUtilities.getBroadcastAddress();

        for (String keyspaceName : Schema.instance.getNonSystemKeyspaces())
        {
            Multimap<Range<Token>, InetAddress> changedRanges = getChangedRangesForLeaving(keyspaceName, endpoint);
            Set<Range<Token>> myNewRanges = new HashSet<Range<Token>>();
            for (Map.Entry<Range<Token>, InetAddress> entry : changedRanges.entries())
            {
                if (entry.getValue().equals(myAddress))
                    myNewRanges.add(entry.getKey());
            }
            Multimap<InetAddress, Range<Token>> sourceRanges = getNewSourceRanges(keyspaceName, myNewRanges);
            for (Map.Entry<InetAddress, Collection<Range<Token>>> entry : sourceRanges.asMap().entrySet())
            {
                rangesToFetch.put(keyspaceName, entry);
            }
        }

        StreamPlan stream = new StreamPlan("Restore replica count");
        for (final String keyspaceName : rangesToFetch.keySet())
        {
            for (Map.Entry<InetAddress, Collection<Range<Token>>> entry : rangesToFetch.get(keyspaceName))
            {
                final InetAddress source = entry.getKey();
                Collection<Range<Token>> ranges = entry.getValue();
                if (logger.isDebugEnabled())
                    logger.debug("Requesting from " + source + " ranges " + StringUtils.join(ranges, ", "));
                stream.requestRanges(source, keyspaceName, ranges);
            }
        }
        StreamResultFuture future = stream.execute();
        Futures.addCallback(future, new FutureCallback<StreamState>()
        {
            public void onSuccess(StreamState finalState)
            {
                sendReplicationNotification(notifyEndpoint);
            }

            public void onFailure(Throwable t)
            {
                logger.warn("Streaming to restore replica count failed", t);
                // We still want to send the notification
                sendReplicationNotification(notifyEndpoint);
            }
        });
    }

    // needs to be modified to accept either a keyspace or ARS.
    private Multimap<Range<Token>, InetAddress> getChangedRangesForLeaving(String keyspaceName, InetAddress endpoint)
    {
        // First get all ranges the leaving endpoint is responsible for
        Collection<Range<Token>> ranges = getRangesForEndpoint(keyspaceName, endpoint);

        if (logger.isDebugEnabled())
            logger.debug("Node " + endpoint + " ranges [" + StringUtils.join(ranges, ", ") + "]");

        Map<Range<Token>, List<InetAddress>> currentReplicaEndpoints = new HashMap<Range<Token>, List<InetAddress>>();

        // Find (for each range) all nodes that store replicas for these ranges as well
        for (Range<Token> range : ranges)
            currentReplicaEndpoints.put(range, Keyspace.open(keyspaceName).getReplicationStrategy().calculateNaturalEndpoints(range.right, tokenMetadata.cloneOnlyTokenMap()));

        TokenMetadata temp = tokenMetadata.cloneAfterAllLeft();

        // endpoint might or might not be 'leaving'. If it was not leaving (that is, removenode
        // command was used), it is still present in temp and must be removed.
        if (temp.isMember(endpoint))
            temp.removeEndpoint(endpoint);

        Multimap<Range<Token>, InetAddress> changedRanges = HashMultimap.create();

        // Go through the ranges and for each range check who will be
        // storing replicas for these ranges when the leaving endpoint
        // is gone. Whoever is present in newReplicaEndpoints list, but
        // not in the currentReplicaEndpoints list, will be needing the
        // range.
        for (Range<Token> range : ranges)
        {
            Collection<InetAddress> newReplicaEndpoints = Keyspace.open(keyspaceName).getReplicationStrategy().calculateNaturalEndpoints(range.right, temp);
            newReplicaEndpoints.removeAll(currentReplicaEndpoints.get(range));
            if (logger.isDebugEnabled())
                if (newReplicaEndpoints.isEmpty())
                    logger.debug("Range " + range + " already in all replicas");
                else
                    logger.debug("Range " + range + " will be responsibility of " + StringUtils.join(newReplicaEndpoints, ", "));
            changedRanges.putAll(range, newReplicaEndpoints);
        }

        return changedRanges;
    }

    public void onJoin(InetAddress endpoint, EndpointState epState)
    {
        for (Map.Entry<ApplicationState, VersionedValue> entry : epState.getApplicationStateMap().entrySet())
        {
            onChange(endpoint, entry.getKey(), entry.getValue());
        }
        MigrationManager.instance.scheduleSchemaPull(endpoint, epState);
    }

    public void onAlive(InetAddress endpoint, EndpointState state)
    {
        if (isClientMode)
            return;

        if (tokenMetadata.isMember(endpoint))
        {
            HintedHandOffManager.instance.scheduleHintDelivery(endpoint);
            for (IEndpointLifecycleSubscriber subscriber : lifecycleSubscribers)
                subscriber.onUp(endpoint);
        }
        else
        {
            for (IEndpointLifecycleSubscriber subscriber : lifecycleSubscribers)
                subscriber.onJoinCluster(endpoint);
        }
        MigrationManager.instance.scheduleSchemaPull(endpoint, state);
    }

    public void onRemove(InetAddress endpoint)
    {
        tokenMetadata.removeEndpoint(endpoint);
        PendingRangeCalculatorService.instance.update();
    }

    public void onDead(InetAddress endpoint, EndpointState state)
    {
        MessagingService.instance().convict(endpoint);
        if (!isClientMode)
        {
            for (IEndpointLifecycleSubscriber subscriber : lifecycleSubscribers)
                subscriber.onDown(endpoint);
        }
    }

    public void onRestart(InetAddress endpoint, EndpointState state)
    {
        // If we have restarted before the node was even marked down, we need to reset the connection pool
        if (state.isAlive())
            onDead(endpoint, state);
    }

    /** raw load value */
    public double getLoad()
    {
        double bytes = 0;
        for (String keyspaceName : Schema.instance.getKeyspaces())
        {
            Keyspace keyspace = Schema.instance.getKeyspaceInstance(keyspaceName);
            if (keyspace == null)
                continue;
            for (ColumnFamilyStore cfs : keyspace.getColumnFamilyStores())
                bytes += cfs.getLiveDiskSpaceUsed();
        }
        return bytes;
    }

    public String getLoadString()
    {
        return FileUtils.stringifyFileSize(getLoad());
    }

    public Map<String, String> getLoadMap()
    {
        Map<String, String> map = new HashMap<String, String>();
        for (Map.Entry<InetAddress,Double> entry : LoadBroadcaster.instance.getLoadInfo().entrySet())
        {
            map.put(entry.getKey().getHostAddress(), FileUtils.stringifyFileSize(entry.getValue()));
        }
        // gossiper doesn't see its own updates, so we need to special-case the local node
        map.put(FBUtilities.getBroadcastAddress().getHostAddress(), getLoadString());
        return map;
    }

    public final void deliverHints(String host) throws UnknownHostException
    {
        HintedHandOffManager.instance.scheduleHintDelivery(host);
    }

    public Collection<Token> getLocalTokens()
    {
        Collection<Token> tokens = SystemKeyspace.getSavedTokens();
        assert tokens != null && !tokens.isEmpty(); // should not be called before initServer sets this
        return tokens;
    }

    /* These methods belong to the MBean interface */

    public List<String> getTokens()
    {
        return getTokens(FBUtilities.getBroadcastAddress());
    }

    public List<String> getTokens(String endpoint) throws UnknownHostException
    {
        return getTokens(InetAddress.getByName(endpoint));
    }

    private List<String> getTokens(InetAddress endpoint)
    {
        List<String> strTokens = new ArrayList<String>();
        for (Token tok : getTokenMetadata().getTokens(endpoint))
            strTokens.add(tok.toString());
        return strTokens;
    }

    public String getReleaseVersion()
    {
        return FBUtilities.getReleaseVersionString();
    }

    public String getSchemaVersion()
    {
        return Schema.instance.getVersion().toString();
    }

    public List<String> getLeavingNodes()
    {
        return stringify(tokenMetadata.getLeavingEndpoints());
    }

    public List<String> getMovingNodes()
    {
        List<String> endpoints = new ArrayList<String>();

        for (Pair<Token, InetAddress> node : tokenMetadata.getMovingEndpoints())
        {
            endpoints.add(node.right.getHostAddress());
        }

        return endpoints;
    }

    public List<String> getJoiningNodes()
    {
        return stringify(tokenMetadata.getBootstrapTokens().values());
    }

    public List<String> getLiveNodes()
    {
        return stringify(Gossiper.instance.getLiveMembers());
    }

    public List<String> getUnreachableNodes()
    {
        return stringify(Gossiper.instance.getUnreachableMembers());
    }

    public String[] getAllDataFileLocations()
    {
        String[] locations = DatabaseDescriptor.getAllDataFileLocations();
        for (int i = 0; i < locations.length; i++)
            locations[i] = FileUtils.getCanonicalPath(locations[i]);
        return locations;
    }

    public String getCommitLogLocation()
    {
        return FileUtils.getCanonicalPath(DatabaseDescriptor.getCommitLogLocation());
    }

    public String getSavedCachesLocation()
    {
        return FileUtils.getCanonicalPath(DatabaseDescriptor.getSavedCachesLocation());
    }

    private List<String> stringify(Iterable<InetAddress> endpoints)
    {
        List<String> stringEndpoints = new ArrayList<String>();
        for (InetAddress ep : endpoints)
        {
            stringEndpoints.add(ep.getHostAddress());
        }
        return stringEndpoints;
    }

    public int getCurrentGenerationNumber()
    {
        return Gossiper.instance.getCurrentGenerationNumber(FBUtilities.getBroadcastAddress());
    }

    public void forceKeyspaceCleanup(String keyspaceName, String... columnFamilies) throws IOException, ExecutionException, InterruptedException
    {
        if (keyspaceName.equals(Keyspace.SYSTEM_KS))
            throw new RuntimeException("Cleanup of the system keyspace is neither necessary nor wise");

        CounterId.OneShotRenewer counterIdRenewer = new CounterId.OneShotRenewer();
        for (ColumnFamilyStore cfStore : getValidColumnFamilies(false, false, keyspaceName, columnFamilies))
        {
            cfStore.forceCleanup(counterIdRenewer);
        }
    }

    public void scrub(boolean disableSnapshot, boolean skipCorrupted, String keyspaceName, String... columnFamilies) throws IOException, ExecutionException, InterruptedException
    {
        for (ColumnFamilyStore cfStore : getValidColumnFamilies(false, false, keyspaceName, columnFamilies))
            cfStore.scrub(disableSnapshot, skipCorrupted);
    }

    public void upgradeSSTables(String keyspaceName, boolean excludeCurrentVersion, String... columnFamilies) throws IOException, ExecutionException, InterruptedException
    {
        for (ColumnFamilyStore cfStore : getValidColumnFamilies(true, true, keyspaceName, columnFamilies))
            cfStore.sstablesRewrite(excludeCurrentVersion);
    }

    public void forceKeyspaceCompaction(String keyspaceName, String... columnFamilies) throws IOException, ExecutionException, InterruptedException
    {
        for (ColumnFamilyStore cfStore : getValidColumnFamilies(true, false, keyspaceName, columnFamilies))
        {
            cfStore.forceMajorCompaction();
        }
    }

    /**
     * Takes the snapshot for the given keyspaces. A snapshot name must be specified.
     *
     * @param tag the tag given to the snapshot; may not be null or empty
     * @param keyspaceNames the names of the keyspaces to snapshot; empty means "all."
     */
    public void takeSnapshot(String tag, String... keyspaceNames) throws IOException
    {
        if (operationMode.equals(Mode.JOINING))
            throw new IOException("Cannot snapshot until bootstrap completes");
        if (tag == null || tag.equals(""))
            throw new IOException("You must supply a snapshot name.");

        Iterable<Keyspace> keyspaces;
        if (keyspaceNames.length == 0)
        {
            keyspaces = Keyspace.all();
        }
        else
        {
            ArrayList<Keyspace> t = new ArrayList<Keyspace>(keyspaceNames.length);
            for (String keyspaceName : keyspaceNames)
                t.add(getValidKeyspace(keyspaceName));
            keyspaces = t;
        }

        // Do a check to see if this snapshot exists before we actually snapshot
        for (Keyspace keyspace : keyspaces)
            if (keyspace.snapshotExists(tag))
                throw new IOException("Snapshot " + tag + " already exists.");


        for (Keyspace keyspace : keyspaces)
            keyspace.snapshot(tag, null);
    }

    /**
     * Takes the snapshot of a specific column family. A snapshot name must be specified.
     *
     * @param keyspaceName the keyspace which holds the specified column family
     * @param columnFamilyName the column family to snapshot
     * @param tag the tag given to the snapshot; may not be null or empty
     */
    public void takeColumnFamilySnapshot(String keyspaceName, String columnFamilyName, String tag) throws IOException
    {
        if (keyspaceName == null)
            throw new IOException("You must supply a keyspace name");
        if (operationMode.equals(Mode.JOINING))
            throw new IOException("Cannot snapshot until bootstrap completes");

        if (columnFamilyName == null)
            throw new IOException("You must supply a column family name");
        if (columnFamilyName.contains("."))
            throw new IllegalArgumentException("Cannot take a snapshot of a secondary index by itself. Run snapshot on the column family that owns the index.");

        if (tag == null || tag.equals(""))
            throw new IOException("You must supply a snapshot name.");

        Keyspace keyspace = getValidKeyspace(keyspaceName);
        if (keyspace.snapshotExists(tag))
            throw new IOException("Snapshot " + tag + " already exists.");

        keyspace.snapshot(tag, columnFamilyName);
    }

    private Keyspace getValidKeyspace(String keyspaceName) throws IOException
    {
        if (!Schema.instance.getKeyspaces().contains(keyspaceName))
        {
            throw new IOException("Keyspace " + keyspaceName + " does not exist");
        }
        return Keyspace.open(keyspaceName);
    }

    /**
     * Remove the snapshot with the given name from the given keyspaces.
     * If no tag is specified we will remove all snapshots.
     */
    public void clearSnapshot(String tag, String... keyspaceNames) throws IOException
    {
        if(tag == null)
            tag = "";

        Set<String> keyspaces = new HashSet<>();
        for (String dataDir : DatabaseDescriptor.getAllDataFileLocations())
        {
            for(String keyspaceDir : new File(dataDir).list())
            {
                // Only add a ks if it has been specified as a param, assuming params were actually provided.
                if (keyspaceNames.length > 0 && !Arrays.asList(keyspaceNames).contains(keyspaceDir))
                    continue;
                keyspaces.add(keyspaceDir);
            }
        }

        for (String keyspace : keyspaces)
            Keyspace.clearSnapshot(tag, keyspace);

        if (logger.isDebugEnabled())
            logger.debug("Cleared out snapshot directories");
    }

    /**
     * @param allowIndexes Allow index CF names to be passed in
     * @param autoAddIndexes Automatically add secondary indexes if a CF has them
     * @param keyspaceName keyspace
     * @param cfNames CFs
     */
    public Iterable<ColumnFamilyStore> getValidColumnFamilies(boolean allowIndexes, boolean autoAddIndexes, String keyspaceName, String... cfNames) throws IOException
    {
        Keyspace keyspace = getValidKeyspace(keyspaceName);
        Set<ColumnFamilyStore> valid = new HashSet<>();

        if (cfNames.length == 0)
        {
            // all stores are interesting
            for (ColumnFamilyStore cfStore : keyspace.getColumnFamilyStores())
            {
                valid.add(cfStore);
                if (autoAddIndexes)
                {
                    for (SecondaryIndex si : cfStore.indexManager.getIndexes())
                    {
                        if (si.getIndexCfs() != null) {
                            logger.info("adding secondary index {} to operation", si.getIndexName());
                            valid.add(si.getIndexCfs());
                        }
                    }

                }
            }
            return valid;
        }
        // filter out interesting stores
        for (String cfName : cfNames)
        {
            //if the CF name is an index, just flush the CF that owns the index
            String baseCfName = cfName;
            String idxName = null;
            if (cfName.contains(".")) // secondary index
            {
                if(!allowIndexes)
                {
                   logger.warn("Operation not allowed on secondary Index column family ({})", cfName);
                    continue;
                }

                String[] parts = cfName.split("\\.", 2);
                baseCfName = parts[0];
                idxName = parts[1];
            }

            ColumnFamilyStore cfStore = keyspace.getColumnFamilyStore(baseCfName);
            if (cfStore == null)
            {
                // this means there was a cf passed in that is not recognized in the keyspace. report it and continue.
                logger.warn(String.format("Invalid column family specified: %s. Proceeding with others.", baseCfName));
                continue;
            }
            if (idxName != null)
            {
                Collection< SecondaryIndex > indexes = cfStore.indexManager.getIndexesByNames(new HashSet<String>(Arrays.asList(cfName)));
                if (indexes.isEmpty())
                    logger.warn(String.format("Invalid column family index specified: %s/%s. Proceeding with others.", baseCfName, idxName));
                else
                    valid.add(Iterables.get(indexes, 0).getIndexCfs());
            }
            else
            {
                valid.add(cfStore);
                if(autoAddIndexes)
                {
                    for(SecondaryIndex si : cfStore.indexManager.getIndexes())
                    {
                        if (si.getIndexCfs() != null) {
                            logger.info("adding secondary index {} to operation", si.getIndexName());
                            valid.add(si.getIndexCfs());
                        }
                    }
                }
            }
        }
        return valid;
    }

    /**
     * Flush all memtables for a keyspace and column families.
     * @param keyspaceName
     * @param columnFamilies
     * @throws IOException
     */
    public void forceKeyspaceFlush(final String keyspaceName, final String... columnFamilies) throws IOException
    {
        for (ColumnFamilyStore cfStore : getValidColumnFamilies(true, false, keyspaceName, columnFamilies))
        {
            logger.debug("Forcing flush on keyspace " + keyspaceName + ", CF " + cfStore.name);
            cfStore.forceBlockingFlush();
        }
    }

    /**
     * Sends JMX notification to subscribers.
     *
     * @param type Message type
     * @param message Message itself
     * @param userObject Arbitrary object to attach to notification
     */
    public void sendNotification(String type, String message, Object userObject)
    {
        Notification jmxNotification = new Notification(type, jmxObjectName, notificationSerialNumber.incrementAndGet(), message);
        jmxNotification.setUserData(userObject);
        sendNotification(jmxNotification);
    }

    public int forceRepairAsync(final String keyspace, final boolean isSequential, final Collection<String> dataCenters, final Collection<String> hosts, final boolean primaryRange, final String... columnFamilies)
    {
        // when repairing only primary range, dataCenter nor hosts can be set
        if (primaryRange && (dataCenters != null || hosts != null))
        {
            throw new IllegalArgumentException("You need to run primary range repair on all nodes in the cluster.");
        }
        final Collection<Range<Token>> ranges = primaryRange ? getLocalPrimaryRanges(keyspace) : getLocalRanges(keyspace);
        return forceRepairAsync(keyspace, isSequential, dataCenters, hosts, ranges, columnFamilies);
    }

    public int forceRepairAsync(final String keyspace, final boolean isSequential, final Collection<String> dataCenters, final Collection<String> hosts,  final Collection<Range<Token>> ranges, final String... columnFamilies)
    {
        if (Keyspace.SYSTEM_KS.equals(keyspace) || ranges.isEmpty())
            return 0;

        final int cmd = nextRepairCommand.incrementAndGet();
        if (ranges.size() > 0)
        {
            new Thread(createRepairTask(cmd, keyspace, ranges, isSequential, dataCenters, hosts, columnFamilies)).start();
        }
        return cmd;
    }

    public int forceRepairAsync(final String keyspace, final boolean isSequential, final boolean isLocal, final boolean primaryRange, final String... columnFamilies)
    {
        // when repairing only primary range, you cannot repair only on local DC
        if (primaryRange && isLocal)
        {
            throw new IllegalArgumentException("You need to run primary range repair on all nodes in the cluster.");
        }
        final Collection<Range<Token>> ranges = primaryRange ? getLocalPrimaryRanges(keyspace) : getLocalRanges(keyspace);
        return forceRepairAsync(keyspace, isSequential, isLocal, ranges, columnFamilies);
    }

    public int forceRepairAsync(String keyspace, boolean isSequential, boolean isLocal, Collection<Range<Token>> ranges, String... columnFamilies)
    {
        if (Keyspace.SYSTEM_KS.equals(keyspace) || ranges.isEmpty())
            return 0;

        final int cmd = nextRepairCommand.incrementAndGet();
        if (!FBUtilities.isUnix() && isSequential)
        {
            logger.warn("Snapshot-based repair is not yet supported on Windows.  Reverting to parallel repair.");
            isSequential = false;
        }
        new Thread(createRepairTask(cmd, keyspace, ranges, isSequential, isLocal, columnFamilies)).start();
        return cmd;
    }

    public int forceRepairRangeAsync(String beginToken, String endToken, final String keyspaceName, boolean isSequential, Collection<String> dataCenters, final Collection<String> hosts, final String... columnFamilies)
    {
        Collection<Range<Token>> repairingRange = createRepairRangeFrom(beginToken, endToken);

        logger.info("starting user-requested repair of range {} for keyspace {} and column families {}",
                    repairingRange, keyspaceName, columnFamilies);
        return forceRepairAsync(keyspaceName, isSequential, dataCenters, hosts, repairingRange, columnFamilies);
    }

    public int forceRepairRangeAsync(String beginToken, String endToken, final String keyspaceName, boolean isSequential, boolean isLocal, final String... columnFamilies)
    {
        Set<String> dataCenters = null;
        if (isLocal)
        {
            dataCenters = Sets.newHashSet(DatabaseDescriptor.getLocalDataCenter());
        }
        return forceRepairRangeAsync(beginToken, endToken, keyspaceName, isSequential, dataCenters, null, columnFamilies);
    }

    /**
     * Trigger proactive repair for a keyspace and column families.
     */
    public void forceKeyspaceRepair(final String keyspaceName, boolean isSequential, boolean isLocal, final String... columnFamilies) throws IOException
    {
        forceKeyspaceRepairRange(keyspaceName, getLocalRanges(keyspaceName), isSequential, isLocal, columnFamilies);
    }

    public void forceKeyspaceRepairPrimaryRange(final String keyspaceName, boolean isSequential, boolean isLocal, final String... columnFamilies) throws IOException
    {
        // primary range repair can only be performed for whole cluster.
        // NOTE: we should omit the param but keep API as is for now.
        if (isLocal)
        {
            throw new IllegalArgumentException("You need to run primary range repair on all nodes in the cluster.");
        }

        forceKeyspaceRepairRange(keyspaceName, getLocalPrimaryRanges(keyspaceName), isSequential, false, columnFamilies);
    }

    public void forceKeyspaceRepairRange(String beginToken, String endToken, final String keyspaceName, boolean isSequential, boolean isLocal, final String... columnFamilies) throws IOException
    {
        Collection<Range<Token>> repairingRange = createRepairRangeFrom(beginToken, endToken);

        logger.info("starting user-requested repair of range {} for keyspace {} and column families {}",
                           repairingRange, keyspaceName, columnFamilies);
        forceKeyspaceRepairRange(keyspaceName, repairingRange, isSequential, isLocal, columnFamilies);
    }

    public void forceKeyspaceRepairRange(final String keyspaceName, final Collection<Range<Token>> ranges, boolean isSequential, boolean isLocal, final String... columnFamilies) throws IOException
    {
        if (Keyspace.SYSTEM_KS.equalsIgnoreCase(keyspaceName))
            return;
        createRepairTask(nextRepairCommand.incrementAndGet(), keyspaceName, ranges, isSequential, isLocal, columnFamilies).run();
    }

    /**
     * Create collection of ranges that match ring layout from given tokens.
     *
     * @param beginToken beginning token of the range
     * @param endToken end token of the range
     * @return collection of ranges that match ring layout in TokenMetadata
     */
    @SuppressWarnings("unchecked")
    private Collection<Range<Token>> createRepairRangeFrom(String beginToken, String endToken)
    {
        Token parsedBeginToken = getPartitioner().getTokenFactory().fromString(beginToken);
        Token parsedEndToken = getPartitioner().getTokenFactory().fromString(endToken);

        Deque<Range<Token>> repairingRange = new ArrayDeque<>();
        // Break up given range to match ring layout in TokenMetadata
        Token previous = tokenMetadata.getPredecessor(TokenMetadata.firstToken(tokenMetadata.sortedTokens(), parsedEndToken));
        while (parsedBeginToken.compareTo(previous) < 0)
        {
            repairingRange.addFirst(new Range<>(previous, parsedEndToken));

            parsedEndToken = previous;
            previous = tokenMetadata.getPredecessor(previous);
        }
        repairingRange.addFirst(new Range<>(parsedBeginToken, parsedEndToken));

        return repairingRange;
    }

    private FutureTask<Object> createRepairTask(final int cmd, final String keyspace, final Collection<Range<Token>> ranges, final boolean isSequential, final boolean isLocal, final String... columnFamilies)
    {
        Set<String> dataCenters = null;
        if (isLocal)
        {
            dataCenters = Sets.newHashSet(DatabaseDescriptor.getLocalDataCenter());
        }
        return createRepairTask(cmd, keyspace, ranges, isSequential, dataCenters, null, columnFamilies);
    }

    private FutureTask<Object> createRepairTask(final int cmd, final String keyspace, final Collection<Range<Token>> ranges, final boolean isSequential, final Collection<String> dataCenters, final Collection<String> hosts, final String... columnFamilies)
    {
        if (dataCenters != null && !dataCenters.contains(DatabaseDescriptor.getLocalDataCenter()))
        {
            throw new IllegalArgumentException("the local data center must be part of the repair");
        }

        return new FutureTask<>(new WrappedRunnable()
        {
            protected void runMayThrow() throws Exception
            {
                String message = String.format("Starting repair command #%d, repairing %d ranges for keyspace %s", cmd, ranges.size(), keyspace);
                logger.info(message);
                sendNotification("repair", message, new int[]{cmd, ActiveRepairService.Status.STARTED.ordinal()});

                List<RepairFuture> futures = new ArrayList<>(ranges.size());
                for (Range<Token> range : ranges)
                {
                    RepairFuture future;
                    try
                    {
                        future = forceKeyspaceRepair(range, keyspace, isSequential, dataCenters, hosts, columnFamilies);
                    }
                    catch (IllegalArgumentException e)
                    {
                        logger.error("Repair session failed:", e);
                        sendNotification("repair", e.getMessage(), new int[]{cmd, ActiveRepairService.Status.SESSION_FAILED.ordinal()});
                        continue;
                    }
                    if (future == null)
                        continue;
                    futures.add(future);
                    // wait for a session to be done with its differencing before starting the next one
                    try
                    {
                        future.session.differencingDone.await();
                    }
                    catch (InterruptedException e)
                    {
                        message = "Interrupted while waiting for the differencing of repair session " + future.session + " to be done. Repair may be imprecise.";
                        logger.error(message, e);
                        sendNotification("repair", message, new int[]{cmd, ActiveRepairService.Status.SESSION_FAILED.ordinal()});
                    }
                }
                for (RepairFuture future : futures)
                {
                    try
                    {
                        future.get();
                        message = String.format("Repair session %s for range %s finished", future.session.getId(), future.session.getRange().toString());
                        logger.info(message);
                        sendNotification("repair", message, new int[]{cmd, ActiveRepairService.Status.SESSION_SUCCESS.ordinal()});
                    }
                    catch (ExecutionException e)
                    {
                        message = String.format("Repair session %s for range %s failed with error %s", future.session.getId(), future.session.getRange().toString(), e.getCause().getMessage());
                        logger.error(message, e);
                        sendNotification("repair", message, new int[]{cmd, ActiveRepairService.Status.SESSION_FAILED.ordinal()});
                    }
                    catch (Exception e)
                    {
                        message = String.format("Repair session %s for range %s failed with error %s", future.session.getId(), future.session.getRange().toString(), e.getMessage());
                        logger.error(message, e);
                        sendNotification("repair", message, new int[]{cmd, ActiveRepairService.Status.SESSION_FAILED.ordinal()});
                    }
                }
                sendNotification("repair", String.format("Repair command #%d finished", cmd), new int[]{cmd, ActiveRepairService.Status.FINISHED.ordinal()});
            }
        }, null);
    }

    public RepairFuture forceKeyspaceRepair(final Range<Token> range, final String keyspaceName, boolean isSequential, Collection<String> dataCenters, Collection<String> hosts, final String... columnFamilies) throws IOException
    {
        ArrayList<String> names = new ArrayList<String>();
        for (ColumnFamilyStore cfStore : getValidColumnFamilies(false, false, keyspaceName, columnFamilies))
        {
            names.add(cfStore.name);
        }

        if (names.isEmpty())
        {
            logger.info("No column family to repair for keyspace " + keyspaceName);
            return null;
        }

        return ActiveRepairService.instance.submitRepairSession(range, keyspaceName, isSequential, dataCenters, hosts, names.toArray(new String[names.size()]));
    }

    public void forceTerminateAllRepairSessions() {
        ActiveRepairService.instance.terminateSessions();
    }

    /* End of MBean interface methods */

    /**
     * Get the "primary ranges" for the specified keyspace and endpoint.
     * "Primary ranges" are the ranges that the node is responsible for storing replica primarily.
     * The node that stores replica primarily is defined as the first node returned
     * by {@link AbstractReplicationStrategy#calculateNaturalEndpoints}.
     *
     * @param keyspace
     * @param ep endpoint we are interested in.
     * @return primary ranges for the specified endpoint.
     */
    public Collection<Range<Token>> getPrimaryRangesForEndpoint(String keyspace, InetAddress ep)
    {
        AbstractReplicationStrategy strategy = Keyspace.open(keyspace).getReplicationStrategy();
        Collection<Range<Token>> primaryRanges = new HashSet<Range<Token>>();
        TokenMetadata metadata = tokenMetadata.cloneOnlyTokenMap();
        for (Token token : metadata.sortedTokens())
        {
            List<InetAddress> endpoints = strategy.calculateNaturalEndpoints(token, metadata);
            if (endpoints.size() > 0 && endpoints.get(0).equals(ep))
                primaryRanges.add(new Range<Token>(metadata.getPredecessor(token), token));
        }
        return primaryRanges;
    }

    /**
     * Previously, primary range is the range that the node is responsible for and calculated
     * only from the token assigned to the node.
     * But this does not take replication strategy into account, and therefore returns insufficient
     * range especially using NTS with replication only to certain DC(see CASSANDRA-5424).
     *
     * @deprecated
     * @param ep endpoint we are interested in.
     * @return range for the specified endpoint.
     */
    @Deprecated
    @VisibleForTesting
    public Range<Token> getPrimaryRangeForEndpoint(InetAddress ep)
    {
        return tokenMetadata.getPrimaryRangeFor(tokenMetadata.getToken(ep));
    }

    /**
     * Get all ranges an endpoint is responsible for (by keyspace)
     * @param ep endpoint we are interested in.
     * @return ranges for the specified endpoint.
     */
    Collection<Range<Token>> getRangesForEndpoint(String keyspaceName, InetAddress ep)
    {
        return Keyspace.open(keyspaceName).getReplicationStrategy().getAddressRanges().get(ep);
    }

    /**
     * Get all ranges that span the ring given a set
     * of tokens. All ranges are in sorted order of
     * ranges.
     * @return ranges in sorted order
    */
    public List<Range<Token>> getAllRanges(List<Token> sortedTokens)
    {
        if (logger.isDebugEnabled())
            logger.debug("computing ranges for " + StringUtils.join(sortedTokens, ", "));

        if (sortedTokens.isEmpty())
            return Collections.emptyList();
        int size = sortedTokens.size();
        List<Range<Token>> ranges = new ArrayList<Range<Token>>(size + 1);
        for (int i = 1; i < size; ++i)
        {
            Range<Token> range = new Range<Token>(sortedTokens.get(i - 1), sortedTokens.get(i));
            ranges.add(range);
        }
        Range<Token> range = new Range<Token>(sortedTokens.get(size - 1), sortedTokens.get(0));
        ranges.add(range);

        return ranges;
    }

    /**
     * This method returns the N endpoints that are responsible for storing the
     * specified key i.e for replication.
     *
     * @param keyspaceName keyspace name also known as keyspace
     * @param cf Column family name
     * @param key key for which we need to find the endpoint
     * @return the endpoint responsible for this key
     */
    public List<InetAddress> getNaturalEndpoints(String keyspaceName, String cf, String key)
    {
        CFMetaData cfMetaData = Schema.instance.getKSMetaData(keyspaceName).cfMetaData().get(cf);
        return getNaturalEndpoints(keyspaceName, getPartitioner().getToken(cfMetaData.getKeyValidator().fromString(key)));
    }

    public List<InetAddress> getNaturalEndpoints(String keyspaceName, ByteBuffer key)
    {
        return getNaturalEndpoints(keyspaceName, getPartitioner().getToken(key));
    }

    /**
     * This method returns the N endpoints that are responsible for storing the
     * specified key i.e for replication.
     *
     * @param keyspaceName keyspace name also known as keyspace
     * @param pos position for which we need to find the endpoint
     * @return the endpoint responsible for this token
     */
    public List<InetAddress> getNaturalEndpoints(String keyspaceName, RingPosition pos)
    {
        return Keyspace.open(keyspaceName).getReplicationStrategy().getNaturalEndpoints(pos);
    }

    /**
     * This method attempts to return N endpoints that are responsible for storing the
     * specified key i.e for replication.
     *
     * @param keyspace keyspace name also known as keyspace
     * @param key key for which we need to find the endpoint
     * @return the endpoint responsible for this key
     */
    public List<InetAddress> getLiveNaturalEndpoints(Keyspace keyspace, ByteBuffer key)
    {
        return getLiveNaturalEndpoints(keyspace, getPartitioner().decorateKey(key));
    }

    public List<InetAddress> getLiveNaturalEndpoints(Keyspace keyspace, RingPosition pos)
    {
        List<InetAddress> endpoints = keyspace.getReplicationStrategy().getNaturalEndpoints(pos);
        List<InetAddress> liveEps = new ArrayList<InetAddress>(endpoints.size());

        for (InetAddress endpoint : endpoints)
        {
            if (FailureDetector.instance.isAlive(endpoint))
                liveEps.add(endpoint);
        }

        return liveEps;
    }

    public void setLog4jLevel(String classQualifier, String rawLevel)
    {
        org.apache.log4j.Logger log4jlogger = org.apache.log4j.Logger.getLogger(classQualifier);
        // if both classQualifer and rawLevel are empty, reload from configuration
        if (StringUtils.isBlank(classQualifier) && StringUtils.isBlank(rawLevel))
        {
            LogManager.resetConfiguration();
            CassandraDaemon.initLog4j();
            return;
        }
        // classQualifer is set, but blank level given
        else if (StringUtils.isNotBlank(classQualifier) && StringUtils.isBlank(rawLevel))
        {
            if (log4jlogger.getLevel() != null || log4jlogger.getAllAppenders().hasMoreElements())
                log4jlogger.setLevel(null);
            return;
        }

        Level level = Level.toLevel(rawLevel);
        log4jlogger.setLevel(level);
        logger.info("set log level to {} for classes under '{}' (if the level doesn't look like '{}' then the logger couldn't parse '{}')", level, classQualifier, rawLevel, rawLevel);
    }

    /**
     * @return the runtime logging levels for all the configured loggers
     */
    @Override
    public Map<String,String> getLoggingLevels()
    {
        Map<String, String> logLevelMaps = Maps.newLinkedHashMap();
        org.apache.log4j.Logger rootLogger = org.apache.log4j.Logger.getRootLogger();
        logLevelMaps.put(rootLogger.getName(), rootLogger.getLevel().toString());
        Enumeration<org.apache.log4j.Logger> loggers = LogManager.getCurrentLoggers();
        while (loggers.hasMoreElements())
        {
            org.apache.log4j.Logger logger= loggers.nextElement();
            if (logger.getLevel() != null)
                logLevelMaps.put(logger.getName(), logger.getLevel().toString());
        }
        return logLevelMaps;
    }

    /**
     * @return list of Token ranges (_not_ keys!) together with estimated key count,
     *      breaking up the data this node is responsible for into pieces of roughly keysPerSplit
     */
    public List<Pair<Range<Token>, Long>> getSplits(String keyspaceName, String cfName, Range<Token> range, int keysPerSplit, CFMetaData metadata)
    {
        Keyspace t = Keyspace.open(keyspaceName);
        ColumnFamilyStore cfs = t.getColumnFamilyStore(cfName);
        List<DecoratedKey> keys = keySamples(Collections.singleton(cfs), range);

        final long totalRowCountEstimate = (keys.size() + 1) * metadata.getIndexInterval();

        // splitCount should be much smaller than number of key samples, to avoid huge sampling error
        final int minSamplesPerSplit = 4;
        final int maxSplitCount = keys.size() / minSamplesPerSplit + 1;
        final int splitCount = Math.max(1, Math.min(maxSplitCount, (int)(totalRowCountEstimate / keysPerSplit)));

        List<Token> tokens = keysToTokens(range, keys);
        return getSplits(tokens, splitCount, metadata);
    }

    private List<Pair<Range<Token>, Long>> getSplits(List<Token> tokens, int splitCount, CFMetaData metadata)
    {
        final double step = (double) (tokens.size() - 1) / splitCount;
        int prevIndex = 0;
        Token prevToken = tokens.get(0);
        List<Pair<Range<Token>, Long>> splits = Lists.newArrayListWithExpectedSize(splitCount);
        for (int i = 1; i <= splitCount; i++)
        {
            int index = (int) Math.round(i * step);
            Token token = tokens.get(index);
            long rowCountEstimate = (index - prevIndex) * metadata.getIndexInterval();
            splits.add(Pair.create(new Range<Token>(prevToken, token), rowCountEstimate));
            prevIndex = index;
            prevToken = token;
        }
        return splits;
    }

    private List<Token> keysToTokens(Range<Token> range, List<DecoratedKey> keys)
    {
        List<Token> tokens = Lists.newArrayListWithExpectedSize(keys.size() + 2);
        tokens.add(range.left);
        for (DecoratedKey key : keys)
            tokens.add(key.token);
        tokens.add(range.right);
        return tokens;
    }

    private List<DecoratedKey> keySamples(Iterable<ColumnFamilyStore> cfses, Range<Token> range)
    {
        List<DecoratedKey> keys = new ArrayList<DecoratedKey>();
        for (ColumnFamilyStore cfs : cfses)
            Iterables.addAll(keys, cfs.keySamples(range));
        FBUtilities.sortSampledKeys(keys, range);
        return keys;
    }

    /**
     * Broadcast leaving status and update local tokenMetadata accordingly
     */
    private void startLeaving()
    {
        Gossiper.instance.addLocalApplicationState(ApplicationState.STATUS, valueFactory.leaving(getLocalTokens()));
        tokenMetadata.addLeavingEndpoint(FBUtilities.getBroadcastAddress());
        PendingRangeCalculatorService.instance.update();
    }

    public void decommission() throws InterruptedException
    {
        if (!tokenMetadata.isMember(FBUtilities.getBroadcastAddress()))
            throw new UnsupportedOperationException("local node is not a member of the token ring yet");
        if (tokenMetadata.cloneAfterAllLeft().sortedTokens().size() < 2)
            throw new UnsupportedOperationException("no other normal nodes in the ring; decommission would be pointless");

        PendingRangeCalculatorService.instance.blockUntilFinished();
        for (String keyspaceName : Schema.instance.getNonSystemKeyspaces())
        {
            if (tokenMetadata.getPendingRanges(keyspaceName, FBUtilities.getBroadcastAddress()).size() > 0)
                throw new UnsupportedOperationException("data is currently moving to this node; unable to leave the ring");
        }

        if (logger.isDebugEnabled())
            logger.debug("DECOMMISSIONING");
        startLeaving();
        setMode(Mode.LEAVING, "sleeping " + RING_DELAY + " ms for pending range setup", true);
        Thread.sleep(RING_DELAY);

        Runnable finishLeaving = new Runnable()
        {
            public void run()
            {
                shutdownClientServers();
                Gossiper.instance.stop();
                MessagingService.instance().shutdown();
                StageManager.shutdownNow();
                setMode(Mode.DECOMMISSIONED, true);
                // let op be responsible for killing the process
            }
        };
        unbootstrap(finishLeaving);
    }

    private void leaveRing()
    {
        SystemKeyspace.setBootstrapState(SystemKeyspace.BootstrapState.NEEDS_BOOTSTRAP);
        tokenMetadata.removeEndpoint(FBUtilities.getBroadcastAddress());
        PendingRangeCalculatorService.instance.update();

        Gossiper.instance.addLocalApplicationState(ApplicationState.STATUS, valueFactory.left(getLocalTokens(),Gossiper.computeExpireTime()));
        int delay = Math.max(RING_DELAY, Gossiper.intervalInMillis * 2);
        logger.info("Announcing that I have left the ring for " + delay + "ms");
        Uninterruptibles.sleepUninterruptibly(delay, TimeUnit.MILLISECONDS);
    }

    private void unbootstrap(final Runnable onFinish)
    {
        Map<String, Multimap<Range<Token>, InetAddress>> rangesToStream = new HashMap<String, Multimap<Range<Token>, InetAddress>>();

        for (final String keyspaceName : Schema.instance.getNonSystemKeyspaces())
        {
            Multimap<Range<Token>, InetAddress> rangesMM = getChangedRangesForLeaving(keyspaceName, FBUtilities.getBroadcastAddress());

            if (logger.isDebugEnabled())
                logger.debug("Ranges needing transfer are [" + StringUtils.join(rangesMM.keySet(), ",") + "]");

            rangesToStream.put(keyspaceName, rangesMM);
        }

        setMode(Mode.LEAVING, "streaming data to other nodes", true);

        Future<StreamState> streamSuccess = streamRanges(rangesToStream);
        Future<StreamState> hintsSuccess = streamHints();

        // wait for the transfer runnables to signal the latch.
        logger.debug("waiting for stream aks.");
        try
        {
            streamSuccess.get();
            hintsSuccess.get();
        }
        catch (ExecutionException | InterruptedException e)
        {
            throw new RuntimeException(e);
        }
        logger.debug("stream acks all received.");
        leaveRing();
        onFinish.run();
    }

    private Future<StreamState> streamHints()
    {
        // StreamPlan will not fail if there are zero files to transfer, so flush anyway (need to get any in-memory hints, as well)
        ColumnFamilyStore hintsCF = Keyspace.open(Keyspace.SYSTEM_KS).getColumnFamilyStore(SystemKeyspace.HINTS_CF);
        FBUtilities.waitOnFuture(hintsCF.forceFlush());

        // gather all live nodes in the cluster that aren't also leaving
        List<InetAddress> candidates = new ArrayList<InetAddress>(StorageService.instance.getTokenMetadata().cloneAfterAllLeft().getAllEndpoints());
        candidates.remove(FBUtilities.getBroadcastAddress());
        for (Iterator<InetAddress> iter = candidates.iterator(); iter.hasNext(); )
        {
            InetAddress address = iter.next();
            if (!FailureDetector.instance.isAlive(address))
                iter.remove();
        }

        if (candidates.isEmpty())
        {
            logger.warn("Unable to stream hints since no live endpoints seen");
            return Futures.immediateFuture(null);
        }
        else
        {
            // stream to the closest peer as chosen by the snitch
            DatabaseDescriptor.getEndpointSnitch().sortByProximity(FBUtilities.getBroadcastAddress(), candidates);
            InetAddress hintsDestinationHost = candidates.get(0);

            // stream all hints -- range list will be a singleton of "the entire ring"
            Token token = StorageService.getPartitioner().getMinimumToken();
            List<Range<Token>> ranges = Collections.singletonList(new Range<Token>(token, token));

            return new StreamPlan("Hints").transferRanges(hintsDestinationHost,
                                                                      Keyspace.SYSTEM_KS,
                                                                      ranges,
                                                                      SystemKeyspace.HINTS_CF)
                                                      .execute();
        }
    }

    public void move(String newToken) throws IOException
    {
        try
        {
            getPartitioner().getTokenFactory().validate(newToken);
        }
        catch (ConfigurationException e)
        {
            throw new IOException(e.getMessage());
        }
        move(getPartitioner().getTokenFactory().fromString(newToken));
    }

    /**
     * move the node to new token or find a new token to boot to according to load
     *
     * @param newToken new token to boot to, or if null, find balanced token to boot to
     *
     * @throws IOException on any I/O operation error
     */
    private void move(Token newToken) throws IOException
    {
        if (newToken == null)
            throw new IOException("Can't move to the undefined (null) token.");

        if (tokenMetadata.sortedTokens().contains(newToken))
            throw new IOException("target token " + newToken + " is already owned by another node.");

        // address of the current node
        InetAddress localAddress = FBUtilities.getBroadcastAddress();

        // This doesn't make any sense in a vnodes environment.
        if (getTokenMetadata().getTokens(localAddress).size() > 1)
        {
            logger.error("Invalid request to move(Token); This node has more than one token and cannot be moved thusly.");
            throw new UnsupportedOperationException("This node has more than one token and cannot be moved thusly.");
        }

        List<String> keyspacesToProcess = Schema.instance.getNonSystemKeyspaces();

        PendingRangeCalculatorService.instance.blockUntilFinished();
        // checking if data is moving to this node
        for (String keyspaceName : keyspacesToProcess)
        {
            if (tokenMetadata.getPendingRanges(keyspaceName, localAddress).size() > 0)
                throw new UnsupportedOperationException("data is currently moving to this node; unable to leave the ring");
        }

        Gossiper.instance.addLocalApplicationState(ApplicationState.STATUS, valueFactory.moving(newToken));
        setMode(Mode.MOVING, String.format("Moving %s from %s to %s.", localAddress, getLocalTokens().iterator().next(), newToken), true);

        setMode(Mode.MOVING, String.format("Sleeping %s ms before start streaming/fetching ranges", RING_DELAY), true);
        Uninterruptibles.sleepUninterruptibly(RING_DELAY, TimeUnit.MILLISECONDS);

        RangeRelocator relocator = new RangeRelocator(Collections.singleton(newToken), keyspacesToProcess);

        if (relocator.streamsNeeded())
        {
            setMode(Mode.MOVING, "fetching new ranges and streaming old ranges", true);
            try
            {
                relocator.stream().get();
            }
            catch (ExecutionException | InterruptedException e)
            {
                throw new RuntimeException("Interrupted while waiting for stream/fetch ranges to finish: " + e.getMessage());
            }
        }
        else
        {
            setMode(Mode.MOVING, "No ranges to fetch/stream", true);
        }

        setTokens(Collections.singleton(newToken)); // setting new token as we have everything settled

        if (logger.isDebugEnabled())
            logger.debug("Successfully moved to new token {}", getLocalTokens().iterator().next());
    }

    private class RangeRelocator
    {
        private StreamPlan streamPlan = new StreamPlan("Relocation");

        private RangeRelocator(Collection<Token> tokens, List<String> keyspaceNames)
        {
            calculateToFromStreams(tokens, keyspaceNames);
        }

        private void calculateToFromStreams(Collection<Token> newTokens, List<String> keyspaceNames)
        {
            InetAddress localAddress = FBUtilities.getBroadcastAddress();
            IEndpointSnitch snitch = DatabaseDescriptor.getEndpointSnitch();
            TokenMetadata tokenMetaCloneAllSettled = tokenMetadata.cloneAfterAllSettled();
            // clone to avoid concurrent modification in calculateNaturalEndpoints
            TokenMetadata tokenMetaClone = tokenMetadata.cloneOnlyTokenMap();

            for (String keyspace : keyspaceNames)
            {
                for (Token newToken : newTokens)
                {
                    // replication strategy of the current keyspace (aka table)
                    AbstractReplicationStrategy strategy = Keyspace.open(keyspace).getReplicationStrategy();

                    // getting collection of the currently used ranges by this keyspace
                    Collection<Range<Token>> currentRanges = getRangesForEndpoint(keyspace, localAddress);
                    // collection of ranges which this node will serve after move to the new token
                    Collection<Range<Token>> updatedRanges = strategy.getPendingAddressRanges(tokenMetadata, newToken, localAddress);

                    // ring ranges and endpoints associated with them
                    // this used to determine what nodes should we ping about range data
                    Multimap<Range<Token>, InetAddress> rangeAddresses = strategy.getRangeAddresses(tokenMetaClone);

                    // calculated parts of the ranges to request/stream from/to nodes in the ring
                    Pair<Set<Range<Token>>, Set<Range<Token>>> rangesPerKeyspace = calculateStreamAndFetchRanges(currentRanges, updatedRanges);

                    /**
                     * In this loop we are going through all ranges "to fetch" and determining
                     * nodes in the ring responsible for data we are interested in
                     */
                    Multimap<Range<Token>, InetAddress> rangesToFetchWithPreferredEndpoints = ArrayListMultimap.create();
                    for (Range<Token> toFetch : rangesPerKeyspace.right)
                    {
                        for (Range<Token> range : rangeAddresses.keySet())
                        {
                            if (range.contains(toFetch))
                            {
                                List<InetAddress> endpoints = snitch.getSortedListByProximity(localAddress, rangeAddresses.get(range));
                                // storing range and preferred endpoint set
                                rangesToFetchWithPreferredEndpoints.putAll(toFetch, endpoints);
                            }
                        }
                    }

                    // calculating endpoints to stream current ranges to if needed
                    // in some situations node will handle current ranges as part of the new ranges
                    Multimap<InetAddress, Range<Token>> endpointRanges = HashMultimap.create();
                    for (Range<Token> toStream : rangesPerKeyspace.left)
                    {
                        Set<InetAddress> currentEndpoints = ImmutableSet.copyOf(strategy.calculateNaturalEndpoints(toStream.right, tokenMetaClone));
                        Set<InetAddress> newEndpoints = ImmutableSet.copyOf(strategy.calculateNaturalEndpoints(toStream.right, tokenMetaCloneAllSettled));
                        logger.debug("Range:" + toStream + "Current endpoints: " + currentEndpoints + " New endpoints: " + newEndpoints);
                        for (InetAddress address : Sets.difference(newEndpoints, currentEndpoints))
                            endpointRanges.put(address, toStream);
                    }

                    // stream ranges
                    for (InetAddress address : endpointRanges.keySet())
                        streamPlan.transferRanges(address, keyspace, endpointRanges.get(address));

                    // stream requests
                    Multimap<InetAddress, Range<Token>> workMap = RangeStreamer.getWorkMap(rangesToFetchWithPreferredEndpoints);
                    for (InetAddress address : workMap.keySet())
                        streamPlan.requestRanges(address, keyspace, workMap.get(address));

                    if (logger.isDebugEnabled())
                        logger.debug("Keyspace {}: work map {}.", keyspace, workMap);
                }
            }
        }

        public Future<StreamState> stream()
        {
            return streamPlan.execute();
        }

        public boolean streamsNeeded()
        {
            return !streamPlan.isEmpty();
        }
    }

    public void relocate(Collection<String> srcTokens) throws IOException
    {
        List<Token> tokens = new ArrayList<Token>(srcTokens.size());
        try
        {
            for (String srcT : srcTokens)
            {
                getPartitioner().getTokenFactory().validate(srcT);
                Token token = getPartitioner().getTokenFactory().fromString(srcT);
                if (tokenMetadata.getTokens(tokenMetadata.getEndpoint(token)).size() < 2)
                    throw new IOException("Cannot relocate " + srcT + "; source node would have no tokens left");
                tokens.add(getPartitioner().getTokenFactory().fromString(srcT));
            }
        }
        catch (ConfigurationException e)
        {
            throw new IOException(e.getMessage());
        }
        relocateTokens(tokens);
    }

    void relocateTokens(Collection<Token> srcTokens)
    {
        assert srcTokens != null;
        InetAddress localAddress = FBUtilities.getBroadcastAddress();
        Collection<Token> localTokens = getTokenMetadata().getTokens(localAddress);
        Set<Token> tokens = new HashSet<Token>(srcTokens);

        Iterator<Token> it = tokens.iterator();
        while (it.hasNext())
        {
            Token srcT = it.next();
            if (localTokens.contains(srcT))
            {
                it.remove();
                logger.warn("cannot move {}; source and destination match", srcT);
            }
        }

        if (tokens.size() < 1)
        {
            logger.warn("no valid token arguments specified; nothing to relocate");
            return;
        }

        Gossiper.instance.addLocalApplicationState(ApplicationState.STATUS, valueFactory.relocating(tokens));
        setMode(Mode.RELOCATING, String.format("relocating %s to %s", tokens, localAddress.getHostAddress()), true);

        List<String> keyspaceNames = Schema.instance.getNonSystemKeyspaces();

        setMode(Mode.RELOCATING, String.format("Sleeping %s ms before start streaming/fetching ranges", RING_DELAY), true);
        Uninterruptibles.sleepUninterruptibly(RING_DELAY, TimeUnit.MILLISECONDS);

        RangeRelocator relocator = new RangeRelocator(tokens, keyspaceNames);

        if (relocator.streamsNeeded())
        {
            setMode(Mode.RELOCATING, "fetching new ranges and streaming old ranges", true);
            try
            {
                relocator.stream().get();
            }
            catch (ExecutionException | InterruptedException e)
            {
                throw new RuntimeException("Interrupted latch while waiting for stream/fetch ranges to finish: " + e.getMessage());
            }
        }
        else
        {
            setMode(Mode.RELOCATING, "no new ranges to stream/fetch", true);
        }

        Collection<Token> currentTokens = SystemKeyspace.updateLocalTokens(tokens, Collections.<Token>emptyList());
        tokenMetadata.updateNormalTokens(currentTokens, FBUtilities.getBroadcastAddress());
        Gossiper.instance.addLocalApplicationState(ApplicationState.TOKENS, valueFactory.tokens(currentTokens));
        Gossiper.instance.addLocalApplicationState(ApplicationState.STATUS, valueFactory.normal(currentTokens));
        setMode(Mode.NORMAL, false);
    }

    /**
     * Get the status of a token removal.
     */
    public String getRemovalStatus()
    {
        if (removingNode == null) {
            return "No token removals in process.";
        }
        return String.format("Removing token (%s). Waiting for replication confirmation from [%s].",
                             tokenMetadata.getToken(removingNode),
                             StringUtils.join(replicatingNodes, ","));
    }

    /**
     * Force a remove operation to complete. This may be necessary if a remove operation
     * blocks forever due to node/stream failure. removeToken() must be called
     * first, this is a last resort measure.  No further attempt will be made to restore replicas.
     */
    public void forceRemoveCompletion()
    {
        if (!replicatingNodes.isEmpty()  || !tokenMetadata.getLeavingEndpoints().isEmpty())
        {
            logger.warn("Removal not confirmed for for " + StringUtils.join(this.replicatingNodes, ","));
            for (InetAddress endpoint : tokenMetadata.getLeavingEndpoints())
            {
                UUID hostId = tokenMetadata.getHostId(endpoint);
                Gossiper.instance.advertiseTokenRemoved(endpoint, hostId);
                excise(tokenMetadata.getTokens(endpoint), endpoint);
            }
            replicatingNodes.clear();
            removingNode = null;
        }
        else
        {
            logger.warn("No tokens to force removal on, call 'removenode' first");
        }
    }

    /**
     * Remove a node that has died, attempting to restore the replica count.
     * If the node is alive, decommission should be attempted.  If decommission
     * fails, then removeToken should be called.  If we fail while trying to
     * restore the replica count, finally forceRemoveCompleteion should be
     * called to forcibly remove the node without regard to replica count.
     *
     * @param hostIdString token for the node
     */
    public void removeNode(String hostIdString)
    {
        InetAddress myAddress = FBUtilities.getBroadcastAddress();
        UUID localHostId = tokenMetadata.getHostId(myAddress);
        UUID hostId = UUID.fromString(hostIdString);
        InetAddress endpoint = tokenMetadata.getEndpointForHostId(hostId);

        if (endpoint == null)
            throw new UnsupportedOperationException("Host ID not found.");

        Collection<Token> tokens = tokenMetadata.getTokens(endpoint);

        if (endpoint.equals(myAddress))
             throw new UnsupportedOperationException("Cannot remove self");

        if (Gossiper.instance.getLiveMembers().contains(endpoint))
            throw new UnsupportedOperationException("Node " + endpoint + " is alive and owns this ID. Use decommission command to remove it from the ring");

        // A leaving endpoint that is dead is already being removed.
        if (tokenMetadata.isLeaving(endpoint))
            logger.warn("Node " + endpoint + " is already being removed, continuing removal anyway");

        if (!replicatingNodes.isEmpty())
            throw new UnsupportedOperationException("This node is already processing a removal. Wait for it to complete, or use 'removenode force' if this has failed.");

        // Find the endpoints that are going to become responsible for data
        for (String keyspaceName : Schema.instance.getNonSystemKeyspaces())
        {
            // if the replication factor is 1 the data is lost so we shouldn't wait for confirmation
            if (Keyspace.open(keyspaceName).getReplicationStrategy().getReplicationFactor() == 1)
                continue;

            // get all ranges that change ownership (that is, a node needs
            // to take responsibility for new range)
            Multimap<Range<Token>, InetAddress> changedRanges = getChangedRangesForLeaving(keyspaceName, endpoint);
            IFailureDetector failureDetector = FailureDetector.instance;
            for (InetAddress ep : changedRanges.values())
            {
                if (failureDetector.isAlive(ep))
                    replicatingNodes.add(ep);
                else
                    logger.warn("Endpoint " + ep + " is down and will not receive data for re-replication of " + endpoint);
            }
        }
        removingNode = endpoint;

        tokenMetadata.addLeavingEndpoint(endpoint);
        PendingRangeCalculatorService.instance.update();

        // the gossiper will handle spoofing this node's state to REMOVING_TOKEN for us
        // we add our own token so other nodes to let us know when they're done
        Gossiper.instance.advertiseRemoving(endpoint, hostId, localHostId);

        // kick off streaming commands
        restoreReplicaCount(endpoint, myAddress);

        // wait for ReplicationFinishedVerbHandler to signal we're done
        while (!replicatingNodes.isEmpty())
        {
            Uninterruptibles.sleepUninterruptibly(100, TimeUnit.MILLISECONDS);
        }

        excise(tokens, endpoint);

        // gossiper will indicate the token has left
        Gossiper.instance.advertiseTokenRemoved(endpoint, hostId);

        replicatingNodes.clear();
        removingNode = null;
    }

    public void confirmReplication(InetAddress node)
    {
        // replicatingNodes can be empty in the case where this node used to be a removal coordinator,
        // but restarted before all 'replication finished' messages arrived. In that case, we'll
        // still go ahead and acknowledge it.
        if (!replicatingNodes.isEmpty())
        {
            replicatingNodes.remove(node);
        }
        else
        {
            logger.info("Received unexpected REPLICATION_FINISHED message from " + node
                         + ". Was this node recently a removal coordinator?");
        }
    }

    public boolean isClientMode()
    {
        return isClientMode;
    }

    public synchronized void requestGC()
    {
        if (hasUnreclaimedSpace())
        {
            logger.info("requesting GC to free disk space");
            System.gc();
            Uninterruptibles.sleepUninterruptibly(1, TimeUnit.SECONDS);
        }
    }

    private boolean hasUnreclaimedSpace()
    {
        for (ColumnFamilyStore cfs : ColumnFamilyStore.all())
        {
            if (cfs.hasUnreclaimedSpace())
                return true;
        }
        return false;
    }

    public String getOperationMode()
    {
        return operationMode.toString();
    }

    public String getDrainProgress()
    {
        return String.format("Drained %s/%s ColumnFamilies", remainingCFs, totalCFs);
    }

    /**
     * Shuts node off to writes, empties memtables and the commit log.
     * There are two differences between drain and the normal shutdown hook:
     * - Drain waits for in-progress streaming to complete
     * - Drain flushes *all* columnfamilies (shutdown hook only flushes non-durable CFs)
     */
    public synchronized void drain() throws IOException, InterruptedException, ExecutionException
    {
        ExecutorService mutationStage = StageManager.getStage(Stage.MUTATION);
        if (mutationStage.isTerminated())
        {
            logger.warn("Cannot drain node (did it already happen?)");
            return;
        }
        setMode(Mode.DRAINING, "starting drain process", true);
        shutdownClientServers();
        optionalTasks.shutdown();
        Gossiper.instance.stop();

        setMode(Mode.DRAINING, "shutting down MessageService", false);
        MessagingService.instance().shutdown();

        setMode(Mode.DRAINING, "clearing mutation stage", false);
        mutationStage.shutdown();
        mutationStage.awaitTermination(3600, TimeUnit.SECONDS);

        StorageProxy.instance.verifyNoHintsInProgress();

        setMode(Mode.DRAINING, "flushing column families", false);
        // count CFs first, since forceFlush could block for the flushWriter to get a queue slot empty
        totalCFs = 0;
        for (Keyspace keyspace : Keyspace.nonSystem())
            totalCFs += keyspace.getColumnFamilyStores().size();
        remainingCFs = totalCFs;
        // flush
        List<Future<?>> flushes = new ArrayList<Future<?>>();
        for (Keyspace keyspace : Keyspace.nonSystem())
        {
            for (ColumnFamilyStore cfs : keyspace.getColumnFamilyStores())
                flushes.add(cfs.forceFlush());
        }
        // wait for the flushes.
        // TODO this is a godawful way to track progress, since they flush in parallel.  a long one could
        // thus make several short ones "instant" if we wait for them later.
        for (Future f : flushes)
        {
            FBUtilities.waitOnFuture(f);
            remainingCFs--;
        }
        // flush the system ones after all the rest are done, just in case flushing modifies any system state
        // like CASSANDRA-5151. don't bother with progress tracking since system data is tiny.
        flushes.clear();
        for (Keyspace keyspace : Keyspace.system())
        {
            for (ColumnFamilyStore cfs : keyspace.getColumnFamilyStores())
                flushes.add(cfs.forceFlush());
        }
        FBUtilities.waitOnFutures(flushes);

        BatchlogManager.batchlogTasks.shutdown();
        BatchlogManager.batchlogTasks.awaitTermination(60, TimeUnit.SECONDS);

        ColumnFamilyStore.postFlushExecutor.shutdown();
        ColumnFamilyStore.postFlushExecutor.awaitTermination(60, TimeUnit.SECONDS);

        CommitLog.instance.shutdownBlocking();

        // wait for miscellaneous tasks like sstable and commitlog segment deletion
        tasks.shutdown();
        if (!tasks.awaitTermination(1, TimeUnit.MINUTES))
            logger.warn("Miscellaneous task executor still busy after one minute; proceeding with shutdown");

        setMode(Mode.DRAINED, true);
    }

    // Never ever do this at home. Used by tests.
    IPartitioner setPartitionerUnsafe(IPartitioner newPartitioner)
    {
        IPartitioner oldPartitioner = DatabaseDescriptor.getPartitioner();
        DatabaseDescriptor.setPartitioner(newPartitioner);
        valueFactory = new VersionedValue.VersionedValueFactory(getPartitioner());
        return oldPartitioner;
    }

    TokenMetadata setTokenMetadataUnsafe(TokenMetadata tmd)
    {
        TokenMetadata old = tokenMetadata;
        tokenMetadata = tmd;
        return old;
    }

    public void truncate(String keyspace, String columnFamily) throws TimeoutException, IOException
    {
        try
        {
            StorageProxy.truncateBlocking(keyspace, columnFamily);
        }
        catch (UnavailableException e)
        {
            throw new IOException(e.getMessage());
        }
    }

    public Map<InetAddress, Float> getOwnership()
    {
        List<Token> sortedTokens = tokenMetadata.sortedTokens();
        // describeOwnership returns tokens in an unspecified order, let's re-order them
        Map<Token, Float> tokenMap = new TreeMap<Token, Float>(getPartitioner().describeOwnership(sortedTokens));
        Map<InetAddress, Float> nodeMap = new LinkedHashMap<InetAddress, Float>();
        for (Map.Entry<Token, Float> entry : tokenMap.entrySet())
        {
            InetAddress endpoint = tokenMetadata.getEndpoint(entry.getKey());
            Float tokenOwnership = entry.getValue();
            if (nodeMap.containsKey(endpoint))
                nodeMap.put(endpoint, nodeMap.get(endpoint) + tokenOwnership);
            else
                nodeMap.put(endpoint, tokenOwnership);
        }
        return nodeMap;
    }

    /**
     * Calculates ownership. If there are multiple DC's and the replication strategy is DC aware then ownership will be
     * calculated per dc, i.e. each DC will have total ring ownership divided amongst its nodes. Without replication
     * total ownership will be a multiple of the number of DC's and this value will then go up within each DC depending
     * on the number of replicas within itself. For DC unaware replication strategies, ownership without replication
     * will be 100%.
     *
     * @throws IllegalStateException when node is not configured properly.
     */
    public LinkedHashMap<InetAddress, Float> effectiveOwnership(String keyspace) throws IllegalStateException
    {
        if (Schema.instance.getNonSystemKeyspaces().size() <= 0)
            throw new IllegalStateException("Couldn't find any Non System Keyspaces to infer replication topology");
        if (keyspace == null && !hasSameReplication(Schema.instance.getNonSystemKeyspaces()))
            throw new IllegalStateException("Non System keyspaces doesnt have the same topology");

        TokenMetadata metadata = tokenMetadata.cloneOnlyTokenMap();

        if (keyspace == null)
            keyspace = Schema.instance.getNonSystemKeyspaces().get(0);

        Collection<Collection<InetAddress>> endpointsGroupedByDc = new ArrayList<Collection<InetAddress>>();
        // mapping of dc's to nodes, use sorted map so that we get dcs sorted
        SortedMap<String, Collection<InetAddress>> sortedDcsToEndpoints = new TreeMap<String, Collection<InetAddress>>();
        sortedDcsToEndpoints.putAll(metadata.getTopology().getDatacenterEndpoints().asMap());
        for (Collection<InetAddress> endpoints : sortedDcsToEndpoints.values())
            endpointsGroupedByDc.add(endpoints);

        Map<Token, Float> tokenOwnership = getPartitioner().describeOwnership(tokenMetadata.sortedTokens());
        LinkedHashMap<InetAddress, Float> finalOwnership = Maps.newLinkedHashMap();

        // calculate ownership per dc
        for (Collection<InetAddress> endpoints : endpointsGroupedByDc)
        {
            // calculate the ownership with replication and add the endpoint to the final ownership map
            for (InetAddress endpoint : endpoints)
            {
                float ownership = 0.0f;
                for (Range<Token> range : getRangesForEndpoint(keyspace, endpoint))
                {
                    if (tokenOwnership.containsKey(range.right))
                        ownership += tokenOwnership.get(range.right);
                }
                finalOwnership.put(endpoint, ownership);
            }
        }
        return finalOwnership;
    }


    private boolean hasSameReplication(List<String> list)
    {
        if (list.isEmpty())
            return false;

        for (int i = 0; i < list.size() -1; i++)
        {
            KSMetaData ksm1 = Schema.instance.getKSMetaData(list.get(i));
            KSMetaData ksm2 = Schema.instance.getKSMetaData(list.get(i + 1));
            if (!ksm1.strategyClass.equals(ksm2.strategyClass) ||
                    !Iterators.elementsEqual(ksm1.strategyOptions.entrySet().iterator(),
                                             ksm2.strategyOptions.entrySet().iterator()))
                return false;
        }
        return true;
    }

    public List<String> getKeyspaces()
    {
        List<String> keyspaceNamesList = new ArrayList<String>(Schema.instance.getKeyspaces());
        return Collections.unmodifiableList(keyspaceNamesList);
    }

    public void updateSnitch(String epSnitchClassName, Boolean dynamic, Integer dynamicUpdateInterval, Integer dynamicResetInterval, Double dynamicBadnessThreshold) throws ClassNotFoundException
    {
        IEndpointSnitch oldSnitch = DatabaseDescriptor.getEndpointSnitch();

        // new snitch registers mbean during construction
        IEndpointSnitch newSnitch;
        try
        {
            newSnitch = FBUtilities.construct(epSnitchClassName, "snitch");
        }
        catch (ConfigurationException e)
        {
            throw new ClassNotFoundException(e.getMessage());
        }
        if (dynamic)
        {
            DatabaseDescriptor.setDynamicUpdateInterval(dynamicUpdateInterval);
            DatabaseDescriptor.setDynamicResetInterval(dynamicResetInterval);
            DatabaseDescriptor.setDynamicBadnessThreshold(dynamicBadnessThreshold);
            newSnitch = new DynamicEndpointSnitch(newSnitch);
        }

        // point snitch references to the new instance
        DatabaseDescriptor.setEndpointSnitch(newSnitch);
        for (String ks : Schema.instance.getKeyspaces())
        {
            Keyspace.open(ks).getReplicationStrategy().snitch = newSnitch;
        }

        if (oldSnitch instanceof DynamicEndpointSnitch)
            ((DynamicEndpointSnitch)oldSnitch).unregisterMBean();
    }

    /**
     * Seed data to the endpoints that will be responsible for it at the future
     *
     * @param rangesToStreamByKeyspace keyspaces and data ranges with endpoints included for each
     * @return async Future for whether stream was success
     */
    private Future<StreamState> streamRanges(final Map<String, Multimap<Range<Token>, InetAddress>> rangesToStreamByKeyspace)
    {
        // First, we build a list of ranges to stream to each host, per table
        final Map<String, Map<InetAddress, List<Range<Token>>>> sessionsToStreamByKeyspace = new HashMap<String, Map<InetAddress, List<Range<Token>>>>();
        for (Map.Entry<String, Multimap<Range<Token>, InetAddress>> entry : rangesToStreamByKeyspace.entrySet())
        {
            String keyspace = entry.getKey();
            Multimap<Range<Token>, InetAddress> rangesWithEndpoints = entry.getValue();

            if (rangesWithEndpoints.isEmpty())
                continue;

            Map<InetAddress, List<Range<Token>>> rangesPerEndpoint = new HashMap<InetAddress, List<Range<Token>>>();
            for (final Map.Entry<Range<Token>, InetAddress> endPointEntry : rangesWithEndpoints.entries())
            {
                final Range<Token> range = endPointEntry.getKey();
                final InetAddress endpoint = endPointEntry.getValue();

                List<Range<Token>> curRanges = rangesPerEndpoint.get(endpoint);
                if (curRanges == null)
                {
                    curRanges = new LinkedList<Range<Token>>();
                    rangesPerEndpoint.put(endpoint, curRanges);
                }
                curRanges.add(range);
            }

            sessionsToStreamByKeyspace.put(keyspace, rangesPerEndpoint);
        }

        StreamPlan streamPlan = new StreamPlan("Unbootstrap");
        for (Map.Entry<String, Map<InetAddress, List<Range<Token>>>> entry : sessionsToStreamByKeyspace.entrySet())
        {
            final String keyspaceName = entry.getKey();
            final Map<InetAddress, List<Range<Token>>> rangesPerEndpoint = entry.getValue();

            for (final Map.Entry<InetAddress, List<Range<Token>>> rangesEntry : rangesPerEndpoint.entrySet())
            {
                final List<Range<Token>> ranges = rangesEntry.getValue();
                final InetAddress newEndpoint = rangesEntry.getKey();

                // TODO each call to transferRanges re-flushes, this is potentially a lot of waste
                streamPlan.transferRanges(newEndpoint, keyspaceName, ranges);
            }
        }
        return streamPlan.execute();
    }

    /**
     * Calculate pair of ranges to stream/fetch for given two range collections
     * (current ranges for keyspace and ranges after move to new token)
     *
     * @param current collection of the ranges by current token
     * @param updated collection of the ranges after token is changed
     * @return pair of ranges to stream/fetch for given current and updated range collections
     */
    public Pair<Set<Range<Token>>, Set<Range<Token>>> calculateStreamAndFetchRanges(Collection<Range<Token>> current, Collection<Range<Token>> updated)
    {
        Set<Range<Token>> toStream = new HashSet<Range<Token>>();
        Set<Range<Token>> toFetch  = new HashSet<Range<Token>>();


        for (Range r1 : current)
        {
            boolean intersect = false;
            for (Range r2 : updated)
            {
                if (r1.intersects(r2))
                {
                    // adding difference ranges to fetch from a ring
                    toStream.addAll(r1.subtract(r2));
                    intersect = true;
                }
            }
            if (!intersect)
            {
                toStream.add(r1); // should seed whole old range
            }
        }

        for (Range r2 : updated)
        {
            boolean intersect = false;
            for (Range r1 : current)
            {
                if (r2.intersects(r1))
                {
                    // adding difference ranges to fetch from a ring
                    toFetch.addAll(r2.subtract(r1));
                    intersect = true;
                }
            }
            if (!intersect)
            {
                toFetch.add(r2); // should fetch whole old range
            }
        }

        return Pair.create(toStream, toFetch);
    }

    public void bulkLoad(String directory)
    {
        try
        {
            bulkLoadInternal(directory).get();
        }
        catch (Exception e)
        {
            throw new RuntimeException(e);
        }
    }

    public String bulkLoadAsync(String directory)
    {
        return bulkLoadInternal(directory).planId.toString();
    }

    private StreamResultFuture bulkLoadInternal(String directory)
    {
        File dir = new File(directory);

        if (!dir.exists() || !dir.isDirectory())
            throw new IllegalArgumentException("Invalid directory " + directory);

        SSTableLoader.Client client = new SSTableLoader.Client()
        {
            public void init(String keyspace)
            {
                try
                {
                    setPartitioner(DatabaseDescriptor.getPartitioner());
                    for (Map.Entry<Range<Token>, List<InetAddress>> entry : StorageService.instance.getRangeToAddressMap(keyspace).entrySet())
                    {
                        Range<Token> range = entry.getKey();
                        for (InetAddress endpoint : entry.getValue())
                            addRangeForEndpoint(range, endpoint);
                    }
                }
                catch (Exception e)
                {
                    throw new RuntimeException(e);
                }
            }

            public CFMetaData getCFMetaData(String keyspace, String cfName)
            {
                return Schema.instance.getCFMetaData(keyspace, cfName);
            }
        };

        SSTableLoader loader = new SSTableLoader(dir, client, new OutputHandler.LogOutput());
        return loader.stream();
    }

    public int getExceptionCount()
    {
        return (int)StorageMetrics.exceptions.count();
    }

    public void rescheduleFailedDeletions()
    {
        SSTableDeletingTask.rescheduleFailedTasks();
    }

    /**
     * #{@inheritDoc}
     */
    public void loadNewSSTables(String ksName, String cfName)
    {
        ColumnFamilyStore.loadNewSSTables(ksName, cfName);
    }

    /**
     * #{@inheritDoc}
     */
    public List<String> sampleKeyRange() // do not rename to getter - see CASSANDRA-4452 for details
    {
        List<DecoratedKey> keys = new ArrayList<DecoratedKey>();
        for (Keyspace keyspace : Keyspace.nonSystem())
        {
            for (Range<Token> range : getPrimaryRangesForEndpoint(keyspace.getName(), FBUtilities.getBroadcastAddress()))
                keys.addAll(keySamples(keyspace.getColumnFamilyStores(), range));
        }

        List<String> sampledKeys = new ArrayList<String>(keys.size());
        for (DecoratedKey key : keys)
            sampledKeys.add(key.getToken().toString());
        return sampledKeys;
    }

    public void rebuildSecondaryIndex(String ksName, String cfName, String... idxNames)
    {
        ColumnFamilyStore.rebuildSecondaryIndex(ksName, cfName, idxNames);
    }

    public void resetLocalSchema() throws IOException
    {
        MigrationManager.resetLocalSchema();
    }

    public void setTraceProbability(double probability)
    {
        this.tracingProbability = probability;
    }

    public double getTracingProbability()
    {
        return tracingProbability;
    }

    public void enableScheduledRangeXfers()
    {
        rangeXferExecutor.setup();
    }

    public void disableScheduledRangeXfers()
    {
        rangeXferExecutor.tearDown();
    }

    public void disableAutoCompaction(String ks, String... columnFamilies) throws IOException
    {
        for (ColumnFamilyStore cfs : getValidColumnFamilies(true, true, ks, columnFamilies))
        {
            cfs.disableAutoCompaction();
        }
    }

    public void enableAutoCompaction(String ks, String... columnFamilies) throws IOException
    {
        for (ColumnFamilyStore cfs : getValidColumnFamilies(true, true, ks, columnFamilies))
        {
            cfs.enableAutoCompaction();
        }
    }

    /** Returns the name of the cluster */
    public String getClusterName()
    {
        return DatabaseDescriptor.getClusterName();
    }

    /** Returns the cluster partitioner */
    public String getPartitionerName()
    {
        return DatabaseDescriptor.getPartitionerName();
    }

    public int getTombstoneWarnThreshold()
    {
        return DatabaseDescriptor.getTombstoneWarnThreshold();
    }

    public void setTombstoneWarnThreshold(int threshold)
    {
        DatabaseDescriptor.setTombstoneWarnThreshold(threshold);
    }

    public int getTombstoneFailureThreshold()
    {
        return DatabaseDescriptor.getTombstoneFailureThreshold();
    }

    public void setTombstoneFailureThreshold(int threshold)
    {
        DatabaseDescriptor.setTombstoneFailureThreshold(threshold);
    }
}<|MERGE_RESOLUTION|>--- conflicted
+++ resolved
@@ -632,7 +632,6 @@
         return DatabaseDescriptor.isAutoBootstrap() && !SystemKeyspace.bootstrapComplete() && !DatabaseDescriptor.getSeeds().contains(FBUtilities.getBroadcastAddress());
     }
 
-<<<<<<< HEAD
     private void prepareToJoin() throws ConfigurationException
     {
         if (!joined)
@@ -645,6 +644,8 @@
                 throw new RuntimeException("Replace method removed; use cassandra.replace_address instead");
             if (DatabaseDescriptor.isReplacing())
             {
+                if (SystemKeyspace.bootstrapComplete())
+                    throw new RuntimeException("Cannot replace address with a node that is already bootstrapped");
                 if (!DatabaseDescriptor.isAutoBootstrap())
                     throw new RuntimeException("Trying to replace_address with auto_bootstrap disabled will not work, check your configuration");
                 bootstrapTokens = prepareReplacementInfo();
@@ -672,40 +673,6 @@
             gossipSnitchInfo();
             // gossip Schema.emptyVersion forcing immediate check for schema updates (see MigrationManager#maybeScheduleSchemaPull)
             Schema.instance.updateVersionAndAnnounce(); // Ensure we know our own actual Schema UUID in preparation for updates
-=======
-        Collection<Token> tokens = null;
-        Map<ApplicationState, VersionedValue> appStates = new HashMap<ApplicationState, VersionedValue>();
-
-        if (DatabaseDescriptor.getReplaceTokens().size() > 0 || DatabaseDescriptor.getReplaceNode() != null)
-            throw new RuntimeException("Replace method removed; use cassandra.replace_address instead");
-        if (DatabaseDescriptor.isReplacing())
-        {
-            if (SystemTable.bootstrapComplete())
-                throw new RuntimeException("Cannot replace address with a node that is already bootstrapped");
-            if (!DatabaseDescriptor.isAutoBootstrap())
-                throw new RuntimeException("Trying to replace_address with auto_bootstrap disabled will not work, check your configuration");
-            tokens = prepareReplacementInfo();
-            appStates.put(ApplicationState.STATUS, valueFactory.hibernate(true));
-            appStates.put(ApplicationState.TOKENS, valueFactory.tokens(tokens));
-        }
-        // have to start the gossip service before we can see any info on other nodes.  this is necessary
-        // for bootstrap to get the load info it needs.
-        // (we won't be part of the storage ring though until we add a counterId to our state, below.)
-        // Seed the host ID-to-endpoint map with our own ID.
-        UUID localHostId = SystemTable.getLocalHostId();
-        getTokenMetadata().updateHostId(localHostId, FBUtilities.getBroadcastAddress());
-        appStates.put(ApplicationState.NET_VERSION, valueFactory.networkVersion());
-        appStates.put(ApplicationState.HOST_ID, valueFactory.hostId(localHostId));
-        appStates.put(ApplicationState.RPC_ADDRESS, valueFactory.rpcaddress(DatabaseDescriptor.getRpcAddress()));
-        appStates.put(ApplicationState.RELEASE_VERSION, valueFactory.releaseVersion());
-        logger.info("Starting up server gossip");
-        Gossiper.instance.register(this);
-        Gossiper.instance.start(SystemTable.incrementAndGetGeneration(), appStates); // needed for node-ring gathering.
-        // gossip snitch infos (local DC and rack)
-        gossipSnitchInfo();
-        // gossip Schema.emptyVersion forcing immediate check for schema updates (see MigrationManager#maybeScheduleSchemaPull)
-        Schema.instance.updateVersionAndAnnounce(); // Ensure we know our own actual Schema UUID in preparation for updates
->>>>>>> d84b692e
 
 
             if (!MessagingService.instance().isListening())
