--- conflicted
+++ resolved
@@ -2343,12 +2343,7 @@
         }
 
         Gossiper.instance.addLocalApplicationState(ApplicationState.STATUS, valueFactory.moving(newToken));
-<<<<<<< HEAD
-
-        logger.info(String.format("Moving %s from %s to %s.", localAddress, getLocalToken(), newToken));
-=======
         setMode(Mode.MOVING, String.format("Moving %s from %s to %s.", localAddress, getLocalToken(), newToken), true);
->>>>>>> d90f0f3e
 
         IEndpointSnitch snitch = DatabaseDescriptor.getEndpointSnitch();
 
@@ -2417,12 +2412,7 @@
 
         if (!rangesToStreamByTable.isEmpty() || !rangesToFetch.isEmpty())
         {
-<<<<<<< HEAD
-            logger.info("Sleeping {} ms before start streaming/fetching ranges.", RING_DELAY);
-
-=======
             setMode(Mode.MOVING, String.format("Sleeping %s ms before start streaming/fetching ranges", RING_DELAY), true);
->>>>>>> d90f0f3e
             try
             {
                 Thread.sleep(RING_DELAY);
@@ -2433,14 +2423,8 @@
             }
 
             setMode(Mode.MOVING, "fetching new ranges and streaming old ranges", true);
-<<<<<<< HEAD
-
             if (logger.isDebugEnabled())
                 logger.debug("[Move->STREAMING] Work Map: " + rangesToStreamByTable);
-=======
-            if (logger_.isDebugEnabled())
-                logger_.debug("[Move->STREAMING] Work Map: " + rangesToStreamByTable);
->>>>>>> d90f0f3e
 
             CountDownLatch streamLatch = streamRanges(rangesToStreamByTable);
 
