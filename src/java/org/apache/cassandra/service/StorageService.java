--- conflicted
+++ resolved
@@ -1038,20 +1038,12 @@
         {
             maybeAddOrUpdateKeyspace(AuthKeyspace.metadata());
 
-<<<<<<< HEAD
-        DatabaseDescriptor.getRoleManager().setup();
-        DatabaseDescriptor.getAuthenticator().setup();
-        DatabaseDescriptor.getAuthorizer().setup();
-        Schema.instance.registerListener(new AuthSchemaChangeListener());
-        authSetupComplete = true;
-=======
             DatabaseDescriptor.getRoleManager().setup();
             DatabaseDescriptor.getAuthenticator().setup();
             DatabaseDescriptor.getAuthorizer().setup();
-            MigrationManager.instance.register(new AuthMigrationListener());
+            Schema.instance.registerListener(new AuthSchemaChangeListener());
             authSetupComplete = true;
         }
->>>>>>> 6220108e
     }
 
     public boolean isAuthSetupComplete()
