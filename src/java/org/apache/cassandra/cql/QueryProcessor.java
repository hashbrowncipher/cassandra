--- conflicted
+++ resolved
@@ -175,31 +175,13 @@
                   ? select.getNumRecords() + 1
                   : select.getNumRecords();
 
-<<<<<<< HEAD
-        try
-        {
-            rows = StorageProxy.getRangeSlice(new RangeSliceCommand(metadata.ksName,
-                                                                    select.getColumnFamily(),
-                                                                    columnFilter,
-                                                                    bounds,
-                                                                    expressions,
-                                                                    limit),
-                                                                    select.getConsistencyLevel());
-        }
-        catch (IOException e)
-        {
-            throw new RuntimeException(e);
-        }
-=======
         List<org.apache.cassandra.db.Row> rows = StorageProxy.getRangeSlice(new RangeSliceCommand(metadata.ksName,
                                                                                                   select.getColumnFamily(),
-                                                                                                  null,
                                                                                                   columnFilter,
                                                                                                   bounds,
                                                                                                   expressions,
                                                                                                   limit),
                                                                             select.getConsistencyLevel());
->>>>>>> 6a03b110
 
         // if start key was set and relation was "greater than"
         if (select.getKeyStart() != null && !select.includeStartKey() && !rows.isEmpty())
