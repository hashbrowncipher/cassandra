4.0
 * Correctly close netty channels when a stream session ends (CASSANDRA-13905)
 * Update lz4 to 1.4.0 (CASSANDRA-13741)
 * Optimize Paxos prepare and propose stage for local requests (CASSANDRA-13862)
 * Throttle base partitions during MV repair streaming to prevent OOM (CASSANDRA-13299)
 * Use compaction threshold for STCS in L0 (CASSANDRA-13861)
 * Fix problem with min_compress_ratio: 1 and disallow ratio < 1 (CASSANDRA-13703)
 * Add extra information to SASI timeout exception (CASSANDRA-13677)
 * Add incremental repair support for --hosts, --force, and subrange repair (CASSANDRA-13818)
 * Rework CompactionStrategyManager.getScanners synchronization (CASSANDRA-13786)
 * Add additional unit tests for batch behavior, TTLs, Timestamps (CASSANDRA-13846)
 * Add keyspace and table name in schema validation exception (CASSANDRA-13845)
 * Emit metrics whenever we hit tombstone failures and warn thresholds (CASSANDRA-13771)
 * Make netty EventLoopGroups daemon threads (CASSANDRA-13837)
 * Race condition when closing stream sessions (CASSANDRA-13852)
 * NettyFactoryTest is failing in trunk on macOS (CASSANDRA-13831)
 * Allow changing log levels via nodetool for related classes (CASSANDRA-12696)
 * Add stress profile yaml with LWT (CASSANDRA-7960)
 * Reduce memory copies and object creations when acting on ByteBufs (CASSANDRA-13789)
 * Simplify mx4j configuration (Cassandra-13578)
 * Fix trigger example on 4.0 (CASSANDRA-13796)
 * Force minumum timeout value (CASSANDRA-9375)
 * Use netty for streaming (CASSANDRA-12229)
 * Use netty for internode messaging (CASSANDRA-8457)
 * Add bytes repaired/unrepaired to nodetool tablestats (CASSANDRA-13774)
 * Don't delete incremental repair sessions if they still have sstables (CASSANDRA-13758)
 * Fix pending repair manager index out of bounds check (CASSANDRA-13769)
 * Don't use RangeFetchMapCalculator when RF=1 (CASSANDRA-13576)
 * Don't optimise trivial ranges in RangeFetchMapCalculator (CASSANDRA-13664)
 * Use an ExecutorService for repair commands instead of new Thread(..).start() (CASSANDRA-13594)
 * Fix race / ref leak in anticompaction (CASSANDRA-13688)
 * Expose tasks queue length via JMX (CASSANDRA-12758)
 * Fix race / ref leak in PendingRepairManager (CASSANDRA-13751)
 * Enable ppc64le runtime as unsupported architecture (CASSANDRA-13615)
 * Improve sstablemetadata output (CASSANDRA-11483)
 * Support for migrating legacy users to roles has been dropped (CASSANDRA-13371)
 * Introduce error metrics for repair (CASSANDRA-13387)
 * Refactoring to primitive functional interfaces in AuthCache (CASSANDRA-13732)
 * Update metrics to 3.1.5 (CASSANDRA-13648)
 * batch_size_warn_threshold_in_kb can now be set at runtime (CASSANDRA-13699)
 * Avoid always rebuilding secondary indexes at startup (CASSANDRA-13725)
 * Upgrade JMH from 1.13 to 1.19 (CASSANDRA-13727)
 * Upgrade SLF4J from 1.7.7 to 1.7.25 (CASSANDRA-12996)
 * Default for start_native_transport now true if not set in config (CASSANDRA-13656)
 * Don't add localhost to the graph when calculating where to stream from (CASSANDRA-13583)
 * Make CDC availability more deterministic via hard-linking (CASSANDRA-12148)
 * Allow skipping equality-restricted clustering columns in ORDER BY clause (CASSANDRA-10271)
 * Use common nowInSec for validation compactions (CASSANDRA-13671)
 * Improve handling of IR prepare failures (CASSANDRA-13672)
 * Send IR coordinator messages synchronously (CASSANDRA-13673)
 * Flush system.repair table before IR finalize promise (CASSANDRA-13660)
 * Fix column filter creation for wildcard queries (CASSANDRA-13650)
 * Add 'nodetool getbatchlogreplaythrottle' and 'nodetool setbatchlogreplaythrottle' (CASSANDRA-13614)
 * fix race condition in PendingRepairManager (CASSANDRA-13659)
 * Allow noop incremental repair state transitions (CASSANDRA-13658)
 * Run repair with down replicas (CASSANDRA-10446)
 * Added started & completed repair metrics (CASSANDRA-13598)
 * Added started & completed repair metrics (CASSANDRA-13598)
 * Improve secondary index (re)build failure and concurrency handling (CASSANDRA-10130)
 * Improve calculation of available disk space for compaction (CASSANDRA-13068)
 * Change the accessibility of RowCacheSerializer for third party row cache plugins (CASSANDRA-13579)
 * Allow sub-range repairs for a preview of repaired data (CASSANDRA-13570)
 * NPE in IR cleanup when columnfamily has no sstables (CASSANDRA-13585)
 * Fix Randomness of stress values (CASSANDRA-12744)
 * Allow selecting Map values and Set elements (CASSANDRA-7396)
 * Fast and garbage-free Streaming Histogram (CASSANDRA-13444)
 * Update repairTime for keyspaces on completion (CASSANDRA-13539)
 * Add configurable upper bound for validation executor threads (CASSANDRA-13521)
 * Bring back maxHintTTL propery (CASSANDRA-12982)
 * Add testing guidelines (CASSANDRA-13497)
 * Add more repair metrics (CASSANDRA-13531)
 * RangeStreamer should be smarter when picking endpoints for streaming (CASSANDRA-4650)
 * Avoid rewrapping an exception thrown for cache load functions (CASSANDRA-13367)
 * Log time elapsed for each incremental repair phase (CASSANDRA-13498)
 * Add multiple table operation support to cassandra-stress (CASSANDRA-8780)
 * Fix incorrect cqlsh results when selecting same columns multiple times (CASSANDRA-13262)
 * Fix WriteResponseHandlerTest is sensitive to test execution order (CASSANDRA-13421)
 * Improve incremental repair logging (CASSANDRA-13468)
 * Start compaction when incremental repair finishes (CASSANDRA-13454)
 * Add repair streaming preview (CASSANDRA-13257)
 * Cleanup isIncremental/repairedAt usage (CASSANDRA-13430)
 * Change protocol to allow sending key space independent of query string (CASSANDRA-10145)
 * Make gc_log and gc_warn settable at runtime (CASSANDRA-12661)
 * Take number of files in L0 in account when estimating remaining compaction tasks (CASSANDRA-13354)
 * Skip building views during base table streams on range movements (CASSANDRA-13065)
 * Improve error messages for +/- operations on maps and tuples (CASSANDRA-13197)
 * Remove deprecated repair JMX APIs (CASSANDRA-11530)
 * Fix version check to enable streaming keep-alive (CASSANDRA-12929)
 * Make it possible to monitor an ideal consistency level separate from actual consistency level (CASSANDRA-13289)
 * Outbound TCP connections ignore internode authenticator (CASSANDRA-13324)
 * Upgrade junit from 4.6 to 4.12 (CASSANDRA-13360)
 * Cleanup ParentRepairSession after repairs (CASSANDRA-13359)
 * Upgrade snappy-java to 1.1.2.6 (CASSANDRA-13336)
 * Incremental repair not streaming correct sstables (CASSANDRA-13328)
 * Upgrade the jna version to 4.3.0 (CASSANDRA-13300)
 * Add the currentTimestamp, currentDate, currentTime and currentTimeUUID functions (CASSANDRA-13132)
 * Remove config option index_interval (CASSANDRA-10671)
 * Reduce lock contention for collection types and serializers (CASSANDRA-13271)
 * Make it possible to override MessagingService.Verb ids (CASSANDRA-13283)
 * Avoid synchronized on prepareForRepair in ActiveRepairService (CASSANDRA-9292)
 * Adds the ability to use uncompressed chunks in compressed files (CASSANDRA-10520)
 * Don't flush sstables when streaming for incremental repair (CASSANDRA-13226)
 * Remove unused method (CASSANDRA-13227)
 * Fix minor bugs related to #9143 (CASSANDRA-13217)
 * Output warning if user increases RF (CASSANDRA-13079)
 * Remove pre-3.0 streaming compatibility code for 4.0 (CASSANDRA-13081)
 * Add support for + and - operations on dates (CASSANDRA-11936)
 * Fix consistency of incrementally repaired data (CASSANDRA-9143)
 * Increase commitlog version (CASSANDRA-13161)
 * Make TableMetadata immutable, optimize Schema (CASSANDRA-9425)
 * Refactor ColumnCondition (CASSANDRA-12981)
 * Parallelize streaming of different keyspaces (CASSANDRA-4663)
 * Improved compactions metrics (CASSANDRA-13015)
 * Speed-up start-up sequence by avoiding un-needed flushes (CASSANDRA-13031)
 * Use Caffeine (W-TinyLFU) for on-heap caches (CASSANDRA-10855)
 * Thrift removal (CASSANDRA-11115)
 * Remove pre-3.0 compatibility code for 4.0 (CASSANDRA-12716)
 * Add column definition kind to dropped columns in schema (CASSANDRA-12705)
 * Add (automate) Nodetool Documentation (CASSANDRA-12672)
 * Update bundled cqlsh python driver to 3.7.0 (CASSANDRA-12736)
 * Reject invalid replication settings when creating or altering a keyspace (CASSANDRA-12681)
 * Clean up the SSTableReader#getScanner API wrt removal of RateLimiter (CASSANDRA-12422)
 * Use new token allocation for non bootstrap case as well (CASSANDRA-13080)
 * Avoid byte-array copy when key cache is disabled (CASSANDRA-13084)
 * Require forceful decommission if number of nodes is less than replication factor (CASSANDRA-12510)
 * Allow IN restrictions on column families with collections (CASSANDRA-12654)
 * Log message size in trace message in OutboundTcpConnection (CASSANDRA-13028)
 * Add timeUnit Days for cassandra-stress (CASSANDRA-13029)
 * Add mutation size and batch metrics (CASSANDRA-12649)
 * Add method to get size of endpoints to TokenMetadata (CASSANDRA-12999)
 * Expose time spent waiting in thread pool queue (CASSANDRA-8398)
 * Conditionally update index built status to avoid unnecessary flushes (CASSANDRA-12969)
 * cqlsh auto completion: refactor definition of compaction strategy options (CASSANDRA-12946)
 * Add support for arithmetic operators (CASSANDRA-11935)
 * Add histogram for delay to deliver hints (CASSANDRA-13234)
 * Fix cqlsh automatic protocol downgrade regression (CASSANDRA-13307)
 * Changing `max_hint_window_in_ms` at runtime (CASSANDRA-11720)
 * Trivial format error in StorageProxy (CASSANDRA-13551)
 * Nodetool repair can hang forever if we lose the notification for the repair completing/failing (CASSANDRA-13480)
 * Anticompaction can cause noisy log messages (CASSANDRA-13684)
 * Switch to client init for sstabledump (CASSANDRA-13683)
 * CQLSH: Don't pause when capturing data (CASSANDRA-13743)


3.11.1
 * Fix the computation of cdc_total_space_in_mb for exabyte filesystems (CASSANDRA-13808)
 * AbstractTokenTreeBuilder#serializedSize returns wrong value when there is a single leaf and overflow collisions (CASSANDRA-13869)
 * BTree.Builder memory leak (CASSANDRA-13754)
 * Revert CASSANDRA-10368 of supporting non-pk column filtering due to correctness (CASSANDRA-13798)
 * Add a skip read validation flag to cassandra-stress (CASSANDRA-13772)
 * Fix cassandra-stress hang issues when an error during cluster connection happens (CASSANDRA-12938)
 * Better bootstrap failure message when blocked by (potential) range movement (CASSANDRA-13744)
 * "ignore" option is ignored in sstableloader (CASSANDRA-13721)
 * Deadlock in AbstractCommitLogSegmentManager (CASSANDRA-13652)
 * Duplicate the buffer before passing it to analyser in SASI operation (CASSANDRA-13512)
 * Properly evict pstmts from prepared statements cache (CASSANDRA-13641)
Merged from 3.0:
<<<<<<< HEAD
 * AssertionError prepending to a list (CASSANDRA-13149)
=======
 * Implement short read protection on partition boundaries (CASSANDRA-13595)
 * Fix ISE thrown by UPI.Serializer.hasNext() for some SELECT queries (CASSANDRA-13911)
 * Filter header only commit logs before recovery (CASSANDRA-13918)
 * AssertionError prepending to a list (CASSANDRA-13149)
 * Fix support for SuperColumn tables (CASSANDRA-12373)
>>>>>>> e819fec8
 * Handle limit correctly on tables with strict liveness (CASSANDRA-13883)
 * Remove non-rpc-ready nodes from counter leader candidates (CASSANDRA-13043)
 * Improve short read protection performance (CASSANDRA-13794)
 * Fix sstable reader to support range-tombstone-marker for multi-slices (CASSANDRA-13787)
 * Fix short read protection for tables with no clustering columns (CASSANDRA-13880)
 * Make isBuilt volatile in PartitionUpdate (CASSANDRA-13619)
 * Prevent integer overflow of timestamps in CellTest and RowsTest (CASSANDRA-13866)
 * Fix counter application order in short read protection (CASSANDRA-12872)
 * Don't block RepairJob execution on validation futures (CASSANDRA-13797)
 * Wait for all management tasks to complete before shutting down CLSM (CASSANDRA-13123)
 * INSERT statement fails when Tuple type is used as clustering column with default DESC order (CASSANDRA-13717)
 * Fix pending view mutations handling and cleanup batchlog when there are local and remote paired mutations (CASSANDRA-13069)
 * Improve config validation and documentation on overflow and NPE (CASSANDRA-13622)
 * Range deletes in a CAS batch are ignored (CASSANDRA-13655)
 * Avoid assertion error when IndexSummary > 2G (CASSANDRA-12014)
 * Change repair midpoint logging for tiny ranges (CASSANDRA-13603)
 * Better handle corrupt final commitlog segment (CASSANDRA-11995)
 * StreamingHistogram is not thread safe (CASSANDRA-13756)
 * Fix MV timestamp issues (CASSANDRA-11500)
 * Better tolerate improperly formatted bcrypt hashes (CASSANDRA-13626)
 * Fix race condition in read command serialization (CASSANDRA-13363)
 * Fix AssertionError in short read protection (CASSANDRA-13747)
 * Don't skip corrupted sstables on startup (CASSANDRA-13620)
 * Fix the merging of cells with different user type versions (CASSANDRA-13776)
 * Copy session properties on cqlsh.py do_login (CASSANDRA-13640)
 * Potential AssertionError during ReadRepair of range tombstone and partition deletions (CASSANDRA-13719)
 * Don't let stress write warmup data if n=0 (CASSANDRA-13773)
 * Randomize batchlog endpoint selection with only 1 or 2 racks (CASSANDRA-12884)
 * Fix digest calculation for counter cells (CASSANDRA-13750)
 * Fix ColumnDefinition.cellValueType() for non-frozen collection and change SSTabledump to use type.toJSONString() (CASSANDRA-13573)
 * Skip materialized view addition if the base table doesn't exist (CASSANDRA-13737)
 * Drop table should remove corresponding entries in dropped_columns table (CASSANDRA-13730)
 * Log warn message until legacy auth tables have been migrated (CASSANDRA-13371)
 * Fix incorrect [2.1 <- 3.0] serialization of counter cells created in 2.0 (CASSANDRA-13691)
 * Fix invalid writetime for null cells (CASSANDRA-13711)
 * Fix ALTER TABLE statement to atomically propagate changes to the table and its MVs (CASSANDRA-12952)
 * Fixed ambiguous output of nodetool tablestats command (CASSANDRA-13722)
 * Fix Digest mismatch Exception if hints file has UnknownColumnFamily (CASSANDRA-13696)
 * Purge tombstones created by expired cells (CASSANDRA-13643)
 * Make concat work with iterators that have different subsets of columns (CASSANDRA-13482)
 * Set test.runners based on cores and memory size (CASSANDRA-13078)
 * Allow different NUMACTL_ARGS to be passed in (CASSANDRA-13557)
 * Fix secondary index queries on COMPACT tables (CASSANDRA-13627)
 * Nodetool listsnapshots output is missing a newline, if there are no snapshots (CASSANDRA-13568)
 * sstabledump reports incorrect usage for argument order (CASSANDRA-13532)
Merged from 2.2:
 * Safely handle empty buffers when outputting to JSON (CASSANDRA-13868)
 * Copy session properties on cqlsh.py do_login (CASSANDRA-13847)
 * Fix load over calculated issue in IndexSummaryRedistribution (CASSANDRA-13738)
 * Fix compaction and flush exception not captured (CASSANDRA-13833)
 * Uncaught exceptions in Netty pipeline (CASSANDRA-13649)
 * Prevent integer overflow on exabyte filesystems (CASSANDRA-13067)
 * Fix queries with LIMIT and filtering on clustering columns (CASSANDRA-11223)
 * Fix potential NPE when resume bootstrap fails (CASSANDRA-13272)
 * Fix toJSONString for the UDT, tuple and collection types (CASSANDRA-13592)
 * Fix nested Tuples/UDTs validation (CASSANDRA-13646)
Merged from 2.1:
 * Clone HeartBeatState when building gossip messages. Make its generation/version volatile (CASSANDRA-13700)


3.11.0
 * Allow native function calls in CQLSSTableWriter (CASSANDRA-12606)
 * Replace string comparison with regex/number checks in MessagingService test (CASSANDRA-13216)
 * Fix formatting of duration columns in CQLSH (CASSANDRA-13549)
 * Fix the problem with duplicated rows when using paging with SASI (CASSANDRA-13302)
 * Allow CONTAINS statements filtering on the partition key and it’s parts (CASSANDRA-13275)
 * Fall back to even ranges calculation in clusters with vnodes when tokens are distributed unevenly (CASSANDRA-13229)
 * Fix duration type validation to prevent overflow (CASSANDRA-13218)
 * Forbid unsupported creation of SASI indexes over partition key columns (CASSANDRA-13228)
 * Reject multiple values for a key in CQL grammar. (CASSANDRA-13369)
 * UDA fails without input rows (CASSANDRA-13399)
 * Fix compaction-stress by using daemonInitialization (CASSANDRA-13188)
 * V5 protocol flags decoding broken (CASSANDRA-13443)
 * Use write lock not read lock for removing sstables from compaction strategies. (CASSANDRA-13422)
 * Use corePoolSize equal to maxPoolSize in JMXEnabledThreadPoolExecutors (CASSANDRA-13329)
 * Avoid rebuilding SASI indexes containing no values (CASSANDRA-12962)
 * Add charset to Analyser input stream (CASSANDRA-13151)
 * Fix testLimitSSTables flake caused by concurrent flush (CASSANDRA-12820)
 * cdc column addition strikes again (CASSANDRA-13382)
 * Fix static column indexes (CASSANDRA-13277)
 * DataOutputBuffer.asNewBuffer broken (CASSANDRA-13298)
 * unittest CipherFactoryTest failed on MacOS (CASSANDRA-13370)
 * Forbid SELECT restrictions and CREATE INDEX over non-frozen UDT columns (CASSANDRA-13247)
 * Default logging we ship will incorrectly print "?:?" for "%F:%L" pattern (CASSANDRA-13317)
 * Possible AssertionError in UnfilteredRowIteratorWithLowerBound (CASSANDRA-13366)
 * Support unaligned memory access for AArch64 (CASSANDRA-13326)
 * Improve SASI range iterator efficiency on intersection with an empty range (CASSANDRA-12915).
 * Fix equality comparisons of columns using the duration type (CASSANDRA-13174)
 * Move to FastThreadLocalThread and FastThreadLocal (CASSANDRA-13034)
 * nodetool stopdaemon errors out (CASSANDRA-13030)
 * Tables in system_distributed should not use gcgs of 0 (CASSANDRA-12954)
 * Fix primary index calculation for SASI (CASSANDRA-12910)
 * More fixes to the TokenAllocator (CASSANDRA-12990)
 * NoReplicationTokenAllocator should work with zero replication factor (CASSANDRA-12983)
 * Address message coalescing regression (CASSANDRA-12676)
 * Delete illegal character from StandardTokenizerImpl.jflex (CASSANDRA-13417)
 * Fix cqlsh automatic protocol downgrade regression (CASSANDRA-13307)
 * Tracing payload not passed from QueryMessage to tracing session (CASSANDRA-12835)
Merged from 3.0:
 * Filter header only commit logs before recovery (CASSANDRA-13918)
 * Ensure int overflow doesn't occur when calculating large partition warning size (CASSANDRA-13172)
 * Ensure consistent view of partition columns between coordinator and replica in ColumnFilter (CASSANDRA-13004)
 * Failed unregistering mbean during drop keyspace (CASSANDRA-13346)
 * nodetool scrub/cleanup/upgradesstables exit code is wrong (CASSANDRA-13542)
 * Fix the reported number of sstable data files accessed per read (CASSANDRA-13120)
 * Fix schema digest mismatch during rolling upgrades from versions before 3.0.12 (CASSANDRA-13559)
 * Upgrade JNA version to 4.4.0 (CASSANDRA-13072)
 * Interned ColumnIdentifiers should use minimal ByteBuffers (CASSANDRA-13533)
 * Fix repair process violating start/end token limits for small ranges (CASSANDRA-13052)
 * Add storage port options to sstableloader (CASSANDRA-13518)
 * Properly handle quoted index names in cqlsh DESCRIBE output (CASSANDRA-12847)
 * Fix NPE in StorageService.excise() (CASSANDRA-13163)
 * Expire OutboundTcpConnection messages by a single Thread (CASSANDRA-13265)
 * Fail repair if insufficient responses received (CASSANDRA-13397)
 * Fix SSTableLoader fail when the loaded table contains dropped columns (CASSANDRA-13276)
 * Avoid name clashes in CassandraIndexTest (CASSANDRA-13427)
 * Handling partially written hint files (CASSANDRA-12728)
 * Interrupt replaying hints on decommission (CASSANDRA-13308)
 * Handling partially written hint files (CASSANDRA-12728)
 * Fix NPE issue in StorageService (CASSANDRA-13060)
 * Make reading of range tombstones more reliable (CASSANDRA-12811)
 * Fix startup problems due to schema tables not completely flushed (CASSANDRA-12213)
 * Fix view builder bug that can filter out data on restart (CASSANDRA-13405)
 * Fix 2i page size calculation when there are no regular columns (CASSANDRA-13400)
 * Fix the conversion of 2.X expired rows without regular column data (CASSANDRA-13395)
 * Fix hint delivery when using ext+internal IPs with prefer_local enabled (CASSANDRA-13020)
 * Legacy deserializer can create empty range tombstones (CASSANDRA-13341)
 * Legacy caching options can prevent 3.0 upgrade (CASSANDRA-13384)
 * Use the Kernel32 library to retrieve the PID on Windows and fix startup checks (CASSANDRA-13333)
 * Fix code to not exchange schema across major versions (CASSANDRA-13274)
 * Dropping column results in "corrupt" SSTable (CASSANDRA-13337)
 * Bugs handling range tombstones in the sstable iterators (CASSANDRA-13340)
 * Fix CONTAINS filtering for null collections (CASSANDRA-13246)
 * Applying: Use a unique metric reservoir per test run when using Cassandra-wide metrics residing in MBeans (CASSANDRA-13216)
 * Propagate row deletions in 2i tables on upgrade (CASSANDRA-13320)
 * Slice.isEmpty() returns false for some empty slices (CASSANDRA-13305)
 * Add formatted row output to assertEmpty in CQL Tester (CASSANDRA-13238)
 * Prevent data loss on upgrade 2.1 - 3.0 by adding component separator to LogRecord absolute path (CASSANDRA-13294)
 * Improve testing on macOS by eliminating sigar logging (CASSANDRA-13233)
 * Cqlsh copy-from should error out when csv contains invalid data for collections (CASSANDRA-13071)
 * Fix "multiple versions of ant detected..." when running ant test (CASSANDRA-13232)
 * Coalescing strategy sleeps too much (CASSANDRA-13090)
 * Faster StreamingHistogram (CASSANDRA-13038)
 * Legacy deserializer can create unexpected boundary range tombstones (CASSANDRA-13237)
 * Remove unnecessary assertion from AntiCompactionTest (CASSANDRA-13070)
 * Fix cqlsh COPY for dates before 1900 (CASSANDRA-13185)
 * Use keyspace replication settings on system.size_estimates table (CASSANDRA-9639)
 * Add vm.max_map_count StartupCheck (CASSANDRA-13008)
 * Obfuscate password in stress-graphs (CASSANDRA-12233)
 * Hint related logging should include the IP address of the destination in addition to
   host ID (CASSANDRA-13205)
 * Reloading logback.xml does not work (CASSANDRA-13173)
 * Lightweight transactions temporarily fail after upgrade from 2.1 to 3.0 (CASSANDRA-13109)
 * Duplicate rows after upgrading from 2.1.16 to 3.0.10/3.9 (CASSANDRA-13125)
 * Fix UPDATE queries with empty IN restrictions (CASSANDRA-13152)
 * Fix handling of partition with partition-level deletion plus
   live rows in sstabledump (CASSANDRA-13177)
 * Provide user workaround when system_schema.columns does not contain entries
   for a table that's in system_schema.tables (CASSANDRA-13180)
 * Nodetool upgradesstables/scrub/compact ignores system tables (CASSANDRA-13410)
<<<<<<< HEAD
 * Fix schema version calculation for rolling upgrades (CASSANDRA-13441)
=======
 * Fix NPE issue in StorageService (CASSANDRA-13060)
>>>>>>> cassandra-3.0
Merged from 2.2:
 * Nodes started with join_ring=False should be able to serve requests when authentication is enabled (CASSANDRA-11381)
 * cqlsh COPY FROM: increment error count only for failures, not for attempts (CASSANDRA-13209)
 * Avoid starting gossiper in RemoveTest (CASSANDRA-13407)
 * Fix weightedSize() for row-cache reported by JMX and NodeTool (CASSANDRA-13393)
 * Fix JVM metric names (CASSANDRA-13103)
 * Honor truststore-password parameter in cassandra-stress (CASSANDRA-12773)
 * Discard in-flight shadow round responses (CASSANDRA-12653)
 * Don't anti-compact repaired data to avoid inconsistencies (CASSANDRA-13153)
 * Wrong logger name in AnticompactionTask (CASSANDRA-13343)
 * Commitlog replay may fail if last mutation is within 4 bytes of end of segment (CASSANDRA-13282)
 * Fix queries updating multiple time the same list (CASSANDRA-13130)
 * Fix GRANT/REVOKE when keyspace isn't specified (CASSANDRA-13053)
 * Fix flaky LongLeveledCompactionStrategyTest (CASSANDRA-12202)
 * Fix failing COPY TO STDOUT (CASSANDRA-12497)
 * Fix ColumnCounter::countAll behaviour for reverse queries (CASSANDRA-13222)
 * Exceptions encountered calling getSeeds() breaks OTC thread (CASSANDRA-13018)
 * Fix negative mean latency metric (CASSANDRA-12876)
 * Use only one file pointer when creating commitlog segments (CASSANDRA-12539)
Merged from 2.1:
 * Fix 2ndary index queries on partition keys for tables with static columns (CASSANDRA-13147)
 * Fix ParseError unhashable type list in cqlsh copy from (CASSANDRA-13364)
 * Remove unused repositories (CASSANDRA-13278)
 * Log stacktrace of uncaught exceptions (CASSANDRA-13108)
 * Use portable stderr for java error in startup (CASSANDRA-13211)
 * Fix Thread Leak in OutboundTcpConnection (CASSANDRA-13204)
 * Upgrade netty version to fix memory leak with client encryption (CASSANDRA-13114)
 * Coalescing strategy can enter infinite loop (CASSANDRA-13159)


3.10
 * Fix secondary index queries regression (CASSANDRA-13013)
 * Add duration type to the protocol V5 (CASSANDRA-12850)
 * Fix duration type validation (CASSANDRA-13143)
 * Fix flaky GcCompactionTest (CASSANDRA-12664)
 * Fix TestHintedHandoff.hintedhandoff_decom_test (CASSANDRA-13058)
 * Fixed query monitoring for range queries (CASSANDRA-13050)
 * Remove outboundBindAny configuration property (CASSANDRA-12673)
 * Use correct bounds for all-data range when filtering (CASSANDRA-12666)
 * Remove timing window in test case (CASSANDRA-12875)
 * Resolve unit testing without JCE security libraries installed (CASSANDRA-12945)
 * Fix inconsistencies in cassandra-stress load balancing policy (CASSANDRA-12919)
 * Fix validation of non-frozen UDT cells (CASSANDRA-12916)
 * Don't shut down socket input/output on StreamSession (CASSANDRA-12903)
 * Fix Murmur3PartitionerTest (CASSANDRA-12858)
 * Move cqlsh syntax rules into separate module and allow easier customization (CASSANDRA-12897)
 * Fix CommitLogSegmentManagerTest (CASSANDRA-12283)
 * Fix cassandra-stress truncate option (CASSANDRA-12695)
 * Fix crossNode value when receiving messages (CASSANDRA-12791)
 * Don't load MX4J beans twice (CASSANDRA-12869)
 * Extend native protocol request flags, add versions to SUPPORTED, and introduce ProtocolVersion enum (CASSANDRA-12838)
 * Set JOINING mode when running pre-join tasks (CASSANDRA-12836)
 * remove net.mintern.primitive library due to license issue (CASSANDRA-12845)
 * Properly format IPv6 addresses when logging JMX service URL (CASSANDRA-12454)
 * Optimize the vnode allocation for single replica per DC (CASSANDRA-12777)
 * Use non-token restrictions for bounds when token restrictions are overridden (CASSANDRA-12419)
 * Fix CQLSH auto completion for PER PARTITION LIMIT (CASSANDRA-12803)
 * Use different build directories for Eclipse and Ant (CASSANDRA-12466)
 * Avoid potential AttributeError in cqlsh due to no table metadata (CASSANDRA-12815)
 * Fix RandomReplicationAwareTokenAllocatorTest.testExistingCluster (CASSANDRA-12812)
 * Upgrade commons-codec to 1.9 (CASSANDRA-12790)
 * Add duration data type (CASSANDRA-11873)
 * Make the fanout size for LeveledCompactionStrategy to be configurable (CASSANDRA-11550)
 * Fix timeout in ReplicationAwareTokenAllocatorTest (CASSANDRA-12784)
 * Improve sum aggregate functions (CASSANDRA-12417)
 * Make cassandra.yaml docs for batch_size_*_threshold_in_kb reflect changes in CASSANDRA-10876 (CASSANDRA-12761)
 * cqlsh fails to format collections when using aliases (CASSANDRA-11534)
 * Check for hash conflicts in prepared statements (CASSANDRA-12733)
 * Exit query parsing upon first error (CASSANDRA-12598)
 * Fix cassandra-stress to use single seed in UUID generation (CASSANDRA-12729)
 * CQLSSTableWriter does not allow Update statement (CASSANDRA-12450)
 * Config class uses boxed types but DD exposes primitive types (CASSANDRA-12199)
 * Add pre- and post-shutdown hooks to Storage Service (CASSANDRA-12461)
 * Add hint delivery metrics (CASSANDRA-12693)
 * Remove IndexInfo cache from FileIndexInfoRetriever (CASSANDRA-12731)
 * ColumnIndex does not reuse buffer (CASSANDRA-12502)
 * cdc column addition still breaks schema migration tasks (CASSANDRA-12697)
 * Upgrade metrics-reporter dependencies (CASSANDRA-12089)
 * Tune compaction thread count via nodetool (CASSANDRA-12248)
 * Add +=/-= shortcut syntax for update queries (CASSANDRA-12232)
 * Include repair session IDs in repair start message (CASSANDRA-12532)
 * Add a blocking task to Index, run before joining the ring (CASSANDRA-12039)
 * Fix NPE when using CQLSSTableWriter (CASSANDRA-12667)
 * Support optional backpressure strategies at the coordinator (CASSANDRA-9318)
 * Make randompartitioner work with new vnode allocation (CASSANDRA-12647)
 * Fix cassandra-stress graphing (CASSANDRA-12237)
 * Allow filtering on partition key columns for queries without secondary indexes (CASSANDRA-11031)
 * Fix Cassandra Stress reporting thread model and precision (CASSANDRA-12585)
 * Add JMH benchmarks.jar (CASSANDRA-12586)
 * Cleanup uses of AlterTableStatementColumn (CASSANDRA-12567)
 * Add keep-alive to streaming (CASSANDRA-11841)
 * Tracing payload is passed through newSession(..) (CASSANDRA-11706)
 * avoid deleting non existing sstable files and improve related log messages (CASSANDRA-12261)
 * json/yaml output format for nodetool compactionhistory (CASSANDRA-12486)
 * Retry all internode messages once after a connection is
   closed and reopened (CASSANDRA-12192)
 * Add support to rebuild from targeted replica (CASSANDRA-9875)
 * Add sequence distribution type to cassandra stress (CASSANDRA-12490)
 * "SELECT * FROM foo LIMIT ;" does not error out (CASSANDRA-12154)
 * Define executeLocally() at the ReadQuery Level (CASSANDRA-12474)
 * Extend read/write failure messages with a map of replica addresses
   to error codes in the v5 native protocol (CASSANDRA-12311)
 * Fix rebuild of SASI indexes with existing index files (CASSANDRA-12374)
 * Let DatabaseDescriptor not implicitly startup services (CASSANDRA-9054, 12550)
 * Fix clustering indexes in presence of static columns in SASI (CASSANDRA-12378)
 * Fix queries on columns with reversed type on SASI indexes (CASSANDRA-12223)
 * Added slow query log (CASSANDRA-12403)
 * Count full coordinated request against timeout (CASSANDRA-12256)
 * Allow TTL with null value on insert and update (CASSANDRA-12216)
 * Make decommission operation resumable (CASSANDRA-12008)
 * Add support to one-way targeted repair (CASSANDRA-9876)
 * Remove clientutil jar (CASSANDRA-11635)
 * Fix compaction throughput throttle (CASSANDRA-12366, CASSANDRA-12717)
 * Delay releasing Memtable memory on flush until PostFlush has finished running (CASSANDRA-12358)
 * Cassandra stress should dump all setting on startup (CASSANDRA-11914)
 * Make it possible to compact a given token range (CASSANDRA-10643)
 * Allow updating DynamicEndpointSnitch properties via JMX (CASSANDRA-12179)
 * Collect metrics on queries by consistency level (CASSANDRA-7384)
 * Add support for GROUP BY to SELECT statement (CASSANDRA-10707)
 * Deprecate memtable_cleanup_threshold and update default for memtable_flush_writers (CASSANDRA-12228)
 * Upgrade to OHC 0.4.4 (CASSANDRA-12133)
 * Add version command to cassandra-stress (CASSANDRA-12258)
 * Create compaction-stress tool (CASSANDRA-11844)
 * Garbage-collecting compaction operation and schema option (CASSANDRA-7019)
 * Add beta protocol flag for v5 native protocol (CASSANDRA-12142)
 * Support filtering on non-PRIMARY KEY columns in the CREATE
   MATERIALIZED VIEW statement's WHERE clause (CASSANDRA-10368)
 * Unify STDOUT and SYSTEMLOG logback format (CASSANDRA-12004)
 * COPY FROM should raise error for non-existing input files (CASSANDRA-12174)
 * Faster write path (CASSANDRA-12269)
 * Option to leave omitted columns in INSERT JSON unset (CASSANDRA-11424)
 * Support json/yaml output in nodetool tpstats (CASSANDRA-12035)
 * Expose metrics for successful/failed authentication attempts (CASSANDRA-10635)
 * Prepend snapshot name with "truncated" or "dropped" when a snapshot
   is taken before truncating or dropping a table (CASSANDRA-12178)
 * Optimize RestrictionSet (CASSANDRA-12153)
 * cqlsh does not automatically downgrade CQL version (CASSANDRA-12150)
 * Omit (de)serialization of state variable in UDAs (CASSANDRA-9613)
 * Create a system table to expose prepared statements (CASSANDRA-8831)
 * Reuse DataOutputBuffer from ColumnIndex (CASSANDRA-11970)
 * Remove DatabaseDescriptor dependency from SegmentedFile (CASSANDRA-11580)
 * Add supplied username to authentication error messages (CASSANDRA-12076)
 * Remove pre-startup check for open JMX port (CASSANDRA-12074)
 * Remove compaction Severity from DynamicEndpointSnitch (CASSANDRA-11738)
 * Restore resumable hints delivery (CASSANDRA-11960)
 * Properly record CAS contention (CASSANDRA-12626)
Merged from 3.0:
 * Dump threads when unit tests time out (CASSANDRA-13117)
 * Better error when modifying function permissions without explicit keyspace (CASSANDRA-12925)
 * Indexer is not correctly invoked when building indexes over sstables (CASSANDRA-13075)
 * Stress daemon help is incorrect (CASSANDRA-12563)
 * Read repair is not blocking repair to finish in foreground repair (CASSANDRA-13115)
 * Replace empty strings with null values if they cannot be converted (CASSANDRA-12794)
 * Remove support for non-JavaScript UDFs (CASSANDRA-12883)
 * Fix deserialization of 2.x DeletedCells (CASSANDRA-12620)
 * Add parent repair session id to anticompaction log message (CASSANDRA-12186)
 * Improve contention handling on failure to acquire MV lock for streaming and hints (CASSANDRA-12905)
 * Fix DELETE and UPDATE queries with empty IN restrictions (CASSANDRA-12829)
 * Mark MVs as built after successful bootstrap (CASSANDRA-12984)
 * Estimated TS drop-time histogram updated with Cell.NO_DELETION_TIME (CASSANDRA-13040)
 * Nodetool compactionstats fails with NullPointerException (CASSANDRA-13021)
 * Thread local pools never cleaned up (CASSANDRA-13033)
 * Set RPC_READY to false when draining or if a node is marked as shutdown (CASSANDRA-12781)
 * CQL often queries static columns unnecessarily (CASSANDRA-12768)
 * Make sure sstables only get committed when it's safe to discard commit log records (CASSANDRA-12956)
 * Reject default_time_to_live option when creating or altering MVs (CASSANDRA-12868)
 * Nodetool should use a more sane max heap size (CASSANDRA-12739)
 * LocalToken ensures token values are cloned on heap (CASSANDRA-12651)
 * AnticompactionRequestSerializer serializedSize is incorrect (CASSANDRA-12934)
 * Prevent reloading of logback.xml from UDF sandbox (CASSANDRA-12535)
 * Reenable HeapPool (CASSANDRA-12900)
 * Disallow offheap_buffers memtable allocation (CASSANDRA-11039)
 * Fix CommitLogSegmentManagerTest (CASSANDRA-12283)
 * Pass root cause to CorruptBlockException when uncompression failed (CASSANDRA-12889)
 * Batch with multiple conditional updates for the same partition causes AssertionError (CASSANDRA-12867)
 * Make AbstractReplicationStrategy extendable from outside its package (CASSANDRA-12788)
 * Don't tell users to turn off consistent rangemovements during rebuild. (CASSANDRA-12296)
 * Fix CommitLogTest.testDeleteIfNotDirty (CASSANDRA-12854)
 * Avoid deadlock due to MV lock contention (CASSANDRA-12689)
 * Fix for KeyCacheCqlTest flakiness (CASSANDRA-12801)
 * Include SSTable filename in compacting large row message (CASSANDRA-12384)
 * Fix potential socket leak (CASSANDRA-12329, CASSANDRA-12330)
 * Fix ViewTest.testCompaction (CASSANDRA-12789)
 * Improve avg aggregate functions (CASSANDRA-12417)
 * Preserve quoted reserved keyword column names in MV creation (CASSANDRA-11803)
 * nodetool stopdaemon errors out (CASSANDRA-12646)
 * Split materialized view mutations on build to prevent OOM (CASSANDRA-12268)
 * mx4j does not work in 3.0.8 (CASSANDRA-12274)
 * Abort cqlsh copy-from in case of no answer after prolonged period of time (CASSANDRA-12740)
 * Avoid sstable corrupt exception due to dropped static column (CASSANDRA-12582)
 * Make stress use client mode to avoid checking commit log size on startup (CASSANDRA-12478)
 * Fix exceptions with new vnode allocation (CASSANDRA-12715)
 * Unify drain and shutdown processes (CASSANDRA-12509)
 * Fix NPE in ComponentOfSlice.isEQ() (CASSANDRA-12706)
 * Fix failure in LogTransactionTest (CASSANDRA-12632)
 * Fix potentially incomplete non-frozen UDT values when querying with the
   full primary key specified (CASSANDRA-12605)
 * Make sure repaired tombstones are dropped when only_purge_repaired_tombstones is enabled (CASSANDRA-12703)
 * Skip writing MV mutations to commitlog on mutation.applyUnsafe() (CASSANDRA-11670)
 * Establish consistent distinction between non-existing partition and NULL value for LWTs on static columns (CASSANDRA-12060)
 * Extend ColumnIdentifier.internedInstances key to include the type that generated the byte buffer (CASSANDRA-12516)
 * Handle composite prefixes with final EOC=0 as in 2.x and refactor LegacyLayout.decodeBound (CASSANDRA-12423)
 * select_distinct_with_deletions_test failing on non-vnode environments (CASSANDRA-11126)
 * Stack Overflow returned to queries while upgrading (CASSANDRA-12527)
 * Fix legacy regex for temporary files from 2.2 (CASSANDRA-12565)
 * Add option to state current gc_grace_seconds to tools/bin/sstablemetadata (CASSANDRA-12208)
 * Fix file system race condition that may cause LogAwareFileLister to fail to classify files (CASSANDRA-11889)
 * Fix file handle leaks due to simultaneous compaction/repair and
   listing snapshots, calculating snapshot sizes, or making schema
   changes (CASSANDRA-11594)
 * Fix nodetool repair exits with 0 for some errors (CASSANDRA-12508)
 * Do not shut down BatchlogManager twice during drain (CASSANDRA-12504)
 * Disk failure policy should not be invoked on out of space (CASSANDRA-12385)
 * Calculate last compacted key on startup (CASSANDRA-6216)
 * Add schema to snapshot manifest, add USING TIMESTAMP clause to ALTER TABLE statements (CASSANDRA-7190)
 * If CF has no clustering columns, any row cache is full partition cache (CASSANDRA-12499)
 * Correct log message for statistics of offheap memtable flush (CASSANDRA-12776)
 * Explicitly set locale for string validation (CASSANDRA-12541,CASSANDRA-12542,CASSANDRA-12543,CASSANDRA-12545)
Merged from 2.2:
 * Fix speculative retry bugs (CASSANDRA-13009)
 * Fix handling of nulls and unsets in IN conditions (CASSANDRA-12981)
 * Fix race causing infinite loop if Thrift server is stopped before it starts listening (CASSANDRA-12856)
 * CompactionTasks now correctly drops sstables out of compaction when not enough disk space is available (CASSANDRA-12979)
 * Fix DynamicEndpointSnitch noop in multi-datacenter situations (CASSANDRA-13074)
 * cqlsh copy-from: encode column names to avoid primary key parsing errors (CASSANDRA-12909)
 * Temporarily fix bug that creates commit log when running offline tools (CASSANDRA-8616)
 * Reduce granuality of OpOrder.Group during index build (CASSANDRA-12796)
 * Test bind parameters and unset parameters in InsertUpdateIfConditionTest (CASSANDRA-12980)
 * Use saved tokens when setting local tokens on StorageService.joinRing (CASSANDRA-12935)
 * cqlsh: fix DESC TYPES errors (CASSANDRA-12914)
 * Fix leak on skipped SSTables in sstableupgrade (CASSANDRA-12899)
 * Avoid blocking gossip during pending range calculation (CASSANDRA-12281)
 * Fix purgeability of tombstones with max timestamp (CASSANDRA-12792)
 * Fail repair if participant dies during sync or anticompaction (CASSANDRA-12901)
 * cqlsh COPY: unprotected pk values before converting them if not using prepared statements (CASSANDRA-12863)
 * Fix Util.spinAssertEquals (CASSANDRA-12283)
 * Fix potential NPE for compactionstats (CASSANDRA-12462)
 * Prepare legacy authenticate statement if credentials table initialised after node startup (CASSANDRA-12813)
 * Change cassandra.wait_for_tracing_events_timeout_secs default to 0 (CASSANDRA-12754)
 * Clean up permissions when a UDA is dropped (CASSANDRA-12720)
 * Limit colUpdateTimeDelta histogram updates to reasonable deltas (CASSANDRA-11117)
 * Fix leak errors and execution rejected exceptions when draining (CASSANDRA-12457)
 * Fix merkle tree depth calculation (CASSANDRA-12580)
 * Make Collections deserialization more robust (CASSANDRA-12618)
 * Fix exceptions when enabling gossip on nodes that haven't joined the ring (CASSANDRA-12253)
 * Fix authentication problem when invoking cqlsh copy from a SOURCE command (CASSANDRA-12642)
 * Decrement pending range calculator jobs counter in finally block
 * cqlshlib tests: increase default execute timeout (CASSANDRA-12481)
 * Forward writes to replacement node when replace_address != broadcast_address (CASSANDRA-8523)
 * Fail repair on non-existing table (CASSANDRA-12279)
 * Enable repair -pr and -local together (fix regression of CASSANDRA-7450) (CASSANDRA-12522)
 * Better handle invalid system roles table (CASSANDRA-12700)
 * Split consistent range movement flag correction (CASSANDRA-12786)
Merged from 2.1:
 * cqlsh copy-from: sort user type fields in csv (CASSANDRA-12959)
 * Don't skip sstables based on maxLocalDeletionTime (CASSANDRA-12765)


3.8, 3.9
 * Fix value skipping with counter columns (CASSANDRA-11726)
 * Fix nodetool tablestats miss SSTable count (CASSANDRA-12205)
 * Fixed flacky SSTablesIteratedTest (CASSANDRA-12282)
 * Fixed flacky SSTableRewriterTest: check file counts before calling validateCFS (CASSANDRA-12348)
 * cqlsh: Fix handling of $$-escaped strings (CASSANDRA-12189)
 * Fix SSL JMX requiring truststore containing server cert (CASSANDRA-12109)
 * RTE from new CDC column breaks in flight queries (CASSANDRA-12236)
 * Fix hdr logging for single operation workloads (CASSANDRA-12145)
 * Fix SASI PREFIX search in CONTAINS mode with partial terms (CASSANDRA-12073)
 * Increase size of flushExecutor thread pool (CASSANDRA-12071)
 * Partial revert of CASSANDRA-11971, cannot recycle buffer in SP.sendMessagesToNonlocalDC (CASSANDRA-11950)
 * Upgrade netty to 4.0.39 (CASSANDRA-12032, CASSANDRA-12034)
 * Improve details in compaction log message (CASSANDRA-12080)
 * Allow unset values in CQLSSTableWriter (CASSANDRA-11911)
 * Chunk cache to request compressor-compatible buffers if pool space is exhausted (CASSANDRA-11993)
 * Remove DatabaseDescriptor dependencies from SequentialWriter (CASSANDRA-11579)
 * Move skip_stop_words filter before stemming (CASSANDRA-12078)
 * Support seek() in EncryptedFileSegmentInputStream (CASSANDRA-11957)
 * SSTable tools mishandling LocalPartitioner (CASSANDRA-12002)
 * When SEPWorker assigned work, set thread name to match pool (CASSANDRA-11966)
 * Add cross-DC latency metrics (CASSANDRA-11596)
 * Allow terms in selection clause (CASSANDRA-10783)
 * Add bind variables to trace (CASSANDRA-11719)
 * Switch counter shards' clock to timestamps (CASSANDRA-9811)
 * Introduce HdrHistogram and response/service/wait separation to stress tool (CASSANDRA-11853)
 * entry-weighers in QueryProcessor should respect partitionKeyBindIndexes field (CASSANDRA-11718)
 * Support older ant versions (CASSANDRA-11807)
 * Estimate compressed on disk size when deciding if sstable size limit reached (CASSANDRA-11623)
 * cassandra-stress profiles should support case sensitive schemas (CASSANDRA-11546)
 * Remove DatabaseDescriptor dependency from FileUtils (CASSANDRA-11578)
 * Faster streaming (CASSANDRA-9766)
 * Add prepared query parameter to trace for "Execute CQL3 prepared query" session (CASSANDRA-11425)
 * Add repaired percentage metric (CASSANDRA-11503)
 * Add Change-Data-Capture (CASSANDRA-8844)
Merged from 3.0:
 * Fix paging for 2.x to 3.x upgrades (CASSANDRA-11195)
 * Fix clean interval not sent to commit log for empty memtable flush (CASSANDRA-12436)
 * Fix potential resource leak in RMIServerSocketFactoryImpl (CASSANDRA-12331)
 * Make sure compaction stats are updated when compaction is interrupted (CASSANDRA-12100)
 * Change commitlog and sstables to track dirty and clean intervals (CASSANDRA-11828)
 * NullPointerException during compaction on table with static columns (CASSANDRA-12336)
 * Fixed ConcurrentModificationException when reading metrics in GraphiteReporter (CASSANDRA-11823)
 * Fix upgrade of super columns on thrift (CASSANDRA-12335)
 * Fixed flacky BlacklistingCompactionsTest, switched to fixed size types and increased corruption size (CASSANDRA-12359)
 * Rerun ReplicationAwareTokenAllocatorTest on failure to avoid flakiness (CASSANDRA-12277)
 * Exception when computing read-repair for range tombstones (CASSANDRA-12263)
 * Lost counter writes in compact table and static columns (CASSANDRA-12219)
 * AssertionError with MVs on updating a row that isn't indexed due to a null value (CASSANDRA-12247)
 * Disable RR and speculative retry with EACH_QUORUM reads (CASSANDRA-11980)
 * Add option to override compaction space check (CASSANDRA-12180)
 * Faster startup by only scanning each directory for temporary files once (CASSANDRA-12114)
 * Respond with v1/v2 protocol header when responding to driver that attempts
   to connect with too low of a protocol version (CASSANDRA-11464)
 * NullPointerExpception when reading/compacting table (CASSANDRA-11988)
 * Fix problem with undeleteable rows on upgrade to new sstable format (CASSANDRA-12144)
 * Fix potential bad messaging service message for paged range reads
   within mixed-version 3.x clusters (CASSANDRA-12249)
 * Fix paging logic for deleted partitions with static columns (CASSANDRA-12107)
 * Wait until the message is being send to decide which serializer must be used (CASSANDRA-11393)
 * Fix migration of static thrift column names with non-text comparators (CASSANDRA-12147)
 * Fix upgrading sparse tables that are incorrectly marked as dense (CASSANDRA-11315)
 * Fix reverse queries ignoring range tombstones (CASSANDRA-11733)
 * Avoid potential race when rebuilding CFMetaData (CASSANDRA-12098)
 * Avoid missing sstables when getting the canonical sstables (CASSANDRA-11996)
 * Always select the live sstables when getting sstables in bounds (CASSANDRA-11944)
 * Fix column ordering of results with static columns for Thrift requests in
   a mixed 2.x/3.x cluster, also fix potential non-resolved duplication of
   those static columns in query results (CASSANDRA-12123)
 * Avoid digest mismatch with empty but static rows (CASSANDRA-12090)
 * Fix EOF exception when altering column type (CASSANDRA-11820)
 * Fix potential race in schema during new table creation (CASSANDRA-12083)
 * cqlsh: fix error handling in rare COPY FROM failure scenario (CASSANDRA-12070)
 * Disable autocompaction during drain (CASSANDRA-11878)
 * Add a metrics timer to MemtablePool and use it to track time spent blocked on memory in MemtableAllocator (CASSANDRA-11327)
 * Fix upgrading schema with super columns with non-text subcomparators (CASSANDRA-12023)
 * Add TimeWindowCompactionStrategy (CASSANDRA-9666)
 * Fix JsonTransformer output of partition with deletion info (CASSANDRA-12418)
 * Fix NPE in SSTableLoader when specifying partial directory path (CASSANDRA-12609)
Merged from 2.2:
 * Add local address entry in PropertyFileSnitch (CASSANDRA-11332)
 * cqlsh copy: fix missing counter values (CASSANDRA-12476)
 * Move migration tasks to non-periodic queue, assure flush executor shutdown after non-periodic executor (CASSANDRA-12251)
 * cqlsh copy: fixed possible race in initializing feeding thread (CASSANDRA-11701)
 * Only set broadcast_rpc_address on Ec2MultiRegionSnitch if it's not set (CASSANDRA-11357)
 * Update StorageProxy range metrics for timeouts, failures and unavailables (CASSANDRA-9507)
 * Add Sigar to classes included in clientutil.jar (CASSANDRA-11635)
 * Add decay to histograms and timers used for metrics (CASSANDRA-11752)
 * Fix hanging stream session (CASSANDRA-10992)
 * Fix INSERT JSON, fromJson() support of smallint, tinyint types (CASSANDRA-12371)
 * Restore JVM metric export for metric reporters (CASSANDRA-12312)
 * Release sstables of failed stream sessions only when outgoing transfers are finished (CASSANDRA-11345)
 * Wait for tracing events before returning response and query at same consistency level client side (CASSANDRA-11465)
 * cqlsh copyutil should get host metadata by connected address (CASSANDRA-11979)
 * Fixed cqlshlib.test.remove_test_db (CASSANDRA-12214)
 * Synchronize ThriftServer::stop() (CASSANDRA-12105)
 * Use dedicated thread for JMX notifications (CASSANDRA-12146)
 * Improve streaming synchronization and fault tolerance (CASSANDRA-11414)
 * MemoryUtil.getShort() should return an unsigned short also for architectures not supporting unaligned memory accesses (CASSANDRA-11973)
Merged from 2.1:
 * Fix queries with empty ByteBuffer values in clustering column restrictions (CASSANDRA-12127)
 * Disable passing control to post-flush after flush failure to prevent data loss (CASSANDRA-11828)
 * Allow STCS-in-L0 compactions to reduce scope with LCS (CASSANDRA-12040)
 * cannot use cql since upgrading python to 2.7.11+ (CASSANDRA-11850)
 * Fix filtering on clustering columns when 2i is used (CASSANDRA-11907)


3.0.8
 * Fix potential race in schema during new table creation (CASSANDRA-12083)
 * cqlsh: fix error handling in rare COPY FROM failure scenario (CASSANDRA-12070)
 * Disable autocompaction during drain (CASSANDRA-11878)
 * Add a metrics timer to MemtablePool and use it to track time spent blocked on memory in MemtableAllocator (CASSANDRA-11327)
 * Fix upgrading schema with super columns with non-text subcomparators (CASSANDRA-12023)
 * Add TimeWindowCompactionStrategy (CASSANDRA-9666)
Merged from 2.2:
 * Allow nodetool info to run with readonly JMX access (CASSANDRA-11755)
 * Validate bloom_filter_fp_chance against lowest supported
   value when the table is created (CASSANDRA-11920)
 * Don't send erroneous NEW_NODE notifications on restart (CASSANDRA-11038)
 * StorageService shutdown hook should use a volatile variable (CASSANDRA-11984)
Merged from 2.1:
 * Add system property to set the max number of native transport requests in queue (CASSANDRA-11363)
 * Fix queries with empty ByteBuffer values in clustering column restrictions (CASSANDRA-12127)
 * Disable passing control to post-flush after flush failure to prevent data loss (CASSANDRA-11828)
 * Allow STCS-in-L0 compactions to reduce scope with LCS (CASSANDRA-12040)
 * cannot use cql since upgrading python to 2.7.11+ (CASSANDRA-11850)
 * Fix filtering on clustering columns when 2i is used (CASSANDRA-11907)
 * Avoid stalling paxos when the paxos state expires (CASSANDRA-12043)
 * Remove finished incoming streaming connections from MessagingService (CASSANDRA-11854)
 * Don't try to get sstables for non-repairing column families (CASSANDRA-12077)
 * Avoid marking too many sstables as repaired (CASSANDRA-11696)
 * Prevent select statements with clustering key > 64k (CASSANDRA-11882)
 * Fix clock skew corrupting other nodes with paxos (CASSANDRA-11991)
 * Remove distinction between non-existing static columns and existing but null in LWTs (CASSANDRA-9842)
 * Cache local ranges when calculating repair neighbors (CASSANDRA-11934)
 * Allow LWT operation on static column with only partition keys (CASSANDRA-10532)
 * Create interval tree over canonical sstables to avoid missing sstables during streaming (CASSANDRA-11886)
 * cqlsh COPY FROM: shutdown parent cluster after forking, to avoid corrupting SSL connections (CASSANDRA-11749)


3.7
 * Support multiple folders for user defined compaction tasks (CASSANDRA-11765)
 * Fix race in CompactionStrategyManager's pause/resume (CASSANDRA-11922)
Merged from 3.0:
 * Fix legacy serialization of Thrift-generated non-compound range tombstones
   when communicating with 2.x nodes (CASSANDRA-11930)
 * Fix Directories instantiations where CFS.initialDirectories should be used (CASSANDRA-11849)
 * Avoid referencing DatabaseDescriptor in AbstractType (CASSANDRA-11912)
 * Don't use static dataDirectories field in Directories instances (CASSANDRA-11647)
 * Fix sstables not being protected from removal during index build (CASSANDRA-11905)
 * cqlsh: Suppress stack trace from Read/WriteFailures (CASSANDRA-11032)
 * Remove unneeded code to repair index summaries that have
   been improperly down-sampled (CASSANDRA-11127)
 * Avoid WriteTimeoutExceptions during commit log replay due to materialized
   view lock contention (CASSANDRA-11891)
 * Prevent OOM failures on SSTable corruption, improve tests for corruption detection (CASSANDRA-9530)
 * Use CFS.initialDirectories when clearing snapshots (CASSANDRA-11705)
 * Allow compaction strategies to disable early open (CASSANDRA-11754)
 * Refactor Materialized View code (CASSANDRA-11475)
 * Update Java Driver (CASSANDRA-11615)
Merged from 2.2:
 * Persist local metadata earlier in startup sequence (CASSANDRA-11742)
 * cqlsh: fix tab completion for case-sensitive identifiers (CASSANDRA-11664)
 * Avoid showing estimated key as -1 in tablestats (CASSANDRA-11587)
 * Fix possible race condition in CommitLog.recover (CASSANDRA-11743)
 * Enable client encryption in sstableloader with cli options (CASSANDRA-11708)
 * Possible memory leak in NIODataInputStream (CASSANDRA-11867)
 * Add seconds to cqlsh tracing session duration (CASSANDRA-11753)
 * Fix commit log replay after out-of-order flush completion (CASSANDRA-9669)
 * Prohibit Reversed Counter type as part of the PK (CASSANDRA-9395)
 * cqlsh: correctly handle non-ascii chars in error messages (CASSANDRA-11626)
Merged from 2.1:
 * Run CommitLog tests with different compression settings (CASSANDRA-9039)
 * cqlsh: apply current keyspace to source command (CASSANDRA-11152)
 * Clear out parent repair session if repair coordinator dies (CASSANDRA-11824)
 * Set default streaming_socket_timeout_in_ms to 24 hours (CASSANDRA-11840)
 * Do not consider local node a valid source during replace (CASSANDRA-11848)
 * Add message dropped tasks to nodetool netstats (CASSANDRA-11855)
 * Avoid holding SSTableReaders for duration of incremental repair (CASSANDRA-11739)


3.6
 * Correctly migrate schema for frozen UDTs during 2.x -> 3.x upgrades
   (does not affect any released versions) (CASSANDRA-11613)
 * Allow server startup if JMX is configured directly (CASSANDRA-11725)
 * Prevent direct memory OOM on buffer pool allocations (CASSANDRA-11710)
 * Enhanced Compaction Logging (CASSANDRA-10805)
 * Make prepared statement cache size configurable (CASSANDRA-11555)
 * Integrated JMX authentication and authorization (CASSANDRA-10091)
 * Add units to stress ouput (CASSANDRA-11352)
 * Fix PER PARTITION LIMIT for single and multi partitions queries (CASSANDRA-11603)
 * Add uncompressed chunk cache for RandomAccessReader (CASSANDRA-5863)
 * Clarify ClusteringPrefix hierarchy (CASSANDRA-11213)
 * Always perform collision check before joining ring (CASSANDRA-10134)
 * SSTableWriter output discrepancy (CASSANDRA-11646)
 * Fix potential timeout in NativeTransportService.testConcurrentDestroys (CASSANDRA-10756)
 * Support large partitions on the 3.0 sstable format (CASSANDRA-11206,11763)
 * Add support to rebuild from specific range (CASSANDRA-10406)
 * Optimize the overlapping lookup by calculating all the
   bounds in advance (CASSANDRA-11571)
 * Support json/yaml output in nodetool tablestats (CASSANDRA-5977)
 * (stress) Add datacenter option to -node options (CASSANDRA-11591)
 * Fix handling of empty slices (CASSANDRA-11513)
 * Make number of cores used by cqlsh COPY visible to testing code (CASSANDRA-11437)
 * Allow filtering on clustering columns for queries without secondary indexes (CASSANDRA-11310)
 * Refactor Restriction hierarchy (CASSANDRA-11354)
 * Eliminate allocations in R/W path (CASSANDRA-11421)
 * Update Netty to 4.0.36 (CASSANDRA-11567)
 * Fix PER PARTITION LIMIT for queries requiring post-query ordering (CASSANDRA-11556)
 * Allow instantiation of UDTs and tuples in UDFs (CASSANDRA-10818)
 * Support UDT in CQLSSTableWriter (CASSANDRA-10624)
 * Support for non-frozen user-defined types, updating
   individual fields of user-defined types (CASSANDRA-7423)
 * Make LZ4 compression level configurable (CASSANDRA-11051)
 * Allow per-partition LIMIT clause in CQL (CASSANDRA-7017)
 * Make custom filtering more extensible with UserExpression (CASSANDRA-11295)
 * Improve field-checking and error reporting in cassandra.yaml (CASSANDRA-10649)
 * Print CAS stats in nodetool proxyhistograms (CASSANDRA-11507)
 * More user friendly error when providing an invalid token to nodetool (CASSANDRA-9348)
 * Add static column support to SASI index (CASSANDRA-11183)
 * Support EQ/PREFIX queries in SASI CONTAINS mode without tokenization (CASSANDRA-11434)
 * Support LIKE operator in prepared statements (CASSANDRA-11456)
 * Add a command to see if a Materialized View has finished building (CASSANDRA-9967)
 * Log endpoint and port associated with streaming operation (CASSANDRA-8777)
 * Print sensible units for all log messages (CASSANDRA-9692)
 * Upgrade Netty to version 4.0.34 (CASSANDRA-11096)
 * Break the CQL grammar into separate Parser and Lexer (CASSANDRA-11372)
 * Compress only inter-dc traffic by default (CASSANDRA-8888)
 * Add metrics to track write amplification (CASSANDRA-11420)
 * cassandra-stress: cannot handle "value-less" tables (CASSANDRA-7739)
 * Add/drop multiple columns in one ALTER TABLE statement (CASSANDRA-10411)
 * Add require_endpoint_verification opt for internode encryption (CASSANDRA-9220)
 * Add auto import java.util for UDF code block (CASSANDRA-11392)
 * Add --hex-format option to nodetool getsstables (CASSANDRA-11337)
 * sstablemetadata should print sstable min/max token (CASSANDRA-7159)
 * Do not wrap CassandraException in TriggerExecutor (CASSANDRA-9421)
 * COPY TO should have higher double precision (CASSANDRA-11255)
 * Stress should exit with non-zero status after failure (CASSANDRA-10340)
 * Add client to cqlsh SHOW_SESSION (CASSANDRA-8958)
 * Fix nodetool tablestats keyspace level metrics (CASSANDRA-11226)
 * Store repair options in parent_repair_history (CASSANDRA-11244)
 * Print current leveling in sstableofflinerelevel (CASSANDRA-9588)
 * Change repair message for keyspaces with RF 1 (CASSANDRA-11203)
 * Remove hard-coded SSL cipher suites and protocols (CASSANDRA-10508)
 * Improve concurrency in CompactionStrategyManager (CASSANDRA-10099)
 * (cqlsh) interpret CQL type for formatting blobs (CASSANDRA-11274)
 * Refuse to start and print txn log information in case of disk
   corruption (CASSANDRA-10112)
 * Resolve some eclipse-warnings (CASSANDRA-11086)
 * (cqlsh) Show static columns in a different color (CASSANDRA-11059)
 * Allow to remove TTLs on table with default_time_to_live (CASSANDRA-11207)
Merged from 3.0:
 * Disallow creating view with a static column (CASSANDRA-11602)
 * Reduce the amount of object allocations caused by the getFunctions methods (CASSANDRA-11593)
 * Potential error replaying commitlog with smallint/tinyint/date/time types (CASSANDRA-11618)
 * Fix queries with filtering on counter columns (CASSANDRA-11629)
 * Improve tombstone printing in sstabledump (CASSANDRA-11655)
 * Fix paging for range queries where all clustering columns are specified (CASSANDRA-11669)
 * Don't require HEAP_NEW_SIZE to be set when using G1 (CASSANDRA-11600)
 * Fix sstabledump not showing cells after tombstone marker (CASSANDRA-11654)
 * Ignore all LocalStrategy keyspaces for streaming and other related
   operations (CASSANDRA-11627)
 * Ensure columnfilter covers indexed columns for thrift 2i queries (CASSANDRA-11523)
 * Only open one sstable scanner per sstable (CASSANDRA-11412)
 * Option to specify ProtocolVersion in cassandra-stress (CASSANDRA-11410)
 * ArithmeticException in avgFunctionForDecimal (CASSANDRA-11485)
 * LogAwareFileLister should only use OLD sstable files in current folder to determine disk consistency (CASSANDRA-11470)
 * Notify indexers of expired rows during compaction (CASSANDRA-11329)
 * Properly respond with ProtocolError when a v1/v2 native protocol
   header is received (CASSANDRA-11464)
 * Validate that num_tokens and initial_token are consistent with one another (CASSANDRA-10120)
Merged from 2.2:
 * Exit JVM if JMX server fails to startup (CASSANDRA-11540)
 * Produce a heap dump when exiting on OOM (CASSANDRA-9861)
 * Restore ability to filter on clustering columns when using a 2i (CASSANDRA-11510)
 * JSON datetime formatting needs timezone (CASSANDRA-11137)
 * Fix is_dense recalculation for Thrift-updated tables (CASSANDRA-11502)
 * Remove unnescessary file existence check during anticompaction (CASSANDRA-11660)
 * Add missing files to debian packages (CASSANDRA-11642)
 * Avoid calling Iterables::concat in loops during ModificationStatement::getFunctions (CASSANDRA-11621)
 * cqlsh: COPY FROM should use regular inserts for single statement batches and
   report errors correctly if workers processes crash on initialization (CASSANDRA-11474)
 * Always close cluster with connection in CqlRecordWriter (CASSANDRA-11553)
 * Allow only DISTINCT queries with partition keys restrictions (CASSANDRA-11339)
 * CqlConfigHelper no longer requires both a keystore and truststore to work (CASSANDRA-11532)
 * Make deprecated repair methods backward-compatible with previous notification service (CASSANDRA-11430)
 * IncomingStreamingConnection version check message wrong (CASSANDRA-11462)
Merged from 2.1:
 * Support mlockall on IBM POWER arch (CASSANDRA-11576)
 * Add option to disable use of severity in DynamicEndpointSnitch (CASSANDRA-11737)
 * cqlsh COPY FROM fails for null values with non-prepared statements (CASSANDRA-11631)
 * Make cython optional in pylib/setup.py (CASSANDRA-11630)
 * Change order of directory searching for cassandra.in.sh to favor local one (CASSANDRA-11628)
 * cqlsh COPY FROM fails with []{} chars in UDT/tuple fields/values (CASSANDRA-11633)
 * clqsh: COPY FROM throws TypeError with Cython extensions enabled (CASSANDRA-11574)
 * cqlsh: COPY FROM ignores NULL values in conversion (CASSANDRA-11549)
 * Validate levels when building LeveledScanner to avoid overlaps with orphaned sstables (CASSANDRA-9935)


3.5
 * StaticTokenTreeBuilder should respect posibility of duplicate tokens (CASSANDRA-11525)
 * Correctly fix potential assertion error during compaction (CASSANDRA-11353)
 * Avoid index segment stitching in RAM which lead to OOM on big SSTable files (CASSANDRA-11383)
 * Fix clustering and row filters for LIKE queries on clustering columns (CASSANDRA-11397)
Merged from 3.0:
 * Fix rare NPE on schema upgrade from 2.x to 3.x (CASSANDRA-10943)
 * Improve backoff policy for cqlsh COPY FROM (CASSANDRA-11320)
 * Improve IF NOT EXISTS check in CREATE INDEX (CASSANDRA-11131)
 * Upgrade ohc to 0.4.3
 * Enable SO_REUSEADDR for JMX RMI server sockets (CASSANDRA-11093)
 * Allocate merkletrees with the correct size (CASSANDRA-11390)
 * Support streaming pre-3.0 sstables (CASSANDRA-10990)
 * Add backpressure to compressed or encrypted commit log (CASSANDRA-10971)
 * SSTableExport supports secondary index tables (CASSANDRA-11330)
 * Fix sstabledump to include missing info in debug output (CASSANDRA-11321)
 * Establish and implement canonical bulk reading workload(s) (CASSANDRA-10331)
 * Fix paging for IN queries on tables without clustering columns (CASSANDRA-11208)
 * Remove recursive call from CompositesSearcher (CASSANDRA-11304)
 * Fix filtering on non-primary key columns for queries without index (CASSANDRA-6377)
 * Fix sstableloader fail when using materialized view (CASSANDRA-11275)
Merged from 2.2:
 * DatabaseDescriptor should log stacktrace in case of Eception during seed provider creation (CASSANDRA-11312)
 * Use canonical path for directory in SSTable descriptor (CASSANDRA-10587)
 * Add cassandra-stress keystore option (CASSANDRA-9325)
 * Dont mark sstables as repairing with sub range repairs (CASSANDRA-11451)
 * Notify when sstables change after cancelling compaction (CASSANDRA-11373)
 * cqlsh: COPY FROM should check that explicit column names are valid (CASSANDRA-11333)
 * Add -Dcassandra.start_gossip startup option (CASSANDRA-10809)
 * Fix UTF8Validator.validate() for modified UTF-8 (CASSANDRA-10748)
 * Clarify that now() function is calculated on the coordinator node in CQL documentation (CASSANDRA-10900)
 * Fix bloom filter sizing with LCS (CASSANDRA-11344)
 * (cqlsh) Fix error when result is 0 rows with EXPAND ON (CASSANDRA-11092)
 * Add missing newline at end of bin/cqlsh (CASSANDRA-11325)
 * Unresolved hostname leads to replace being ignored (CASSANDRA-11210)
 * Only log yaml config once, at startup (CASSANDRA-11217)
 * Reference leak with parallel repairs on the same table (CASSANDRA-11215)
Merged from 2.1:
 * Add a -j parameter to scrub/cleanup/upgradesstables to state how
   many threads to use (CASSANDRA-11179)
 * COPY FROM on large datasets: fix progress report and debug performance (CASSANDRA-11053)
 * InvalidateKeys should have a weak ref to key cache (CASSANDRA-11176)


3.4
 * (cqlsh) add cqlshrc option to always connect using ssl (CASSANDRA-10458)
 * Cleanup a few resource warnings (CASSANDRA-11085)
 * Allow custom tracing implementations (CASSANDRA-10392)
 * Extract LoaderOptions to be able to be used from outside (CASSANDRA-10637)
 * fix OnDiskIndexTest to properly treat empty ranges (CASSANDRA-11205)
 * fix TrackerTest to handle new notifications (CASSANDRA-11178)
 * add SASI validation for partitioner and complex columns (CASSANDRA-11169)
 * Add caching of encrypted credentials in PasswordAuthenticator (CASSANDRA-7715)
 * fix SASI memtable switching on flush (CASSANDRA-11159)
 * Remove duplicate offline compaction tracking (CASSANDRA-11148)
 * fix EQ semantics of analyzed SASI indexes (CASSANDRA-11130)
 * Support long name output for nodetool commands (CASSANDRA-7950)
 * Encrypted hints (CASSANDRA-11040)
 * SASI index options validation (CASSANDRA-11136)
 * Optimize disk seek using min/max column name meta data when the LIMIT clause is used
   (CASSANDRA-8180)
 * Add LIKE support to CQL3 (CASSANDRA-11067)
 * Generic Java UDF types (CASSANDRA-10819)
 * cqlsh: Include sub-second precision in timestamps by default (CASSANDRA-10428)
 * Set javac encoding to utf-8 (CASSANDRA-11077)
 * Integrate SASI index into Cassandra (CASSANDRA-10661)
 * Add --skip-flush option to nodetool snapshot
 * Skip values for non-queried columns (CASSANDRA-10657)
 * Add support for secondary indexes on static columns (CASSANDRA-8103)
 * CommitLogUpgradeTestMaker creates broken commit logs (CASSANDRA-11051)
 * Add metric for number of dropped mutations (CASSANDRA-10866)
 * Simplify row cache invalidation code (CASSANDRA-10396)
 * Support user-defined compaction through nodetool (CASSANDRA-10660)
 * Stripe view locks by key and table ID to reduce contention (CASSANDRA-10981)
 * Add nodetool gettimeout and settimeout commands (CASSANDRA-10953)
 * Add 3.0 metadata to sstablemetadata output (CASSANDRA-10838)
Merged from 3.0:
 * MV should only query complex columns included in the view (CASSANDRA-11069)
 * Failed aggregate creation breaks server permanently (CASSANDRA-11064)
 * Add sstabledump tool (CASSANDRA-7464)
 * Introduce backpressure for hints (CASSANDRA-10972)
 * Fix ClusteringPrefix not being able to read tombstone range boundaries (CASSANDRA-11158)
 * Prevent logging in sandboxed state (CASSANDRA-11033)
 * Disallow drop/alter operations of UDTs used by UDAs (CASSANDRA-10721)
 * Add query time validation method on Index (CASSANDRA-11043)
 * Avoid potential AssertionError in mixed version cluster (CASSANDRA-11128)
 * Properly handle hinted handoff after topology changes (CASSANDRA-5902)
 * AssertionError when listing sstable files on inconsistent disk state (CASSANDRA-11156)
 * Fix wrong rack counting and invalid conditions check for TokenAllocation
   (CASSANDRA-11139)
 * Avoid creating empty hint files (CASSANDRA-11090)
 * Fix leak detection strong reference loop using weak reference (CASSANDRA-11120)
 * Configurie BatchlogManager to stop delayed tasks on shutdown (CASSANDRA-11062)
 * Hadoop integration is incompatible with Cassandra Driver 3.0.0 (CASSANDRA-11001)
 * Add dropped_columns to the list of schema table so it gets handled
   properly (CASSANDRA-11050)
 * Fix NPE when using forceRepairRangeAsync without DC (CASSANDRA-11239)
Merged from 2.2:
 * Preserve order for preferred SSL cipher suites (CASSANDRA-11164)
 * Range.compareTo() violates the contract of Comparable (CASSANDRA-11216)
 * Avoid NPE when serializing ErrorMessage with null message (CASSANDRA-11167)
 * Replacing an aggregate with a new version doesn't reset INITCOND (CASSANDRA-10840)
 * (cqlsh) cqlsh cannot be called through symlink (CASSANDRA-11037)
 * fix ohc and java-driver pom dependencies in build.xml (CASSANDRA-10793)
 * Protect from keyspace dropped during repair (CASSANDRA-11065)
 * Handle adding fields to a UDT in SELECT JSON and toJson() (CASSANDRA-11146)
 * Better error message for cleanup (CASSANDRA-10991)
 * cqlsh pg-style-strings broken if line ends with ';' (CASSANDRA-11123)
 * Always persist upsampled index summaries (CASSANDRA-10512)
 * (cqlsh) Fix inconsistent auto-complete (CASSANDRA-10733)
 * Make SELECT JSON and toJson() threadsafe (CASSANDRA-11048)
 * Fix SELECT on tuple relations for mixed ASC/DESC clustering order (CASSANDRA-7281)
 * Use cloned TokenMetadata in size estimates to avoid race against membership check
   (CASSANDRA-10736)
 * (cqlsh) Support utf-8/cp65001 encoding on Windows (CASSANDRA-11030)
 * Fix paging on DISTINCT queries repeats result when first row in partition changes
   (CASSANDRA-10010)
 * (cqlsh) Support timezone conversion using pytz (CASSANDRA-10397)
 * cqlsh: change default encoding to UTF-8 (CASSANDRA-11124)
Merged from 2.1:
 * Checking if an unlogged batch is local is inefficient (CASSANDRA-11529)
 * Fix out-of-space error treatment in memtable flushing (CASSANDRA-11448).
 * Don't do defragmentation if reading from repaired sstables (CASSANDRA-10342)
 * Fix streaming_socket_timeout_in_ms not enforced (CASSANDRA-11286)
 * Avoid dropping message too quickly due to missing unit conversion (CASSANDRA-11302)
 * Don't remove FailureDetector history on removeEndpoint (CASSANDRA-10371)
 * Only notify if repair status changed (CASSANDRA-11172)
 * Use logback setting for 'cassandra -v' command (CASSANDRA-10767)
 * Fix sstableloader to unthrottle streaming by default (CASSANDRA-9714)
 * Fix incorrect warning in 'nodetool status' (CASSANDRA-10176)
 * Properly release sstable ref when doing offline scrub (CASSANDRA-10697)
 * Improve nodetool status performance for large cluster (CASSANDRA-7238)
 * Gossiper#isEnabled is not thread safe (CASSANDRA-11116)
 * Avoid major compaction mixing repaired and unrepaired sstables in DTCS (CASSANDRA-11113)
 * Make it clear what DTCS timestamp_resolution is used for (CASSANDRA-11041)
 * (cqlsh) Display milliseconds when datetime overflows (CASSANDRA-10625)


3.3
 * Avoid infinite loop if owned range is smaller than number of
   data dirs (CASSANDRA-11034)
 * Avoid bootstrap hanging when existing nodes have no data to stream (CASSANDRA-11010)
Merged from 3.0:
 * Remove double initialization of newly added tables (CASSANDRA-11027)
 * Filter keys searcher results by target range (CASSANDRA-11104)
 * Fix deserialization of legacy read commands (CASSANDRA-11087)
 * Fix incorrect computation of deletion time in sstable metadata (CASSANDRA-11102)
 * Avoid memory leak when collecting sstable metadata (CASSANDRA-11026)
 * Mutations do not block for completion under view lock contention (CASSANDRA-10779)
 * Invalidate legacy schema tables when unloading them (CASSANDRA-11071)
 * (cqlsh) handle INSERT and UPDATE statements with LWT conditions correctly
   (CASSANDRA-11003)
 * Fix DISTINCT queries in mixed version clusters (CASSANDRA-10762)
 * Migrate build status for indexes along with legacy schema (CASSANDRA-11046)
 * Ensure SSTables for legacy KEYS indexes can be read (CASSANDRA-11045)
 * Added support for IBM zSystems architecture (CASSANDRA-11054)
 * Update CQL documentation (CASSANDRA-10899)
 * Check the column name, not cell name, for dropped columns when reading
   legacy sstables (CASSANDRA-11018)
 * Don't attempt to index clustering values of static rows (CASSANDRA-11021)
 * Remove checksum files after replaying hints (CASSANDRA-10947)
 * Support passing base table metadata to custom 2i validation (CASSANDRA-10924)
 * Ensure stale index entries are purged during reads (CASSANDRA-11013)
 * (cqlsh) Also apply --connect-timeout to control connection
   timeout (CASSANDRA-10959)
 * Fix AssertionError when removing from list using UPDATE (CASSANDRA-10954)
 * Fix UnsupportedOperationException when reading old sstable with range
   tombstone (CASSANDRA-10743)
 * MV should use the maximum timestamp of the primary key (CASSANDRA-10910)
 * Fix potential assertion error during compaction (CASSANDRA-10944)
Merged from 2.2:
 * maxPurgeableTimestamp needs to check memtables too (CASSANDRA-9949)
 * Apply change to compaction throughput in real time (CASSANDRA-10025)
 * (cqlsh) encode input correctly when saving history
 * Fix potential NPE on ORDER BY queries with IN (CASSANDRA-10955)
 * Start L0 STCS-compactions even if there is a L0 -> L1 compaction
   going (CASSANDRA-10979)
 * Make UUID LSB unique per process (CASSANDRA-7925)
 * Avoid NPE when performing sstable tasks (scrub etc.) (CASSANDRA-10980)
 * Make sure client gets tombstone overwhelmed warning (CASSANDRA-9465)
 * Fix error streaming section more than 2GB (CASSANDRA-10961)
 * Histogram buckets exposed in jmx are sorted incorrectly (CASSANDRA-10975)
 * Enable GC logging by default (CASSANDRA-10140)
 * Optimize pending range computation (CASSANDRA-9258)
 * Skip commit log and saved cache directories in SSTable version startup check (CASSANDRA-10902)
 * drop/alter user should be case sensitive (CASSANDRA-10817)
Merged from 2.1:
 * test_bulk_round_trip_blogposts is failing occasionally (CASSANDRA-10938)
 * Fix isJoined return true only after becoming cluster member (CASANDRA-11007)
 * Fix bad gossip generation seen in long-running clusters (CASSANDRA-10969)
 * Avoid NPE when incremental repair fails (CASSANDRA-10909)
 * Unmark sstables compacting once they are done in cleanup/scrub/upgradesstables (CASSANDRA-10829)
 * Allow simultaneous bootstrapping with strict consistency when no vnodes are used (CASSANDRA-11005)
 * Log a message when major compaction does not result in a single file (CASSANDRA-10847)
 * (cqlsh) fix cqlsh_copy_tests when vnodes are disabled (CASSANDRA-10997)
 * (cqlsh) Add request timeout option to cqlsh (CASSANDRA-10686)
 * Avoid AssertionError while submitting hint with LWT (CASSANDRA-10477)
 * If CompactionMetadata is not in stats file, use index summary instead (CASSANDRA-10676)
 * Retry sending gossip syn multiple times during shadow round (CASSANDRA-8072)
 * Fix pending range calculation during moves (CASSANDRA-10887)
 * Sane default (200Mbps) for inter-DC streaming througput (CASSANDRA-8708)



3.2
 * Make sure tokens don't exist in several data directories (CASSANDRA-6696)
 * Add requireAuthorization method to IAuthorizer (CASSANDRA-10852)
 * Move static JVM options to conf/jvm.options file (CASSANDRA-10494)
 * Fix CassandraVersion to accept x.y version string (CASSANDRA-10931)
 * Add forceUserDefinedCleanup to allow more flexible cleanup (CASSANDRA-10708)
 * (cqlsh) allow setting TTL with COPY (CASSANDRA-9494)
 * Fix counting of received sstables in streaming (CASSANDRA-10949)
 * Implement hints compression (CASSANDRA-9428)
 * Fix potential assertion error when reading static columns (CASSANDRA-10903)
 * Fix EstimatedHistogram creation in nodetool tablehistograms (CASSANDRA-10859)
 * Establish bootstrap stream sessions sequentially (CASSANDRA-6992)
 * Sort compactionhistory output by timestamp (CASSANDRA-10464)
 * More efficient BTree removal (CASSANDRA-9991)
 * Make tablehistograms accept the same syntax as tablestats (CASSANDRA-10149)
 * Group pending compactions based on table (CASSANDRA-10718)
 * Add compressor name in sstablemetadata output (CASSANDRA-9879)
 * Fix type casting for counter columns (CASSANDRA-10824)
 * Prevent running Cassandra as root (CASSANDRA-8142)
 * bound maximum in-flight commit log replay mutation bytes to 64 megabytes (CASSANDRA-8639)
 * Normalize all scripts (CASSANDRA-10679)
 * Make compression ratio much more accurate (CASSANDRA-10225)
 * Optimize building of Clustering object when only one is created (CASSANDRA-10409)
 * Make index building pluggable (CASSANDRA-10681)
 * Add sstable flush observer (CASSANDRA-10678)
 * Improve NTS endpoints calculation (CASSANDRA-10200)
 * Improve performance of the folderSize function (CASSANDRA-10677)
 * Add support for type casting in selection clause (CASSANDRA-10310)
 * Added graphing option to cassandra-stress (CASSANDRA-7918)
 * Abort in-progress queries that time out (CASSANDRA-7392)
 * Add transparent data encryption core classes (CASSANDRA-9945)
Merged from 3.0:
 * Better handling of SSL connection errors inter-node (CASSANDRA-10816)
 * Avoid NoSuchElementException when executing empty batch (CASSANDRA-10711)
 * Avoid building PartitionUpdate in toString (CASSANDRA-10897)
 * Reduce heap spent when receiving many SSTables (CASSANDRA-10797)
 * Add back support for 3rd party auth providers to bulk loader (CASSANDRA-10873)
 * Eliminate the dependency on jgrapht for UDT resolution (CASSANDRA-10653)
 * (Hadoop) Close Clusters and Sessions in Hadoop Input/Output classes (CASSANDRA-10837)
 * Fix sstableloader not working with upper case keyspace name (CASSANDRA-10806)
Merged from 2.2:
 * jemalloc detection fails due to quoting issues in regexv (CASSANDRA-10946)
 * (cqlsh) show correct column names for empty result sets (CASSANDRA-9813)
 * Add new types to Stress (CASSANDRA-9556)
 * Add property to allow listening on broadcast interface (CASSANDRA-9748)
Merged from 2.1:
 * Match cassandra-loader options in COPY FROM (CASSANDRA-9303)
 * Fix binding to any address in CqlBulkRecordWriter (CASSANDRA-9309)
 * cqlsh fails to decode utf-8 characters for text typed columns (CASSANDRA-10875)
 * Log error when stream session fails (CASSANDRA-9294)
 * Fix bugs in commit log archiving startup behavior (CASSANDRA-10593)
 * (cqlsh) further optimise COPY FROM (CASSANDRA-9302)
 * Allow CREATE TABLE WITH ID (CASSANDRA-9179)
 * Make Stress compiles within eclipse (CASSANDRA-10807)
 * Cassandra Daemon should print JVM arguments (CASSANDRA-10764)
 * Allow cancellation of index summary redistribution (CASSANDRA-8805)


3.1.1
Merged from 3.0:
  * Fix upgrade data loss due to range tombstone deleting more data than then should
    (CASSANDRA-10822)


3.1
Merged from 3.0:
 * Avoid MV race during node decommission (CASSANDRA-10674)
 * Disable reloading of GossipingPropertyFileSnitch (CASSANDRA-9474)
 * Handle single-column deletions correction in materialized views
   when the column is part of the view primary key (CASSANDRA-10796)
 * Fix issue with datadir migration on upgrade (CASSANDRA-10788)
 * Fix bug with range tombstones on reverse queries and test coverage for
   AbstractBTreePartition (CASSANDRA-10059)
 * Remove 64k limit on collection elements (CASSANDRA-10374)
 * Remove unclear Indexer.indexes() method (CASSANDRA-10690)
 * Fix NPE on stream read error (CASSANDRA-10771)
 * Normalize cqlsh DESC output (CASSANDRA-10431)
 * Rejects partition range deletions when columns are specified (CASSANDRA-10739)
 * Fix error when saving cached key for old format sstable (CASSANDRA-10778)
 * Invalidate prepared statements on DROP INDEX (CASSANDRA-10758)
 * Fix SELECT statement with IN restrictions on partition key,
   ORDER BY and LIMIT (CASSANDRA-10729)
 * Improve stress performance over 1k threads (CASSANDRA-7217)
 * Wait for migration responses to complete before bootstrapping (CASSANDRA-10731)
 * Unable to create a function with argument of type Inet (CASSANDRA-10741)
 * Fix backward incompatibiliy in CqlInputFormat (CASSANDRA-10717)
 * Correctly preserve deletion info on updated rows when notifying indexers
   of single-row deletions (CASSANDRA-10694)
 * Notify indexers of partition delete during cleanup (CASSANDRA-10685)
 * Keep the file open in trySkipCache (CASSANDRA-10669)
 * Updated trigger example (CASSANDRA-10257)
Merged from 2.2:
 * Verify tables in pseudo-system keyspaces at startup (CASSANDRA-10761)
 * Fix IllegalArgumentException in DataOutputBuffer.reallocate for large buffers (CASSANDRA-10592)
 * Show CQL help in cqlsh in web browser (CASSANDRA-7225)
 * Serialize on disk the proper SSTable compression ratio (CASSANDRA-10775)
 * Reject index queries while the index is building (CASSANDRA-8505)
 * CQL.textile syntax incorrectly includes optional keyspace for aggregate SFUNC and FINALFUNC (CASSANDRA-10747)
 * Fix JSON update with prepared statements (CASSANDRA-10631)
 * Don't do anticompaction after subrange repair (CASSANDRA-10422)
 * Fix SimpleDateType type compatibility (CASSANDRA-10027)
 * (Hadoop) fix splits calculation (CASSANDRA-10640)
 * (Hadoop) ensure that Cluster instances are always closed (CASSANDRA-10058)
Merged from 2.1:
 * Fix Stress profile parsing on Windows (CASSANDRA-10808)
 * Fix incremental repair hang when replica is down (CASSANDRA-10288)
 * Optimize the way we check if a token is repaired in anticompaction (CASSANDRA-10768)
 * Add proper error handling to stream receiver (CASSANDRA-10774)
 * Warn or fail when changing cluster topology live (CASSANDRA-10243)
 * Status command in debian/ubuntu init script doesn't work (CASSANDRA-10213)
 * Some DROP ... IF EXISTS incorrectly result in exceptions on non-existing KS (CASSANDRA-10658)
 * DeletionTime.compareTo wrong in rare cases (CASSANDRA-10749)
 * Force encoding when computing statement ids (CASSANDRA-10755)
 * Properly reject counters as map keys (CASSANDRA-10760)
 * Fix the sstable-needs-cleanup check (CASSANDRA-10740)
 * (cqlsh) Print column names before COPY operation (CASSANDRA-8935)
 * Fix CompressedInputStream for proper cleanup (CASSANDRA-10012)
 * (cqlsh) Support counters in COPY commands (CASSANDRA-9043)
 * Try next replica if not possible to connect to primary replica on
   ColumnFamilyRecordReader (CASSANDRA-2388)
 * Limit window size in DTCS (CASSANDRA-10280)
 * sstableloader does not use MAX_HEAP_SIZE env parameter (CASSANDRA-10188)
 * (cqlsh) Improve COPY TO performance and error handling (CASSANDRA-9304)
 * Create compression chunk for sending file only (CASSANDRA-10680)
 * Forbid compact clustering column type changes in ALTER TABLE (CASSANDRA-8879)
 * Reject incremental repair with subrange repair (CASSANDRA-10422)
 * Add a nodetool command to refresh size_estimates (CASSANDRA-9579)
 * Invalidate cache after stream receive task is completed (CASSANDRA-10341)
 * Reject counter writes in CQLSSTableWriter (CASSANDRA-10258)
 * Remove superfluous COUNTER_MUTATION stage mapping (CASSANDRA-10605)


3.0
 * Fix AssertionError while flushing memtable due to materialized views
   incorrectly inserting empty rows (CASSANDRA-10614)
 * Store UDA initcond as CQL literal in the schema table, instead of a blob (CASSANDRA-10650)
 * Don't use -1 for the position of partition key in schema (CASSANDRA-10491)
 * Fix distinct queries in mixed version cluster (CASSANDRA-10573)
 * Skip sstable on clustering in names query (CASSANDRA-10571)
 * Remove value skipping as it breaks read-repair (CASSANDRA-10655)
 * Fix bootstrapping with MVs (CASSANDRA-10621)
 * Make sure EACH_QUORUM reads are using NTS (CASSANDRA-10584)
 * Fix MV replica filtering for non-NetworkTopologyStrategy (CASSANDRA-10634)
 * (Hadoop) fix CIF describeSplits() not handling 0 size estimates (CASSANDRA-10600)
 * Fix reading of legacy sstables (CASSANDRA-10590)
 * Use CQL type names in schema metadata tables (CASSANDRA-10365)
 * Guard batchlog replay against integer division by zero (CASSANDRA-9223)
 * Fix bug when adding a column to thrift with the same name than a primary key (CASSANDRA-10608)
 * Add client address argument to IAuthenticator::newSaslNegotiator (CASSANDRA-8068)
 * Fix implementation of LegacyLayout.LegacyBoundComparator (CASSANDRA-10602)
 * Don't use 'names query' read path for counters (CASSANDRA-10572)
 * Fix backward compatibility for counters (CASSANDRA-10470)
 * Remove memory_allocator paramter from cassandra.yaml (CASSANDRA-10581,10628)
 * Execute the metadata reload task of all registered indexes on CFS::reload (CASSANDRA-10604)
 * Fix thrift cas operations with defined columns (CASSANDRA-10576)
 * Fix PartitionUpdate.operationCount()for updates with static column operations (CASSANDRA-10606)
 * Fix thrift get() queries with defined columns (CASSANDRA-10586)
 * Fix marking of indexes as built and removed (CASSANDRA-10601)
 * Skip initialization of non-registered 2i instances, remove Index::getIndexName (CASSANDRA-10595)
 * Fix batches on multiple tables (CASSANDRA-10554)
 * Ensure compaction options are validated when updating KeyspaceMetadata (CASSANDRA-10569)
 * Flatten Iterator Transformation Hierarchy (CASSANDRA-9975)
 * Remove token generator (CASSANDRA-5261)
 * RolesCache should not be created for any authenticator that does not requireAuthentication (CASSANDRA-10562)
 * Fix LogTransaction checking only a single directory for files (CASSANDRA-10421)
 * Fix handling of range tombstones when reading old format sstables (CASSANDRA-10360)
 * Aggregate with Initial Condition fails with C* 3.0 (CASSANDRA-10367)
Merged from 2.2:
 * (cqlsh) show partial trace if incomplete after max_trace_wait (CASSANDRA-7645)
 * Use most up-to-date version of schema for system tables (CASSANDRA-10652)
 * Deprecate memory_allocator in cassandra.yaml (CASSANDRA-10581,10628)
 * Expose phi values from failure detector via JMX and tweak debug
   and trace logging (CASSANDRA-9526)
 * Fix IllegalArgumentException in DataOutputBuffer.reallocate for large buffers (CASSANDRA-10592)
Merged from 2.1:
 * Shutdown compaction in drain to prevent leak (CASSANDRA-10079)
 * (cqlsh) fix COPY using wrong variable name for time_format (CASSANDRA-10633)
 * Do not run SizeEstimatesRecorder if a node is not a member of the ring (CASSANDRA-9912)
 * Improve handling of dead nodes in gossip (CASSANDRA-10298)
 * Fix logback-tools.xml incorrectly configured for outputing to System.err
   (CASSANDRA-9937)
 * Fix streaming to catch exception so retry not fail (CASSANDRA-10557)
 * Add validation method to PerRowSecondaryIndex (CASSANDRA-10092)
 * Support encrypted and plain traffic on the same port (CASSANDRA-10559)
 * Do STCS in DTCS windows (CASSANDRA-10276)
 * Avoid repetition of JVM_OPTS in debian package (CASSANDRA-10251)
 * Fix potential NPE from handling result of SIM.highestSelectivityIndex (CASSANDRA-10550)
 * Fix paging issues with partitions containing only static columns data (CASSANDRA-10381)
 * Fix conditions on static columns (CASSANDRA-10264)
 * AssertionError: attempted to delete non-existing file CommitLog (CASSANDRA-10377)
 * Fix sorting for queries with an IN condition on partition key columns (CASSANDRA-10363)


3.0-rc2
 * Fix SELECT DISTINCT queries between 2.2.2 nodes and 3.0 nodes (CASSANDRA-10473)
 * Remove circular references in SegmentedFile (CASSANDRA-10543)
 * Ensure validation of indexed values only occurs once per-partition (CASSANDRA-10536)
 * Fix handling of static columns for range tombstones in thrift (CASSANDRA-10174)
 * Support empty ColumnFilter for backward compatility on empty IN (CASSANDRA-10471)
 * Remove Pig support (CASSANDRA-10542)
 * Fix LogFile throws Exception when assertion is disabled (CASSANDRA-10522)
 * Revert CASSANDRA-7486, make CMS default GC, move GC config to
   conf/jvm.options (CASSANDRA-10403)
 * Fix TeeingAppender causing some logs to be truncated/empty (CASSANDRA-10447)
 * Allow EACH_QUORUM for reads (CASSANDRA-9602)
 * Fix potential ClassCastException while upgrading (CASSANDRA-10468)
 * Fix NPE in MVs on update (CASSANDRA-10503)
 * Only include modified cell data in indexing deltas (CASSANDRA-10438)
 * Do not load keyspace when creating sstable writer (CASSANDRA-10443)
 * If node is not yet gossiping write all MV updates to batchlog only (CASSANDRA-10413)
 * Re-populate token metadata after commit log recovery (CASSANDRA-10293)
 * Provide additional metrics for materialized views (CASSANDRA-10323)
 * Flush system schema tables after local schema changes (CASSANDRA-10429)
Merged from 2.2:
 * Reduce contention getting instances of CompositeType (CASSANDRA-10433)
 * Fix the regression when using LIMIT with aggregates (CASSANDRA-10487)
 * Avoid NoClassDefFoundError during DataDescriptor initialization on windows (CASSANDRA-10412)
 * Preserve case of quoted Role & User names (CASSANDRA-10394)
 * cqlsh pg-style-strings broken (CASSANDRA-10484)
 * cqlsh prompt includes name of keyspace after failed `use` statement (CASSANDRA-10369)
Merged from 2.1:
 * (cqlsh) Distinguish negative and positive infinity in output (CASSANDRA-10523)
 * (cqlsh) allow custom time_format for COPY TO (CASSANDRA-8970)
 * Don't allow startup if the node's rack has changed (CASSANDRA-10242)
 * (cqlsh) show partial trace if incomplete after max_trace_wait (CASSANDRA-7645)
 * Allow LOCAL_JMX to be easily overridden (CASSANDRA-10275)
 * Mark nodes as dead even if they've already left (CASSANDRA-10205)


3.0.0-rc1
 * Fix mixed version read request compatibility for compact static tables
   (CASSANDRA-10373)
 * Fix paging of DISTINCT with static and IN (CASSANDRA-10354)
 * Allow MATERIALIZED VIEW's SELECT statement to restrict primary key
   columns (CASSANDRA-9664)
 * Move crc_check_chance out of compression options (CASSANDRA-9839)
 * Fix descending iteration past end of BTreeSearchIterator (CASSANDRA-10301)
 * Transfer hints to a different node on decommission (CASSANDRA-10198)
 * Check partition keys for CAS operations during stmt validation (CASSANDRA-10338)
 * Add custom query expressions to SELECT (CASSANDRA-10217)
 * Fix minor bugs in MV handling (CASSANDRA-10362)
 * Allow custom indexes with 0,1 or multiple target columns (CASSANDRA-10124)
 * Improve MV schema representation (CASSANDRA-9921)
 * Add flag to enable/disable coordinator batchlog for MV writes (CASSANDRA-10230)
 * Update cqlsh COPY for new internal driver serialization interface (CASSANDRA-10318)
 * Give index implementations more control over rebuild operations (CASSANDRA-10312)
 * Update index file format (CASSANDRA-10314)
 * Add "shadowable" row tombstones to deal with mv timestamp issues (CASSANDRA-10261)
 * CFS.loadNewSSTables() broken for pre-3.0 sstables
 * Cache selected index in read command to reduce lookups (CASSANDRA-10215)
 * Small optimizations of sstable index serialization (CASSANDRA-10232)
 * Support for both encrypted and unencrypted native transport connections (CASSANDRA-9590)
Merged from 2.2:
 * Configurable page size in cqlsh (CASSANDRA-9855)
 * Defer default role manager setup until all nodes are on 2.2+ (CASSANDRA-9761)
 * Handle missing RoleManager in config after upgrade to 2.2 (CASSANDRA-10209)
Merged from 2.1:
 * Bulk Loader API could not tolerate even node failure (CASSANDRA-10347)
 * Avoid misleading pushed notifications when multiple nodes
   share an rpc_address (CASSANDRA-10052)
 * Fix dropping undroppable when message queue is full (CASSANDRA-10113)
 * Fix potential ClassCastException during paging (CASSANDRA-10352)
 * Prevent ALTER TYPE from creating circular references (CASSANDRA-10339)
 * Fix cache handling of 2i and base tables (CASSANDRA-10155, 10359)
 * Fix NPE in nodetool compactionhistory (CASSANDRA-9758)
 * (Pig) support BulkOutputFormat as a URL parameter (CASSANDRA-7410)
 * BATCH statement is broken in cqlsh (CASSANDRA-10272)
 * (cqlsh) Make cqlsh PEP8 Compliant (CASSANDRA-10066)
 * (cqlsh) Fix error when starting cqlsh with --debug (CASSANDRA-10282)
 * Scrub, Cleanup and Upgrade do not unmark compacting until all operations
   have completed, regardless of the occurence of exceptions (CASSANDRA-10274)


3.0.0-beta2
 * Fix columns returned by AbstractBtreePartitions (CASSANDRA-10220)
 * Fix backward compatibility issue due to AbstractBounds serialization bug (CASSANDRA-9857)
 * Fix startup error when upgrading nodes (CASSANDRA-10136)
 * Base table PRIMARY KEY can be assumed to be NOT NULL in MV creation (CASSANDRA-10147)
 * Improve batchlog write patch (CASSANDRA-9673)
 * Re-apply MaterializedView updates on commitlog replay (CASSANDRA-10164)
 * Require AbstractType.isByteOrderComparable declaration in constructor (CASSANDRA-9901)
 * Avoid digest mismatch on upgrade to 3.0 (CASSANDRA-9554)
 * Fix Materialized View builder when adding multiple MVs (CASSANDRA-10156)
 * Choose better poolingOptions for protocol v4 in cassandra-stress (CASSANDRA-10182)
 * Fix LWW bug affecting Materialized Views (CASSANDRA-10197)
 * Ensures frozen sets and maps are always sorted (CASSANDRA-10162)
 * Don't deadlock when flushing CFS backed custom indexes (CASSANDRA-10181)
 * Fix double flushing of secondary index tables (CASSANDRA-10180)
 * Fix incorrect handling of range tombstones in thrift (CASSANDRA-10046)
 * Only use batchlog when paired materialized view replica is remote (CASSANDRA-10061)
 * Reuse TemporalRow when updating multiple MaterializedViews (CASSANDRA-10060)
 * Validate gc_grace_seconds for batchlog writes and MVs (CASSANDRA-9917)
 * Fix sstablerepairedset (CASSANDRA-10132)
Merged from 2.2:
 * Cancel transaction for sstables we wont redistribute index summary
   for (CASSANDRA-10270)
 * Retry snapshot deletion after compaction and gc on Windows (CASSANDRA-10222)
 * Fix failure to start with space in directory path on Windows (CASSANDRA-10239)
 * Fix repair hang when snapshot failed (CASSANDRA-10057)
 * Fall back to 1/4 commitlog volume for commitlog_total_space on small disks
   (CASSANDRA-10199)
Merged from 2.1:
 * Added configurable warning threshold for GC duration (CASSANDRA-8907)
 * Fix handling of streaming EOF (CASSANDRA-10206)
 * Only check KeyCache when it is enabled
 * Change streaming_socket_timeout_in_ms default to 1 hour (CASSANDRA-8611)
 * (cqlsh) update list of CQL keywords (CASSANDRA-9232)
 * Add nodetool gettraceprobability command (CASSANDRA-10234)
Merged from 2.0:
 * Fix rare race where older gossip states can be shadowed (CASSANDRA-10366)
 * Fix consolidating racks violating the RF contract (CASSANDRA-10238)
 * Disallow decommission when node is in drained state (CASSANDRA-8741)


2.2.1
 * Fix race during construction of commit log (CASSANDRA-10049)
 * Fix LeveledCompactionStrategyTest (CASSANDRA-9757)
 * Fix broken UnbufferedDataOutputStreamPlus.writeUTF (CASSANDRA-10203)
 * (cqlsh) default load-from-file encoding to utf-8 (CASSANDRA-9898)
 * Avoid returning Permission.NONE when failing to query users table (CASSANDRA-10168)
 * (cqlsh) add CLEAR command (CASSANDRA-10086)
 * Support string literals as Role names for compatibility (CASSANDRA-10135)
Merged from 2.1:
 * Only check KeyCache when it is enabled
 * Change streaming_socket_timeout_in_ms default to 1 hour (CASSANDRA-8611)
 * (cqlsh) update list of CQL keywords (CASSANDRA-9232)


3.0.0-beta1
 * Redesign secondary index API (CASSANDRA-9459, 7771, 9041)
 * Fix throwing ReadFailure instead of ReadTimeout on range queries (CASSANDRA-10125)
 * Rewrite hinted handoff (CASSANDRA-6230)
 * Fix query on static compact tables (CASSANDRA-10093)
 * Fix race during construction of commit log (CASSANDRA-10049)
 * Add option to only purge repaired tombstones (CASSANDRA-6434)
 * Change authorization handling for MVs (CASSANDRA-9927)
 * Add custom JMX enabled executor for UDF sandbox (CASSANDRA-10026)
 * Fix row deletion bug for Materialized Views (CASSANDRA-10014)
 * Support mixed-version clusters with Cassandra 2.1 and 2.2 (CASSANDRA-9704)
 * Fix multiple slices on RowSearchers (CASSANDRA-10002)
 * Fix bug in merging of collections (CASSANDRA-10001)
 * Optimize batchlog replay to avoid full scans (CASSANDRA-7237)
 * Repair improvements when using vnodes (CASSANDRA-5220)
 * Disable scripted UDFs by default (CASSANDRA-9889)
 * Bytecode inspection for Java-UDFs (CASSANDRA-9890)
 * Use byte to serialize MT hash length (CASSANDRA-9792)
 * Replace usage of Adler32 with CRC32 (CASSANDRA-8684)
 * Fix migration to new format from 2.1 SSTable (CASSANDRA-10006)
 * SequentialWriter should extend BufferedDataOutputStreamPlus (CASSANDRA-9500)
 * Use the same repairedAt timestamp within incremental repair session (CASSANDRA-9111)
Merged from 2.2:
 * Allow count(*) and count(1) to be use as normal aggregation (CASSANDRA-10114)
 * An NPE is thrown if the column name is unknown for an IN relation (CASSANDRA-10043)
 * Apply commit_failure_policy to more errors on startup (CASSANDRA-9749)
 * Fix histogram overflow exception (CASSANDRA-9973)
 * Route gossip messages over dedicated socket (CASSANDRA-9237)
 * Add checksum to saved cache files (CASSANDRA-9265)
 * Log warning when using an aggregate without partition key (CASSANDRA-9737)
Merged from 2.1:
 * (cqlsh) Allow encoding to be set through command line (CASSANDRA-10004)
 * Add new JMX methods to change local compaction strategy (CASSANDRA-9965)
 * Write hints for paxos commits (CASSANDRA-7342)
 * (cqlsh) Fix timestamps before 1970 on Windows, always
   use UTC for timestamp display (CASSANDRA-10000)
 * (cqlsh) Avoid overwriting new config file with old config
   when both exist (CASSANDRA-9777)
 * Release snapshot selfRef when doing snapshot repair (CASSANDRA-9998)
 * Cannot replace token does not exist - DN node removed as Fat Client (CASSANDRA-9871)
Merged from 2.0:
 * Don't cast expected bf size to an int (CASSANDRA-9959)
 * Make getFullyExpiredSSTables less expensive (CASSANDRA-9882)


3.0.0-alpha1
 * Implement proper sandboxing for UDFs (CASSANDRA-9402)
 * Simplify (and unify) cleanup of compaction leftovers (CASSANDRA-7066)
 * Allow extra schema definitions in cassandra-stress yaml (CASSANDRA-9850)
 * Metrics should use up to date nomenclature (CASSANDRA-9448)
 * Change CREATE/ALTER TABLE syntax for compression (CASSANDRA-8384)
 * Cleanup crc and adler code for java 8 (CASSANDRA-9650)
 * Storage engine refactor (CASSANDRA-8099, 9743, 9746, 9759, 9781, 9808, 9825,
   9848, 9705, 9859, 9867, 9874, 9828, 9801)
 * Update Guava to 18.0 (CASSANDRA-9653)
 * Bloom filter false positive ratio is not honoured (CASSANDRA-8413)
 * New option for cassandra-stress to leave a ratio of columns null (CASSANDRA-9522)
 * Change hinted_handoff_enabled yaml setting, JMX (CASSANDRA-9035)
 * Add algorithmic token allocation (CASSANDRA-7032)
 * Add nodetool command to replay batchlog (CASSANDRA-9547)
 * Make file buffer cache independent of paths being read (CASSANDRA-8897)
 * Remove deprecated legacy Hadoop code (CASSANDRA-9353)
 * Decommissioned nodes will not rejoin the cluster (CASSANDRA-8801)
 * Change gossip stabilization to use endpoit size (CASSANDRA-9401)
 * Change default garbage collector to G1 (CASSANDRA-7486)
 * Populate TokenMetadata early during startup (CASSANDRA-9317)
 * Undeprecate cache recentHitRate (CASSANDRA-6591)
 * Add support for selectively varint encoding fields (CASSANDRA-9499, 9865)
 * Materialized Views (CASSANDRA-6477)
Merged from 2.2:
 * Avoid grouping sstables for anticompaction with DTCS (CASSANDRA-9900)
 * UDF / UDA execution time in trace (CASSANDRA-9723)
 * Fix broken internode SSL (CASSANDRA-9884)
Merged from 2.1:
 * Add new JMX methods to change local compaction strategy (CASSANDRA-9965)
 * Fix handling of enable/disable autocompaction (CASSANDRA-9899)
 * Add consistency level to tracing ouput (CASSANDRA-9827)
 * Remove repair snapshot leftover on startup (CASSANDRA-7357)
 * Use random nodes for batch log when only 2 racks (CASSANDRA-8735)
 * Ensure atomicity inside thrift and stream session (CASSANDRA-7757)
 * Fix nodetool info error when the node is not joined (CASSANDRA-9031)
Merged from 2.0:
 * Log when messages are dropped due to cross_node_timeout (CASSANDRA-9793)
 * Don't track hotness when opening from snapshot for validation (CASSANDRA-9382)


2.2.0
 * Allow the selection of columns together with aggregates (CASSANDRA-9767)
 * Fix cqlsh copy methods and other windows specific issues (CASSANDRA-9795)
 * Don't wrap byte arrays in SequentialWriter (CASSANDRA-9797)
 * sum() and avg() functions missing for smallint and tinyint types (CASSANDRA-9671)
 * Revert CASSANDRA-9542 (allow native functions in UDA) (CASSANDRA-9771)
Merged from 2.1:
 * Fix MarshalException when upgrading superColumn family (CASSANDRA-9582)
 * Fix broken logging for "empty" flushes in Memtable (CASSANDRA-9837)
 * Handle corrupt files on startup (CASSANDRA-9686)
 * Fix clientutil jar and tests (CASSANDRA-9760)
 * (cqlsh) Allow the SSL protocol version to be specified through the
    config file or environment variables (CASSANDRA-9544)
Merged from 2.0:
 * Add tool to find why expired sstables are not getting dropped (CASSANDRA-10015)
 * Remove erroneous pending HH tasks from tpstats/jmx (CASSANDRA-9129)
 * Don't cast expected bf size to an int (CASSANDRA-9959)
 * checkForEndpointCollision fails for legitimate collisions (CASSANDRA-9765)
 * Complete CASSANDRA-8448 fix (CASSANDRA-9519)
 * Don't include auth credentials in debug log (CASSANDRA-9682)
 * Can't transition from write survey to normal mode (CASSANDRA-9740)
 * Scrub (recover) sstables even when -Index.db is missing (CASSANDRA-9591)
 * Fix growing pending background compaction (CASSANDRA-9662)


2.2.0-rc2
 * Re-enable memory-mapped I/O on Windows (CASSANDRA-9658)
 * Warn when an extra-large partition is compacted (CASSANDRA-9643)
 * (cqlsh) Allow setting the initial connection timeout (CASSANDRA-9601)
 * BulkLoader has --transport-factory option but does not use it (CASSANDRA-9675)
 * Allow JMX over SSL directly from nodetool (CASSANDRA-9090)
 * Update cqlsh for UDFs (CASSANDRA-7556)
 * Change Windows kernel default timer resolution (CASSANDRA-9634)
 * Deprected sstable2json and json2sstable (CASSANDRA-9618)
 * Allow native functions in user-defined aggregates (CASSANDRA-9542)
 * Don't repair system_distributed by default (CASSANDRA-9621)
 * Fix mixing min, max, and count aggregates for blob type (CASSANRA-9622)
 * Rename class for DATE type in Java driver (CASSANDRA-9563)
 * Duplicate compilation of UDFs on coordinator (CASSANDRA-9475)
 * Fix connection leak in CqlRecordWriter (CASSANDRA-9576)
 * Mlockall before opening system sstables & remove boot_without_jna option (CASSANDRA-9573)
 * Add functions to convert timeuuid to date or time, deprecate dateOf and unixTimestampOf (CASSANDRA-9229)
 * Make sure we cancel non-compacting sstables from LifecycleTransaction (CASSANDRA-9566)
 * Fix deprecated repair JMX API (CASSANDRA-9570)
 * Add logback metrics (CASSANDRA-9378)
 * Update and refactor ant test/test-compression to run the tests in parallel (CASSANDRA-9583)
 * Fix upgrading to new directory for secondary index (CASSANDRA-9687)
Merged from 2.1:
 * (cqlsh) Fix bad check for CQL compatibility when DESCRIBE'ing
   COMPACT STORAGE tables with no clustering columns
 * Eliminate strong self-reference chains in sstable ref tidiers (CASSANDRA-9656)
 * Ensure StreamSession uses canonical sstable reader instances (CASSANDRA-9700)
 * Ensure memtable book keeping is not corrupted in the event we shrink usage (CASSANDRA-9681)
 * Update internal python driver for cqlsh (CASSANDRA-9064)
 * Fix IndexOutOfBoundsException when inserting tuple with too many
   elements using the string literal notation (CASSANDRA-9559)
 * Enable describe on indices (CASSANDRA-7814)
 * Fix incorrect result for IN queries where column not found (CASSANDRA-9540)
 * ColumnFamilyStore.selectAndReference may block during compaction (CASSANDRA-9637)
 * Fix bug in cardinality check when compacting (CASSANDRA-9580)
 * Fix memory leak in Ref due to ConcurrentLinkedQueue.remove() behaviour (CASSANDRA-9549)
 * Make rebuild only run one at a time (CASSANDRA-9119)
Merged from 2.0:
 * Avoid NPE in AuthSuccess#decode (CASSANDRA-9727)
 * Add listen_address to system.local (CASSANDRA-9603)
 * Bug fixes to resultset metadata construction (CASSANDRA-9636)
 * Fix setting 'durable_writes' in ALTER KEYSPACE (CASSANDRA-9560)
 * Avoids ballot clash in Paxos (CASSANDRA-9649)
 * Improve trace messages for RR (CASSANDRA-9479)
 * Fix suboptimal secondary index selection when restricted
   clustering column is also indexed (CASSANDRA-9631)
 * (cqlsh) Add min_threshold to DTCS option autocomplete (CASSANDRA-9385)
 * Fix error message when attempting to create an index on a column
   in a COMPACT STORAGE table with clustering columns (CASSANDRA-9527)
 * 'WITH WITH' in alter keyspace statements causes NPE (CASSANDRA-9565)
 * Expose some internals of SelectStatement for inspection (CASSANDRA-9532)
 * ArrivalWindow should use primitives (CASSANDRA-9496)
 * Periodically submit background compaction tasks (CASSANDRA-9592)
 * Set HAS_MORE_PAGES flag to false when PagingState is null (CASSANDRA-9571)


2.2.0-rc1
 * Compressed commit log should measure compressed space used (CASSANDRA-9095)
 * Fix comparison bug in CassandraRoleManager#collectRoles (CASSANDRA-9551)
 * Add tinyint,smallint,time,date support for UDFs (CASSANDRA-9400)
 * Deprecates SSTableSimpleWriter and SSTableSimpleUnsortedWriter (CASSANDRA-9546)
 * Empty INITCOND treated as null in aggregate (CASSANDRA-9457)
 * Remove use of Cell in Thrift MapReduce classes (CASSANDRA-8609)
 * Integrate pre-release Java Driver 2.2-rc1, custom build (CASSANDRA-9493)
 * Clean up gossiper logic for old versions (CASSANDRA-9370)
 * Fix custom payload coding/decoding to match the spec (CASSANDRA-9515)
 * ant test-all results incomplete when parsed (CASSANDRA-9463)
 * Disallow frozen<> types in function arguments and return types for
   clarity (CASSANDRA-9411)
 * Static Analysis to warn on unsafe use of Autocloseable instances (CASSANDRA-9431)
 * Update commitlog archiving examples now that commitlog segments are
   not recycled (CASSANDRA-9350)
 * Extend Transactional API to sstable lifecycle management (CASSANDRA-8568)
 * (cqlsh) Add support for native protocol 4 (CASSANDRA-9399)
 * Ensure that UDF and UDAs are keyspace-isolated (CASSANDRA-9409)
 * Revert CASSANDRA-7807 (tracing completion client notifications) (CASSANDRA-9429)
 * Add ability to stop compaction by ID (CASSANDRA-7207)
 * Let CassandraVersion handle SNAPSHOT version (CASSANDRA-9438)
Merged from 2.1:
 * (cqlsh) Fix using COPY through SOURCE or -f (CASSANDRA-9083)
 * Fix occasional lack of `system` keyspace in schema tables (CASSANDRA-8487)
 * Use ProtocolError code instead of ServerError code for native protocol
   error responses to unsupported protocol versions (CASSANDRA-9451)
 * Default commitlog_sync_batch_window_in_ms changed to 2ms (CASSANDRA-9504)
 * Fix empty partition assertion in unsorted sstable writing tools (CASSANDRA-9071)
 * Ensure truncate without snapshot cannot produce corrupt responses (CASSANDRA-9388)
 * Consistent error message when a table mixes counter and non-counter
   columns (CASSANDRA-9492)
 * Avoid getting unreadable keys during anticompaction (CASSANDRA-9508)
 * (cqlsh) Better float precision by default (CASSANDRA-9224)
 * Improve estimated row count (CASSANDRA-9107)
 * Optimize range tombstone memory footprint (CASSANDRA-8603)
 * Use configured gcgs in anticompaction (CASSANDRA-9397)
Merged from 2.0:
 * Don't accumulate more range than necessary in RangeTombstone.Tracker (CASSANDRA-9486)
 * Add broadcast and rpc addresses to system.local (CASSANDRA-9436)
 * Always mark sstable suspect when corrupted (CASSANDRA-9478)
 * Add database users and permissions to CQL3 documentation (CASSANDRA-7558)
 * Allow JVM_OPTS to be passed to standalone tools (CASSANDRA-5969)
 * Fix bad condition in RangeTombstoneList (CASSANDRA-9485)
 * Fix potential StackOverflow when setting CrcCheckChance over JMX (CASSANDRA-9488)
 * Fix null static columns in pages after the first, paged reversed
   queries (CASSANDRA-8502)
 * Fix counting cache serialization in request metrics (CASSANDRA-9466)
 * Add option not to validate atoms during scrub (CASSANDRA-9406)


2.2.0-beta1
 * Introduce Transactional API for internal state changes (CASSANDRA-8984)
 * Add a flag in cassandra.yaml to enable UDFs (CASSANDRA-9404)
 * Better support of null for UDF (CASSANDRA-8374)
 * Use ecj instead of javassist for UDFs (CASSANDRA-8241)
 * faster async logback configuration for tests (CASSANDRA-9376)
 * Add `smallint` and `tinyint` data types (CASSANDRA-8951)
 * Avoid thrift schema creation when native driver is used in stress tool (CASSANDRA-9374)
 * Make Functions.declared thread-safe
 * Add client warnings to native protocol v4 (CASSANDRA-8930)
 * Allow roles cache to be invalidated (CASSANDRA-8967)
 * Upgrade Snappy (CASSANDRA-9063)
 * Don't start Thrift rpc by default (CASSANDRA-9319)
 * Only stream from unrepaired sstables with incremental repair (CASSANDRA-8267)
 * Aggregate UDFs allow SFUNC return type to differ from STYPE if FFUNC specified (CASSANDRA-9321)
 * Remove Thrift dependencies in bundled tools (CASSANDRA-8358)
 * Disable memory mapping of hsperfdata file for JVM statistics (CASSANDRA-9242)
 * Add pre-startup checks to detect potential incompatibilities (CASSANDRA-8049)
 * Distinguish between null and unset in protocol v4 (CASSANDRA-7304)
 * Add user/role permissions for user-defined functions (CASSANDRA-7557)
 * Allow cassandra config to be updated to restart daemon without unloading classes (CASSANDRA-9046)
 * Don't initialize compaction writer before checking if iter is empty (CASSANDRA-9117)
 * Don't execute any functions at prepare-time (CASSANDRA-9037)
 * Share file handles between all instances of a SegmentedFile (CASSANDRA-8893)
 * Make it possible to major compact LCS (CASSANDRA-7272)
 * Make FunctionExecutionException extend RequestExecutionException
   (CASSANDRA-9055)
 * Add support for SELECT JSON, INSERT JSON syntax and new toJson(), fromJson()
   functions (CASSANDRA-7970)
 * Optimise max purgeable timestamp calculation in compaction (CASSANDRA-8920)
 * Constrain internode message buffer sizes, and improve IO class hierarchy (CASSANDRA-8670)
 * New tool added to validate all sstables in a node (CASSANDRA-5791)
 * Push notification when tracing completes for an operation (CASSANDRA-7807)
 * Delay "node up" and "node added" notifications until native protocol server is started (CASSANDRA-8236)
 * Compressed Commit Log (CASSANDRA-6809)
 * Optimise IntervalTree (CASSANDRA-8988)
 * Add a key-value payload for third party usage (CASSANDRA-8553, 9212)
 * Bump metrics-reporter-config dependency for metrics 3.0 (CASSANDRA-8149)
 * Partition intra-cluster message streams by size, not type (CASSANDRA-8789)
 * Add WriteFailureException to native protocol, notify coordinator of
   write failures (CASSANDRA-8592)
 * Convert SequentialWriter to nio (CASSANDRA-8709)
 * Add role based access control (CASSANDRA-7653, 8650, 7216, 8760, 8849, 8761, 8850)
 * Record client ip address in tracing sessions (CASSANDRA-8162)
 * Indicate partition key columns in response metadata for prepared
   statements (CASSANDRA-7660)
 * Merge UUIDType and TimeUUIDType parse logic (CASSANDRA-8759)
 * Avoid memory allocation when searching index summary (CASSANDRA-8793)
 * Optimise (Time)?UUIDType Comparisons (CASSANDRA-8730)
 * Make CRC32Ex into a separate maven dependency (CASSANDRA-8836)
 * Use preloaded jemalloc w/ Unsafe (CASSANDRA-8714, 9197)
 * Avoid accessing partitioner through StorageProxy (CASSANDRA-8244, 8268)
 * Upgrade Metrics library and remove depricated metrics (CASSANDRA-5657)
 * Serializing Row cache alternative, fully off heap (CASSANDRA-7438)
 * Duplicate rows returned when in clause has repeated values (CASSANDRA-6706)
 * Make CassandraException unchecked, extend RuntimeException (CASSANDRA-8560)
 * Support direct buffer decompression for reads (CASSANDRA-8464)
 * DirectByteBuffer compatible LZ4 methods (CASSANDRA-7039)
 * Group sstables for anticompaction correctly (CASSANDRA-8578)
 * Add ReadFailureException to native protocol, respond
   immediately when replicas encounter errors while handling
   a read request (CASSANDRA-7886)
 * Switch CommitLogSegment from RandomAccessFile to nio (CASSANDRA-8308)
 * Allow mixing token and partition key restrictions (CASSANDRA-7016)
 * Support index key/value entries on map collections (CASSANDRA-8473)
 * Modernize schema tables (CASSANDRA-8261)
 * Support for user-defined aggregation functions (CASSANDRA-8053)
 * Fix NPE in SelectStatement with empty IN values (CASSANDRA-8419)
 * Refactor SelectStatement, return IN results in natural order instead
   of IN value list order and ignore duplicate values in partition key IN restrictions (CASSANDRA-7981)
 * Support UDTs, tuples, and collections in user-defined
   functions (CASSANDRA-7563)
 * Fix aggregate fn results on empty selection, result column name,
   and cqlsh parsing (CASSANDRA-8229)
 * Mark sstables as repaired after full repair (CASSANDRA-7586)
 * Extend Descriptor to include a format value and refactor reader/writer
   APIs (CASSANDRA-7443)
 * Integrate JMH for microbenchmarks (CASSANDRA-8151)
 * Keep sstable levels when bootstrapping (CASSANDRA-7460)
 * Add Sigar library and perform basic OS settings check on startup (CASSANDRA-7838)
 * Support for aggregation functions (CASSANDRA-4914)
 * Remove cassandra-cli (CASSANDRA-7920)
 * Accept dollar quoted strings in CQL (CASSANDRA-7769)
 * Make assassinate a first class command (CASSANDRA-7935)
 * Support IN clause on any partition key column (CASSANDRA-7855)
 * Support IN clause on any clustering column (CASSANDRA-4762)
 * Improve compaction logging (CASSANDRA-7818)
 * Remove YamlFileNetworkTopologySnitch (CASSANDRA-7917)
 * Do anticompaction in groups (CASSANDRA-6851)
 * Support user-defined functions (CASSANDRA-7395, 7526, 7562, 7740, 7781, 7929,
   7924, 7812, 8063, 7813, 7708)
 * Permit configurable timestamps with cassandra-stress (CASSANDRA-7416)
 * Move sstable RandomAccessReader to nio2, which allows using the
   FILE_SHARE_DELETE flag on Windows (CASSANDRA-4050)
 * Remove CQL2 (CASSANDRA-5918)
 * Optimize fetching multiple cells by name (CASSANDRA-6933)
 * Allow compilation in java 8 (CASSANDRA-7028)
 * Make incremental repair default (CASSANDRA-7250)
 * Enable code coverage thru JaCoCo (CASSANDRA-7226)
 * Switch external naming of 'column families' to 'tables' (CASSANDRA-4369)
 * Shorten SSTable path (CASSANDRA-6962)
 * Use unsafe mutations for most unit tests (CASSANDRA-6969)
 * Fix race condition during calculation of pending ranges (CASSANDRA-7390)
 * Fail on very large batch sizes (CASSANDRA-8011)
 * Improve concurrency of repair (CASSANDRA-6455, 8208, 9145)
 * Select optimal CRC32 implementation at runtime (CASSANDRA-8614)
 * Evaluate MurmurHash of Token once per query (CASSANDRA-7096)
 * Generalize progress reporting (CASSANDRA-8901)
 * Resumable bootstrap streaming (CASSANDRA-8838, CASSANDRA-8942)
 * Allow scrub for secondary index (CASSANDRA-5174)
 * Save repair data to system table (CASSANDRA-5839)
 * fix nodetool names that reference column families (CASSANDRA-8872)
 Merged from 2.1:
 * Warn on misuse of unlogged batches (CASSANDRA-9282)
 * Failure detector detects and ignores local pauses (CASSANDRA-9183)
 * Add utility class to support for rate limiting a given log statement (CASSANDRA-9029)
 * Add missing consistency levels to cassandra-stess (CASSANDRA-9361)
 * Fix commitlog getCompletedTasks to not increment (CASSANDRA-9339)
 * Fix for harmless exceptions logged as ERROR (CASSANDRA-8564)
 * Delete processed sstables in sstablesplit/sstableupgrade (CASSANDRA-8606)
 * Improve sstable exclusion from partition tombstones (CASSANDRA-9298)
 * Validate the indexed column rather than the cell's contents for 2i (CASSANDRA-9057)
 * Add support for top-k custom 2i queries (CASSANDRA-8717)
 * Fix error when dropping table during compaction (CASSANDRA-9251)
 * cassandra-stress supports validation operations over user profiles (CASSANDRA-8773)
 * Add support for rate limiting log messages (CASSANDRA-9029)
 * Log the partition key with tombstone warnings (CASSANDRA-8561)
 * Reduce runWithCompactionsDisabled poll interval to 1ms (CASSANDRA-9271)
 * Fix PITR commitlog replay (CASSANDRA-9195)
 * GCInspector logs very different times (CASSANDRA-9124)
 * Fix deleting from an empty list (CASSANDRA-9198)
 * Update tuple and collection types that use a user-defined type when that UDT
   is modified (CASSANDRA-9148, CASSANDRA-9192)
 * Use higher timeout for prepair and snapshot in repair (CASSANDRA-9261)
 * Fix anticompaction blocking ANTI_ENTROPY stage (CASSANDRA-9151)
 * Repair waits for anticompaction to finish (CASSANDRA-9097)
 * Fix streaming not holding ref when stream error (CASSANDRA-9295)
 * Fix canonical view returning early opened SSTables (CASSANDRA-9396)
Merged from 2.0:
 * (cqlsh) Add LOGIN command to switch users (CASSANDRA-7212)
 * Clone SliceQueryFilter in AbstractReadCommand implementations (CASSANDRA-8940)
 * Push correct protocol notification for DROP INDEX (CASSANDRA-9310)
 * token-generator - generated tokens too long (CASSANDRA-9300)
 * Fix counting of tombstones for TombstoneOverwhelmingException (CASSANDRA-9299)
 * Fix ReconnectableSnitch reconnecting to peers during upgrade (CASSANDRA-6702)
 * Include keyspace and table name in error log for collections over the size
   limit (CASSANDRA-9286)
 * Avoid potential overlap in LCS with single-partition sstables (CASSANDRA-9322)
 * Log warning message when a table is queried before the schema has fully
   propagated (CASSANDRA-9136)
 * Overload SecondaryIndex#indexes to accept the column definition (CASSANDRA-9314)
 * (cqlsh) Add SERIAL and LOCAL_SERIAL consistency levels (CASSANDRA-8051)
 * Fix index selection during rebuild with certain table layouts (CASSANDRA-9281)
 * Fix partition-level-delete-only workload accounting (CASSANDRA-9194)
 * Allow scrub to handle corrupted compressed chunks (CASSANDRA-9140)
 * Fix assertion error when resetlocalschema is run during repair (CASSANDRA-9249)
 * Disable single sstable tombstone compactions for DTCS by default (CASSANDRA-9234)
 * IncomingTcpConnection thread is not named (CASSANDRA-9262)
 * Close incoming connections when MessagingService is stopped (CASSANDRA-9238)
 * Fix streaming hang when retrying (CASSANDRA-9132)


2.1.5
 * Re-add deprecated cold_reads_to_omit param for backwards compat (CASSANDRA-9203)
 * Make anticompaction visible in compactionstats (CASSANDRA-9098)
 * Improve nodetool getendpoints documentation about the partition
   key parameter (CASSANDRA-6458)
 * Don't check other keyspaces for schema changes when an user-defined
   type is altered (CASSANDRA-9187)
 * Add generate-idea-files target to build.xml (CASSANDRA-9123)
 * Allow takeColumnFamilySnapshot to take a list of tables (CASSANDRA-8348)
 * Limit major sstable operations to their canonical representation (CASSANDRA-8669)
 * cqlsh: Add tests for INSERT and UPDATE tab completion (CASSANDRA-9125)
 * cqlsh: quote column names when needed in COPY FROM inserts (CASSANDRA-9080)
 * Do not load read meter for offline operations (CASSANDRA-9082)
 * cqlsh: Make CompositeType data readable (CASSANDRA-8919)
 * cqlsh: Fix display of triggers (CASSANDRA-9081)
 * Fix NullPointerException when deleting or setting an element by index on
   a null list collection (CASSANDRA-9077)
 * Buffer bloom filter serialization (CASSANDRA-9066)
 * Fix anti-compaction target bloom filter size (CASSANDRA-9060)
 * Make FROZEN and TUPLE unreserved keywords in CQL (CASSANDRA-9047)
 * Prevent AssertionError from SizeEstimatesRecorder (CASSANDRA-9034)
 * Avoid overwriting index summaries for sstables with an older format that
   does not support downsampling; rebuild summaries on startup when this
   is detected (CASSANDRA-8993)
 * Fix potential data loss in CompressedSequentialWriter (CASSANDRA-8949)
 * Make PasswordAuthenticator number of hashing rounds configurable (CASSANDRA-8085)
 * Fix AssertionError when binding nested collections in DELETE (CASSANDRA-8900)
 * Check for overlap with non-early sstables in LCS (CASSANDRA-8739)
 * Only calculate max purgable timestamp if we have to (CASSANDRA-8914)
 * (cqlsh) Greatly improve performance of COPY FROM (CASSANDRA-8225)
 * IndexSummary effectiveIndexInterval is now a guideline, not a rule (CASSANDRA-8993)
 * Use correct bounds for page cache eviction of compressed files (CASSANDRA-8746)
 * SSTableScanner enforces its bounds (CASSANDRA-8946)
 * Cleanup cell equality (CASSANDRA-8947)
 * Introduce intra-cluster message coalescing (CASSANDRA-8692)
 * DatabaseDescriptor throws NPE when rpc_interface is used (CASSANDRA-8839)
 * Don't check if an sstable is live for offline compactions (CASSANDRA-8841)
 * Don't set clientMode in SSTableLoader (CASSANDRA-8238)
 * Fix SSTableRewriter with disabled early open (CASSANDRA-8535)
 * Fix cassandra-stress so it respects the CL passed in user mode (CASSANDRA-8948)
 * Fix rare NPE in ColumnDefinition#hasIndexOption() (CASSANDRA-8786)
 * cassandra-stress reports per-operation statistics, plus misc (CASSANDRA-8769)
 * Add SimpleDate (cql date) and Time (cql time) types (CASSANDRA-7523)
 * Use long for key count in cfstats (CASSANDRA-8913)
 * Make SSTableRewriter.abort() more robust to failure (CASSANDRA-8832)
 * Remove cold_reads_to_omit from STCS (CASSANDRA-8860)
 * Make EstimatedHistogram#percentile() use ceil instead of floor (CASSANDRA-8883)
 * Fix top partitions reporting wrong cardinality (CASSANDRA-8834)
 * Fix rare NPE in KeyCacheSerializer (CASSANDRA-8067)
 * Pick sstables for validation as late as possible inc repairs (CASSANDRA-8366)
 * Fix commitlog getPendingTasks to not increment (CASSANDRA-8862)
 * Fix parallelism adjustment in range and secondary index queries
   when the first fetch does not satisfy the limit (CASSANDRA-8856)
 * Check if the filtered sstables is non-empty in STCS (CASSANDRA-8843)
 * Upgrade java-driver used for cassandra-stress (CASSANDRA-8842)
 * Fix CommitLog.forceRecycleAllSegments() memory access error (CASSANDRA-8812)
 * Improve assertions in Memory (CASSANDRA-8792)
 * Fix SSTableRewriter cleanup (CASSANDRA-8802)
 * Introduce SafeMemory for CompressionMetadata.Writer (CASSANDRA-8758)
 * 'nodetool info' prints exception against older node (CASSANDRA-8796)
 * Ensure SSTableReader.last corresponds exactly with the file end (CASSANDRA-8750)
 * Make SSTableWriter.openEarly more robust and obvious (CASSANDRA-8747)
 * Enforce SSTableReader.first/last (CASSANDRA-8744)
 * Cleanup SegmentedFile API (CASSANDRA-8749)
 * Avoid overlap with early compaction replacement (CASSANDRA-8683)
 * Safer Resource Management++ (CASSANDRA-8707)
 * Write partition size estimates into a system table (CASSANDRA-7688)
 * cqlsh: Fix keys() and full() collection indexes in DESCRIBE output
   (CASSANDRA-8154)
 * Show progress of streaming in nodetool netstats (CASSANDRA-8886)
 * IndexSummaryBuilder utilises offheap memory, and shares data between
   each IndexSummary opened from it (CASSANDRA-8757)
 * markCompacting only succeeds if the exact SSTableReader instances being
   marked are in the live set (CASSANDRA-8689)
 * cassandra-stress support for varint (CASSANDRA-8882)
 * Fix Adler32 digest for compressed sstables (CASSANDRA-8778)
 * Add nodetool statushandoff/statusbackup (CASSANDRA-8912)
 * Use stdout for progress and stats in sstableloader (CASSANDRA-8982)
 * Correctly identify 2i datadir from older versions (CASSANDRA-9116)
Merged from 2.0:
 * Ignore gossip SYNs after shutdown (CASSANDRA-9238)
 * Avoid overflow when calculating max sstable size in LCS (CASSANDRA-9235)
 * Make sstable blacklisting work with compression (CASSANDRA-9138)
 * Do not attempt to rebuild indexes if no index accepts any column (CASSANDRA-9196)
 * Don't initiate snitch reconnection for dead states (CASSANDRA-7292)
 * Fix ArrayIndexOutOfBoundsException in CQLSSTableWriter (CASSANDRA-8978)
 * Add shutdown gossip state to prevent timeouts during rolling restarts (CASSANDRA-8336)
 * Fix running with java.net.preferIPv6Addresses=true (CASSANDRA-9137)
 * Fix failed bootstrap/replace attempts being persisted in system.peers (CASSANDRA-9180)
 * Flush system.IndexInfo after marking index built (CASSANDRA-9128)
 * Fix updates to min/max_compaction_threshold through cassandra-cli
   (CASSANDRA-8102)
 * Don't include tmp files when doing offline relevel (CASSANDRA-9088)
 * Use the proper CAS WriteType when finishing a previous round during Paxos
   preparation (CASSANDRA-8672)
 * Avoid race in cancelling compactions (CASSANDRA-9070)
 * More aggressive check for expired sstables in DTCS (CASSANDRA-8359)
 * Fix ignored index_interval change in ALTER TABLE statements (CASSANDRA-7976)
 * Do more aggressive compaction in old time windows in DTCS (CASSANDRA-8360)
 * java.lang.AssertionError when reading saved cache (CASSANDRA-8740)
 * "disk full" when running cleanup (CASSANDRA-9036)
 * Lower logging level from ERROR to DEBUG when a scheduled schema pull
   cannot be completed due to a node being down (CASSANDRA-9032)
 * Fix MOVED_NODE client event (CASSANDRA-8516)
 * Allow overriding MAX_OUTSTANDING_REPLAY_COUNT (CASSANDRA-7533)
 * Fix malformed JMX ObjectName containing IPv6 addresses (CASSANDRA-9027)
 * (cqlsh) Allow increasing CSV field size limit through
   cqlshrc config option (CASSANDRA-8934)
 * Stop logging range tombstones when exceeding the threshold
   (CASSANDRA-8559)
 * Fix NullPointerException when nodetool getendpoints is run
   against invalid keyspaces or tables (CASSANDRA-8950)
 * Allow specifying the tmp dir (CASSANDRA-7712)
 * Improve compaction estimated tasks estimation (CASSANDRA-8904)
 * Fix duplicate up/down messages sent to native clients (CASSANDRA-7816)
 * Expose commit log archive status via JMX (CASSANDRA-8734)
 * Provide better exceptions for invalid replication strategy parameters
   (CASSANDRA-8909)
 * Fix regression in mixed single and multi-column relation support for
   SELECT statements (CASSANDRA-8613)
 * Add ability to limit number of native connections (CASSANDRA-8086)
 * Fix CQLSSTableWriter throwing exception and spawning threads
   (CASSANDRA-8808)
 * Fix MT mismatch between empty and GC-able data (CASSANDRA-8979)
 * Fix incorrect validation when snapshotting single table (CASSANDRA-8056)
 * Add offline tool to relevel sstables (CASSANDRA-8301)
 * Preserve stream ID for more protocol errors (CASSANDRA-8848)
 * Fix combining token() function with multi-column relations on
   clustering columns (CASSANDRA-8797)
 * Make CFS.markReferenced() resistant to bad refcounting (CASSANDRA-8829)
 * Fix StreamTransferTask abort/complete bad refcounting (CASSANDRA-8815)
 * Fix AssertionError when querying a DESC clustering ordered
   table with ASC ordering and paging (CASSANDRA-8767)
 * AssertionError: "Memory was freed" when running cleanup (CASSANDRA-8716)
 * Make it possible to set max_sstable_age to fractional days (CASSANDRA-8406)
 * Fix some multi-column relations with indexes on some clustering
   columns (CASSANDRA-8275)
 * Fix memory leak in SSTableSimple*Writer and SSTableReader.validate()
   (CASSANDRA-8748)
 * Throw OOM if allocating memory fails to return a valid pointer (CASSANDRA-8726)
 * Fix SSTableSimpleUnsortedWriter ConcurrentModificationException (CASSANDRA-8619)
 * 'nodetool info' prints exception against older node (CASSANDRA-8796)
 * Ensure SSTableSimpleUnsortedWriter.close() terminates if
   disk writer has crashed (CASSANDRA-8807)


2.1.4
 * Bind JMX to localhost unless explicitly configured otherwise (CASSANDRA-9085)


2.1.3
 * Fix HSHA/offheap_objects corruption (CASSANDRA-8719)
 * Upgrade libthrift to 0.9.2 (CASSANDRA-8685)
 * Don't use the shared ref in sstableloader (CASSANDRA-8704)
 * Purge internal prepared statements if related tables or
   keyspaces are dropped (CASSANDRA-8693)
 * (cqlsh) Handle unicode BOM at start of files (CASSANDRA-8638)
 * Stop compactions before exiting offline tools (CASSANDRA-8623)
 * Update tools/stress/README.txt to match current behaviour (CASSANDRA-7933)
 * Fix schema from Thrift conversion with empty metadata (CASSANDRA-8695)
 * Safer Resource Management (CASSANDRA-7705)
 * Make sure we compact highly overlapping cold sstables with
   STCS (CASSANDRA-8635)
 * rpc_interface and listen_interface generate NPE on startup when specified
   interface doesn't exist (CASSANDRA-8677)
 * Fix ArrayIndexOutOfBoundsException in nodetool cfhistograms (CASSANDRA-8514)
 * Switch from yammer metrics for nodetool cf/proxy histograms (CASSANDRA-8662)
 * Make sure we don't add tmplink files to the compaction
   strategy (CASSANDRA-8580)
 * (cqlsh) Handle maps with blob keys (CASSANDRA-8372)
 * (cqlsh) Handle DynamicCompositeType schemas correctly (CASSANDRA-8563)
 * Duplicate rows returned when in clause has repeated values (CASSANDRA-6706)
 * Add tooling to detect hot partitions (CASSANDRA-7974)
 * Fix cassandra-stress user-mode truncation of partition generation (CASSANDRA-8608)
 * Only stream from unrepaired sstables during inc repair (CASSANDRA-8267)
 * Don't allow starting multiple inc repairs on the same sstables (CASSANDRA-8316)
 * Invalidate prepared BATCH statements when related tables
   or keyspaces are dropped (CASSANDRA-8652)
 * Fix missing results in secondary index queries on collections
   with ALLOW FILTERING (CASSANDRA-8421)
 * Expose EstimatedHistogram metrics for range slices (CASSANDRA-8627)
 * (cqlsh) Escape clqshrc passwords properly (CASSANDRA-8618)
 * Fix NPE when passing wrong argument in ALTER TABLE statement (CASSANDRA-8355)
 * Pig: Refactor and deprecate CqlStorage (CASSANDRA-8599)
 * Don't reuse the same cleanup strategy for all sstables (CASSANDRA-8537)
 * Fix case-sensitivity of index name on CREATE and DROP INDEX
   statements (CASSANDRA-8365)
 * Better detection/logging for corruption in compressed sstables (CASSANDRA-8192)
 * Use the correct repairedAt value when closing writer (CASSANDRA-8570)
 * (cqlsh) Handle a schema mismatch being detected on startup (CASSANDRA-8512)
 * Properly calculate expected write size during compaction (CASSANDRA-8532)
 * Invalidate affected prepared statements when a table's columns
   are altered (CASSANDRA-7910)
 * Stress - user defined writes should populate sequentally (CASSANDRA-8524)
 * Fix regression in SSTableRewriter causing some rows to become unreadable
   during compaction (CASSANDRA-8429)
 * Run major compactions for repaired/unrepaired in parallel (CASSANDRA-8510)
 * (cqlsh) Fix compression options in DESCRIBE TABLE output when compression
   is disabled (CASSANDRA-8288)
 * (cqlsh) Fix DESCRIBE output after keyspaces are altered (CASSANDRA-7623)
 * Make sure we set lastCompactedKey correctly (CASSANDRA-8463)
 * (cqlsh) Fix output of CONSISTENCY command (CASSANDRA-8507)
 * (cqlsh) Fixed the handling of LIST statements (CASSANDRA-8370)
 * Make sstablescrub check leveled manifest again (CASSANDRA-8432)
 * Check first/last keys in sstable when giving out positions (CASSANDRA-8458)
 * Disable mmap on Windows (CASSANDRA-6993)
 * Add missing ConsistencyLevels to cassandra-stress (CASSANDRA-8253)
 * Add auth support to cassandra-stress (CASSANDRA-7985)
 * Fix ArrayIndexOutOfBoundsException when generating error message
   for some CQL syntax errors (CASSANDRA-8455)
 * Scale memtable slab allocation logarithmically (CASSANDRA-7882)
 * cassandra-stress simultaneous inserts over same seed (CASSANDRA-7964)
 * Reduce cassandra-stress sampling memory requirements (CASSANDRA-7926)
 * Ensure memtable flush cannot expire commit log entries from its future (CASSANDRA-8383)
 * Make read "defrag" async to reclaim memtables (CASSANDRA-8459)
 * Remove tmplink files for offline compactions (CASSANDRA-8321)
 * Reduce maxHintsInProgress (CASSANDRA-8415)
 * BTree updates may call provided update function twice (CASSANDRA-8018)
 * Release sstable references after anticompaction (CASSANDRA-8386)
 * Handle abort() in SSTableRewriter properly (CASSANDRA-8320)
 * Centralize shared executors (CASSANDRA-8055)
 * Fix filtering for CONTAINS (KEY) relations on frozen collection
   clustering columns when the query is restricted to a single
   partition (CASSANDRA-8203)
 * Do more aggressive entire-sstable TTL expiry checks (CASSANDRA-8243)
 * Add more log info if readMeter is null (CASSANDRA-8238)
 * add check of the system wall clock time at startup (CASSANDRA-8305)
 * Support for frozen collections (CASSANDRA-7859)
 * Fix overflow on histogram computation (CASSANDRA-8028)
 * Have paxos reuse the timestamp generation of normal queries (CASSANDRA-7801)
 * Fix incremental repair not remove parent session on remote (CASSANDRA-8291)
 * Improve JBOD disk utilization (CASSANDRA-7386)
 * Log failed host when preparing incremental repair (CASSANDRA-8228)
 * Force config client mode in CQLSSTableWriter (CASSANDRA-8281)
 * Fix sstableupgrade throws exception (CASSANDRA-8688)
 * Fix hang when repairing empty keyspace (CASSANDRA-8694)
Merged from 2.0:
 * Fix IllegalArgumentException in dynamic snitch (CASSANDRA-8448)
 * Add support for UPDATE ... IF EXISTS (CASSANDRA-8610)
 * Fix reversal of list prepends (CASSANDRA-8733)
 * Prevent non-zero default_time_to_live on tables with counters
   (CASSANDRA-8678)
 * Fix SSTableSimpleUnsortedWriter ConcurrentModificationException
   (CASSANDRA-8619)
 * Round up time deltas lower than 1ms in BulkLoader (CASSANDRA-8645)
 * Add batch remove iterator to ABSC (CASSANDRA-8414, 8666)
 * Round up time deltas lower than 1ms in BulkLoader (CASSANDRA-8645)
 * Fix isClientMode check in Keyspace (CASSANDRA-8687)
 * Use more efficient slice size for querying internal secondary
   index tables (CASSANDRA-8550)
 * Fix potentially returning deleted rows with range tombstone (CASSANDRA-8558)
 * Check for available disk space before starting a compaction (CASSANDRA-8562)
 * Fix DISTINCT queries with LIMITs or paging when some partitions
   contain only tombstones (CASSANDRA-8490)
 * Introduce background cache refreshing to permissions cache
   (CASSANDRA-8194)
 * Fix race condition in StreamTransferTask that could lead to
   infinite loops and premature sstable deletion (CASSANDRA-7704)
 * Add an extra version check to MigrationTask (CASSANDRA-8462)
 * Ensure SSTableWriter cleans up properly after failure (CASSANDRA-8499)
 * Increase bf true positive count on key cache hit (CASSANDRA-8525)
 * Move MeteredFlusher to its own thread (CASSANDRA-8485)
 * Fix non-distinct results in DISTNCT queries on static columns when
   paging is enabled (CASSANDRA-8087)
 * Move all hints related tasks to hints internal executor (CASSANDRA-8285)
 * Fix paging for multi-partition IN queries (CASSANDRA-8408)
 * Fix MOVED_NODE topology event never being emitted when a node
   moves its token (CASSANDRA-8373)
 * Fix validation of indexes in COMPACT tables (CASSANDRA-8156)
 * Avoid StackOverflowError when a large list of IN values
   is used for a clustering column (CASSANDRA-8410)
 * Fix NPE when writetime() or ttl() calls are wrapped by
   another function call (CASSANDRA-8451)
 * Fix NPE after dropping a keyspace (CASSANDRA-8332)
 * Fix error message on read repair timeouts (CASSANDRA-7947)
 * Default DTCS base_time_seconds changed to 60 (CASSANDRA-8417)
 * Refuse Paxos operation with more than one pending endpoint (CASSANDRA-8346, 8640)
 * Throw correct exception when trying to bind a keyspace or table
   name (CASSANDRA-6952)
 * Make HHOM.compact synchronized (CASSANDRA-8416)
 * cancel latency-sampling task when CF is dropped (CASSANDRA-8401)
 * don't block SocketThread for MessagingService (CASSANDRA-8188)
 * Increase quarantine delay on replacement (CASSANDRA-8260)
 * Expose off-heap memory usage stats (CASSANDRA-7897)
 * Ignore Paxos commits for truncated tables (CASSANDRA-7538)
 * Validate size of indexed column values (CASSANDRA-8280)
 * Make LCS split compaction results over all data directories (CASSANDRA-8329)
 * Fix some failing queries that use multi-column relations
   on COMPACT STORAGE tables (CASSANDRA-8264)
 * Fix InvalidRequestException with ORDER BY (CASSANDRA-8286)
 * Disable SSLv3 for POODLE (CASSANDRA-8265)
 * Fix millisecond timestamps in Tracing (CASSANDRA-8297)
 * Include keyspace name in error message when there are insufficient
   live nodes to stream from (CASSANDRA-8221)
 * Avoid overlap in L1 when L0 contains many nonoverlapping
   sstables (CASSANDRA-8211)
 * Improve PropertyFileSnitch logging (CASSANDRA-8183)
 * Add DC-aware sequential repair (CASSANDRA-8193)
 * Use live sstables in snapshot repair if possible (CASSANDRA-8312)
 * Fix hints serialized size calculation (CASSANDRA-8587)


2.1.2
 * (cqlsh) parse_for_table_meta errors out on queries with undefined
   grammars (CASSANDRA-8262)
 * (cqlsh) Fix SELECT ... TOKEN() function broken in C* 2.1.1 (CASSANDRA-8258)
 * Fix Cassandra crash when running on JDK8 update 40 (CASSANDRA-8209)
 * Optimize partitioner tokens (CASSANDRA-8230)
 * Improve compaction of repaired/unrepaired sstables (CASSANDRA-8004)
 * Make cache serializers pluggable (CASSANDRA-8096)
 * Fix issues with CONTAINS (KEY) queries on secondary indexes
   (CASSANDRA-8147)
 * Fix read-rate tracking of sstables for some queries (CASSANDRA-8239)
 * Fix default timestamp in QueryOptions (CASSANDRA-8246)
 * Set socket timeout when reading remote version (CASSANDRA-8188)
 * Refactor how we track live size (CASSANDRA-7852)
 * Make sure unfinished compaction files are removed (CASSANDRA-8124)
 * Fix shutdown when run as Windows service (CASSANDRA-8136)
 * Fix DESCRIBE TABLE with custom indexes (CASSANDRA-8031)
 * Fix race in RecoveryManagerTest (CASSANDRA-8176)
 * Avoid IllegalArgumentException while sorting sstables in
   IndexSummaryManager (CASSANDRA-8182)
 * Shutdown JVM on file descriptor exhaustion (CASSANDRA-7579)
 * Add 'die' policy for commit log and disk failure (CASSANDRA-7927)
 * Fix installing as service on Windows (CASSANDRA-8115)
 * Fix CREATE TABLE for CQL2 (CASSANDRA-8144)
 * Avoid boxing in ColumnStats min/max trackers (CASSANDRA-8109)
Merged from 2.0:
 * Correctly handle non-text column names in cql3 (CASSANDRA-8178)
 * Fix deletion for indexes on primary key columns (CASSANDRA-8206)
 * Add 'nodetool statusgossip' (CASSANDRA-8125)
 * Improve client notification that nodes are ready for requests (CASSANDRA-7510)
 * Handle negative timestamp in writetime method (CASSANDRA-8139)
 * Pig: Remove errant LIMIT clause in CqlNativeStorage (CASSANDRA-8166)
 * Throw ConfigurationException when hsha is used with the default
   rpc_max_threads setting of 'unlimited' (CASSANDRA-8116)
 * Allow concurrent writing of the same table in the same JVM using
   CQLSSTableWriter (CASSANDRA-7463)
 * Fix totalDiskSpaceUsed calculation (CASSANDRA-8205)


2.1.1
 * Fix spin loop in AtomicSortedColumns (CASSANDRA-7546)
 * Dont notify when replacing tmplink files (CASSANDRA-8157)
 * Fix validation with multiple CONTAINS clause (CASSANDRA-8131)
 * Fix validation of collections in TriggerExecutor (CASSANDRA-8146)
 * Fix IllegalArgumentException when a list of IN values containing tuples
   is passed as a single arg to a prepared statement with the v1 or v2
   protocol (CASSANDRA-8062)
 * Fix ClassCastException in DISTINCT query on static columns with
   query paging (CASSANDRA-8108)
 * Fix NPE on null nested UDT inside a set (CASSANDRA-8105)
 * Fix exception when querying secondary index on set items or map keys
   when some clustering columns are specified (CASSANDRA-8073)
 * Send proper error response when there is an error during native
   protocol message decode (CASSANDRA-8118)
 * Gossip should ignore generation numbers too far in the future (CASSANDRA-8113)
 * Fix NPE when creating a table with frozen sets, lists (CASSANDRA-8104)
 * Fix high memory use due to tracking reads on incrementally opened sstable
   readers (CASSANDRA-8066)
 * Fix EXECUTE request with skipMetadata=false returning no metadata
   (CASSANDRA-8054)
 * Allow concurrent use of CQLBulkOutputFormat (CASSANDRA-7776)
 * Shutdown JVM on OOM (CASSANDRA-7507)
 * Upgrade netty version and enable epoll event loop (CASSANDRA-7761)
 * Don't duplicate sstables smaller than split size when using
   the sstablesplitter tool (CASSANDRA-7616)
 * Avoid re-parsing already prepared statements (CASSANDRA-7923)
 * Fix some Thrift slice deletions and updates of COMPACT STORAGE
   tables with some clustering columns omitted (CASSANDRA-7990)
 * Fix filtering for CONTAINS on sets (CASSANDRA-8033)
 * Properly track added size (CASSANDRA-7239)
 * Allow compilation in java 8 (CASSANDRA-7208)
 * Fix Assertion error on RangeTombstoneList diff (CASSANDRA-8013)
 * Release references to overlapping sstables during compaction (CASSANDRA-7819)
 * Send notification when opening compaction results early (CASSANDRA-8034)
 * Make native server start block until properly bound (CASSANDRA-7885)
 * (cqlsh) Fix IPv6 support (CASSANDRA-7988)
 * Ignore fat clients when checking for endpoint collision (CASSANDRA-7939)
 * Make sstablerepairedset take a list of files (CASSANDRA-7995)
 * (cqlsh) Tab completeion for indexes on map keys (CASSANDRA-7972)
 * (cqlsh) Fix UDT field selection in select clause (CASSANDRA-7891)
 * Fix resource leak in event of corrupt sstable
 * (cqlsh) Add command line option for cqlshrc file path (CASSANDRA-7131)
 * Provide visibility into prepared statements churn (CASSANDRA-7921, CASSANDRA-7930)
 * Invalidate prepared statements when their keyspace or table is
   dropped (CASSANDRA-7566)
 * cassandra-stress: fix support for NetworkTopologyStrategy (CASSANDRA-7945)
 * Fix saving caches when a table is dropped (CASSANDRA-7784)
 * Add better error checking of new stress profile (CASSANDRA-7716)
 * Use ThreadLocalRandom and remove FBUtilities.threadLocalRandom (CASSANDRA-7934)
 * Prevent operator mistakes due to simultaneous bootstrap (CASSANDRA-7069)
 * cassandra-stress supports whitelist mode for node config (CASSANDRA-7658)
 * GCInspector more closely tracks GC; cassandra-stress and nodetool report it (CASSANDRA-7916)
 * nodetool won't output bogus ownership info without a keyspace (CASSANDRA-7173)
 * Add human readable option to nodetool commands (CASSANDRA-5433)
 * Don't try to set repairedAt on old sstables (CASSANDRA-7913)
 * Add metrics for tracking PreparedStatement use (CASSANDRA-7719)
 * (cqlsh) tab-completion for triggers (CASSANDRA-7824)
 * (cqlsh) Support for query paging (CASSANDRA-7514)
 * (cqlsh) Show progress of COPY operations (CASSANDRA-7789)
 * Add syntax to remove multiple elements from a map (CASSANDRA-6599)
 * Support non-equals conditions in lightweight transactions (CASSANDRA-6839)
 * Add IF [NOT] EXISTS to create/drop triggers (CASSANDRA-7606)
 * (cqlsh) Display the current logged-in user (CASSANDRA-7785)
 * (cqlsh) Don't ignore CTRL-C during COPY FROM execution (CASSANDRA-7815)
 * (cqlsh) Order UDTs according to cross-type dependencies in DESCRIBE
   output (CASSANDRA-7659)
 * (cqlsh) Fix handling of CAS statement results (CASSANDRA-7671)
 * (cqlsh) COPY TO/FROM improvements (CASSANDRA-7405)
 * Support list index operations with conditions (CASSANDRA-7499)
 * Add max live/tombstoned cells to nodetool cfstats output (CASSANDRA-7731)
 * Validate IPv6 wildcard addresses properly (CASSANDRA-7680)
 * (cqlsh) Error when tracing query (CASSANDRA-7613)
 * Avoid IOOBE when building SyntaxError message snippet (CASSANDRA-7569)
 * SSTableExport uses correct validator to create string representation of partition
   keys (CASSANDRA-7498)
 * Avoid NPEs when receiving type changes for an unknown keyspace (CASSANDRA-7689)
 * Add support for custom 2i validation (CASSANDRA-7575)
 * Pig support for hadoop CqlInputFormat (CASSANDRA-6454)
 * Add duration mode to cassandra-stress (CASSANDRA-7468)
 * Add listen_interface and rpc_interface options (CASSANDRA-7417)
 * Improve schema merge performance (CASSANDRA-7444)
 * Adjust MT depth based on # of partition validating (CASSANDRA-5263)
 * Optimise NativeCell comparisons (CASSANDRA-6755)
 * Configurable client timeout for cqlsh (CASSANDRA-7516)
 * Include snippet of CQL query near syntax error in messages (CASSANDRA-7111)
 * Make repair -pr work with -local (CASSANDRA-7450)
 * Fix error in sstableloader with -cph > 1 (CASSANDRA-8007)
 * Fix snapshot repair error on indexed tables (CASSANDRA-8020)
 * Do not exit nodetool repair when receiving JMX NOTIF_LOST (CASSANDRA-7909)
 * Stream to private IP when available (CASSANDRA-8084)
Merged from 2.0:
 * Reject conditions on DELETE unless full PK is given (CASSANDRA-6430)
 * Properly reject the token function DELETE (CASSANDRA-7747)
 * Force batchlog replay before decommissioning a node (CASSANDRA-7446)
 * Fix hint replay with many accumulated expired hints (CASSANDRA-6998)
 * Fix duplicate results in DISTINCT queries on static columns with query
   paging (CASSANDRA-8108)
 * Add DateTieredCompactionStrategy (CASSANDRA-6602)
 * Properly validate ascii and utf8 string literals in CQL queries (CASSANDRA-8101)
 * (cqlsh) Fix autocompletion for alter keyspace (CASSANDRA-8021)
 * Create backup directories for commitlog archiving during startup (CASSANDRA-8111)
 * Reduce totalBlockFor() for LOCAL_* consistency levels (CASSANDRA-8058)
 * Fix merging schemas with re-dropped keyspaces (CASSANDRA-7256)
 * Fix counters in supercolumns during live upgrades from 1.2 (CASSANDRA-7188)
 * Notify DT subscribers when a column family is truncated (CASSANDRA-8088)
 * Add sanity check of $JAVA on startup (CASSANDRA-7676)
 * Schedule fat client schema pull on join (CASSANDRA-7993)
 * Don't reset nodes' versions when closing IncomingTcpConnections
   (CASSANDRA-7734)
 * Record the real messaging version in all cases in OutboundTcpConnection
   (CASSANDRA-8057)
 * SSL does not work in cassandra-cli (CASSANDRA-7899)
 * Fix potential exception when using ReversedType in DynamicCompositeType
   (CASSANDRA-7898)
 * Better validation of collection values (CASSANDRA-7833)
 * Track min/max timestamps correctly (CASSANDRA-7969)
 * Fix possible overflow while sorting CL segments for replay (CASSANDRA-7992)
 * Increase nodetool Xmx (CASSANDRA-7956)
 * Archive any commitlog segments present at startup (CASSANDRA-6904)
 * CrcCheckChance should adjust based on live CFMetadata not
   sstable metadata (CASSANDRA-7978)
 * token() should only accept columns in the partitioning
   key order (CASSANDRA-6075)
 * Add method to invalidate permission cache via JMX (CASSANDRA-7977)
 * Allow propagating multiple gossip states atomically (CASSANDRA-6125)
 * Log exceptions related to unclean native protocol client disconnects
   at DEBUG or INFO (CASSANDRA-7849)
 * Allow permissions cache to be set via JMX (CASSANDRA-7698)
 * Include schema_triggers CF in readable system resources (CASSANDRA-7967)
 * Fix RowIndexEntry to report correct serializedSize (CASSANDRA-7948)
 * Make CQLSSTableWriter sync within partitions (CASSANDRA-7360)
 * Potentially use non-local replicas in CqlConfigHelper (CASSANDRA-7906)
 * Explicitly disallow mixing multi-column and single-column
   relations on clustering columns (CASSANDRA-7711)
 * Better error message when condition is set on PK column (CASSANDRA-7804)
 * Don't send schema change responses and events for no-op DDL
   statements (CASSANDRA-7600)
 * (Hadoop) fix cluster initialisation for a split fetching (CASSANDRA-7774)
 * Throw InvalidRequestException when queries contain relations on entire
   collection columns (CASSANDRA-7506)
 * (cqlsh) enable CTRL-R history search with libedit (CASSANDRA-7577)
 * (Hadoop) allow ACFRW to limit nodes to local DC (CASSANDRA-7252)
 * (cqlsh) cqlsh should automatically disable tracing when selecting
   from system_traces (CASSANDRA-7641)
 * (Hadoop) Add CqlOutputFormat (CASSANDRA-6927)
 * Don't depend on cassandra config for nodetool ring (CASSANDRA-7508)
 * (cqlsh) Fix failing cqlsh formatting tests (CASSANDRA-7703)
 * Fix IncompatibleClassChangeError from hadoop2 (CASSANDRA-7229)
 * Add 'nodetool sethintedhandoffthrottlekb' (CASSANDRA-7635)
 * (cqlsh) Add tab-completion for CREATE/DROP USER IF [NOT] EXISTS (CASSANDRA-7611)
 * Catch errors when the JVM pulls the rug out from GCInspector (CASSANDRA-5345)
 * cqlsh fails when version number parts are not int (CASSANDRA-7524)
 * Fix NPE when table dropped during streaming (CASSANDRA-7946)
 * Fix wrong progress when streaming uncompressed (CASSANDRA-7878)
 * Fix possible infinite loop in creating repair range (CASSANDRA-7983)
 * Fix unit in nodetool for streaming throughput (CASSANDRA-7375)
Merged from 1.2:
 * Don't index tombstones (CASSANDRA-7828)
 * Improve PasswordAuthenticator default super user setup (CASSANDRA-7788)


2.1.0
 * (cqlsh) Removed "ALTER TYPE <name> RENAME TO <name>" from tab-completion
   (CASSANDRA-7895)
 * Fixed IllegalStateException in anticompaction (CASSANDRA-7892)
 * cqlsh: DESCRIBE support for frozen UDTs, tuples (CASSANDRA-7863)
 * Avoid exposing internal classes over JMX (CASSANDRA-7879)
 * Add null check for keys when freezing collection (CASSANDRA-7869)
 * Improve stress workload realism (CASSANDRA-7519)
Merged from 2.0:
 * Configure system.paxos with LeveledCompactionStrategy (CASSANDRA-7753)
 * Fix ALTER clustering column type from DateType to TimestampType when
   using DESC clustering order (CASSANRDA-7797)
 * Throw EOFException if we run out of chunks in compressed datafile
   (CASSANDRA-7664)
 * Fix PRSI handling of CQL3 row markers for row cleanup (CASSANDRA-7787)
 * Fix dropping collection when it's the last regular column (CASSANDRA-7744)
 * Make StreamReceiveTask thread safe and gc friendly (CASSANDRA-7795)
 * Validate empty cell names from counter updates (CASSANDRA-7798)
Merged from 1.2:
 * Don't allow compacted sstables to be marked as compacting (CASSANDRA-7145)
 * Track expired tombstones (CASSANDRA-7810)


2.1.0-rc7
 * Add frozen keyword and require UDT to be frozen (CASSANDRA-7857)
 * Track added sstable size correctly (CASSANDRA-7239)
 * (cqlsh) Fix case insensitivity (CASSANDRA-7834)
 * Fix failure to stream ranges when moving (CASSANDRA-7836)
 * Correctly remove tmplink files (CASSANDRA-7803)
 * (cqlsh) Fix column name formatting for functions, CAS operations,
   and UDT field selections (CASSANDRA-7806)
 * (cqlsh) Fix COPY FROM handling of null/empty primary key
   values (CASSANDRA-7792)
 * Fix ordering of static cells (CASSANDRA-7763)
Merged from 2.0:
 * Forbid re-adding dropped counter columns (CASSANDRA-7831)
 * Fix CFMetaData#isThriftCompatible() for PK-only tables (CASSANDRA-7832)
 * Always reject inequality on the partition key without token()
   (CASSANDRA-7722)
 * Always send Paxos commit to all replicas (CASSANDRA-7479)
 * Make disruptor_thrift_server invocation pool configurable (CASSANDRA-7594)
 * Make repair no-op when RF=1 (CASSANDRA-7864)


2.1.0-rc6
 * Fix OOM issue from netty caching over time (CASSANDRA-7743)
 * json2sstable couldn't import JSON for CQL table (CASSANDRA-7477)
 * Invalidate all caches on table drop (CASSANDRA-7561)
 * Skip strict endpoint selection for ranges if RF == nodes (CASSANRA-7765)
 * Fix Thrift range filtering without 2ary index lookups (CASSANDRA-7741)
 * Add tracing entries about concurrent range requests (CASSANDRA-7599)
 * (cqlsh) Fix DESCRIBE for NTS keyspaces (CASSANDRA-7729)
 * Remove netty buffer ref-counting (CASSANDRA-7735)
 * Pass mutated cf to index updater for use by PRSI (CASSANDRA-7742)
 * Include stress yaml example in release and deb (CASSANDRA-7717)
 * workaround for netty issue causing corrupted data off the wire (CASSANDRA-7695)
 * cqlsh DESC CLUSTER fails retrieving ring information (CASSANDRA-7687)
 * Fix binding null values inside UDT (CASSANDRA-7685)
 * Fix UDT field selection with empty fields (CASSANDRA-7670)
 * Bogus deserialization of static cells from sstable (CASSANDRA-7684)
 * Fix NPE on compaction leftover cleanup for dropped table (CASSANDRA-7770)
Merged from 2.0:
 * Fix race condition in StreamTransferTask that could lead to
   infinite loops and premature sstable deletion (CASSANDRA-7704)
 * (cqlsh) Wait up to 10 sec for a tracing session (CASSANDRA-7222)
 * Fix NPE in FileCacheService.sizeInBytes (CASSANDRA-7756)
 * Remove duplicates from StorageService.getJoiningNodes (CASSANDRA-7478)
 * Clone token map outside of hot gossip loops (CASSANDRA-7758)
 * Fix MS expiring map timeout for Paxos messages (CASSANDRA-7752)
 * Do not flush on truncate if durable_writes is false (CASSANDRA-7750)
 * Give CRR a default input_cql Statement (CASSANDRA-7226)
 * Better error message when adding a collection with the same name
   than a previously dropped one (CASSANDRA-6276)
 * Fix validation when adding static columns (CASSANDRA-7730)
 * (Thrift) fix range deletion of supercolumns (CASSANDRA-7733)
 * Fix potential AssertionError in RangeTombstoneList (CASSANDRA-7700)
 * Validate arguments of blobAs* functions (CASSANDRA-7707)
 * Fix potential AssertionError with 2ndary indexes (CASSANDRA-6612)
 * Avoid logging CompactionInterrupted at ERROR (CASSANDRA-7694)
 * Minor leak in sstable2jon (CASSANDRA-7709)
 * Add cassandra.auto_bootstrap system property (CASSANDRA-7650)
 * Update java driver (for hadoop) (CASSANDRA-7618)
 * Remove CqlPagingRecordReader/CqlPagingInputFormat (CASSANDRA-7570)
 * Support connecting to ipv6 jmx with nodetool (CASSANDRA-7669)


2.1.0-rc5
 * Reject counters inside user types (CASSANDRA-7672)
 * Switch to notification-based GCInspector (CASSANDRA-7638)
 * (cqlsh) Handle nulls in UDTs and tuples correctly (CASSANDRA-7656)
 * Don't use strict consistency when replacing (CASSANDRA-7568)
 * Fix min/max cell name collection on 2.0 SSTables with range
   tombstones (CASSANDRA-7593)
 * Tolerate min/max cell names of different lengths (CASSANDRA-7651)
 * Filter cached results correctly (CASSANDRA-7636)
 * Fix tracing on the new SEPExecutor (CASSANDRA-7644)
 * Remove shuffle and taketoken (CASSANDRA-7601)
 * Clean up Windows batch scripts (CASSANDRA-7619)
 * Fix native protocol drop user type notification (CASSANDRA-7571)
 * Give read access to system.schema_usertypes to all authenticated users
   (CASSANDRA-7578)
 * (cqlsh) Fix cqlsh display when zero rows are returned (CASSANDRA-7580)
 * Get java version correctly when JAVA_TOOL_OPTIONS is set (CASSANDRA-7572)
 * Fix NPE when dropping index from non-existent keyspace, AssertionError when
   dropping non-existent index with IF EXISTS (CASSANDRA-7590)
 * Fix sstablelevelresetter hang (CASSANDRA-7614)
 * (cqlsh) Fix deserialization of blobs (CASSANDRA-7603)
 * Use "keyspace updated" schema change message for UDT changes in v1 and
   v2 protocols (CASSANDRA-7617)
 * Fix tracing of range slices and secondary index lookups that are local
   to the coordinator (CASSANDRA-7599)
 * Set -Dcassandra.storagedir for all tool shell scripts (CASSANDRA-7587)
 * Don't swap max/min col names when mutating sstable metadata (CASSANDRA-7596)
 * (cqlsh) Correctly handle paged result sets (CASSANDRA-7625)
 * (cqlsh) Improve waiting for a trace to complete (CASSANDRA-7626)
 * Fix tracing of concurrent range slices and 2ary index queries (CASSANDRA-7626)
 * Fix scrub against collection type (CASSANDRA-7665)
Merged from 2.0:
 * Set gc_grace_seconds to seven days for system schema tables (CASSANDRA-7668)
 * SimpleSeedProvider no longer caches seeds forever (CASSANDRA-7663)
 * Always flush on truncate (CASSANDRA-7511)
 * Fix ReversedType(DateType) mapping to native protocol (CASSANDRA-7576)
 * Always merge ranges owned by a single node (CASSANDRA-6930)
 * Track max/min timestamps for range tombstones (CASSANDRA-7647)
 * Fix NPE when listing saved caches dir (CASSANDRA-7632)


2.1.0-rc4
 * Fix word count hadoop example (CASSANDRA-7200)
 * Updated memtable_cleanup_threshold and memtable_flush_writers defaults
   (CASSANDRA-7551)
 * (Windows) fix startup when WMI memory query fails (CASSANDRA-7505)
 * Anti-compaction proceeds if any part of the repair failed (CASSANDRA-7521)
 * Add missing table name to DROP INDEX responses and notifications (CASSANDRA-7539)
 * Bump CQL version to 3.2.0 and update CQL documentation (CASSANDRA-7527)
 * Fix configuration error message when running nodetool ring (CASSANDRA-7508)
 * Support conditional updates, tuple type, and the v3 protocol in cqlsh (CASSANDRA-7509)
 * Handle queries on multiple secondary index types (CASSANDRA-7525)
 * Fix cqlsh authentication with v3 native protocol (CASSANDRA-7564)
 * Fix NPE when unknown prepared statement ID is used (CASSANDRA-7454)
Merged from 2.0:
 * (Windows) force range-based repair to non-sequential mode (CASSANDRA-7541)
 * Fix range merging when DES scores are zero (CASSANDRA-7535)
 * Warn when SSL certificates have expired (CASSANDRA-7528)
 * Fix error when doing reversed queries with static columns (CASSANDRA-7490)
Merged from 1.2:
 * Set correct stream ID on responses when non-Exception Throwables
   are thrown while handling native protocol messages (CASSANDRA-7470)


2.1.0-rc3
 * Consider expiry when reconciling otherwise equal cells (CASSANDRA-7403)
 * Introduce CQL support for stress tool (CASSANDRA-6146)
 * Fix ClassCastException processing expired messages (CASSANDRA-7496)
 * Fix prepared marker for collections inside UDT (CASSANDRA-7472)
 * Remove left-over populate_io_cache_on_flush and replicate_on_write
   uses (CASSANDRA-7493)
 * (Windows) handle spaces in path names (CASSANDRA-7451)
 * Ensure writes have completed after dropping a table, before recycling
   commit log segments (CASSANDRA-7437)
 * Remove left-over rows_per_partition_to_cache (CASSANDRA-7493)
 * Fix error when CONTAINS is used with a bind marker (CASSANDRA-7502)
 * Properly reject unknown UDT field (CASSANDRA-7484)
Merged from 2.0:
 * Fix CC#collectTimeOrderedData() tombstone optimisations (CASSANDRA-7394)
 * Support DISTINCT for static columns and fix behaviour when DISTINC is
   not use (CASSANDRA-7305).
 * Workaround JVM NPE on JMX bind failure (CASSANDRA-7254)
 * Fix race in FileCacheService RemovalListener (CASSANDRA-7278)
 * Fix inconsistent use of consistencyForCommit that allowed LOCAL_QUORUM
   operations to incorrect become full QUORUM (CASSANDRA-7345)
 * Properly handle unrecognized opcodes and flags (CASSANDRA-7440)
 * (Hadoop) close CqlRecordWriter clients when finished (CASSANDRA-7459)
 * Commit disk failure policy (CASSANDRA-7429)
 * Make sure high level sstables get compacted (CASSANDRA-7414)
 * Fix AssertionError when using empty clustering columns and static columns
   (CASSANDRA-7455)
 * Add option to disable STCS in L0 (CASSANDRA-6621)
 * Upgrade to snappy-java 1.0.5.2 (CASSANDRA-7476)


2.1.0-rc2
 * Fix heap size calculation for CompoundSparseCellName and
   CompoundSparseCellName.WithCollection (CASSANDRA-7421)
 * Allow counter mutations in UNLOGGED batches (CASSANDRA-7351)
 * Modify reconcile logic to always pick a tombstone over a counter cell
   (CASSANDRA-7346)
 * Avoid incremental compaction on Windows (CASSANDRA-7365)
 * Fix exception when querying a composite-keyed table with a collection index
   (CASSANDRA-7372)
 * Use node's host id in place of counter ids (CASSANDRA-7366)
 * Fix error when doing reversed queries with static columns (CASSANDRA-7490)
 * Backport CASSANDRA-6747 (CASSANDRA-7560)
 * Track max/min timestamps for range tombstones (CASSANDRA-7647)
 * Fix NPE when listing saved caches dir (CASSANDRA-7632)
 * Fix sstableloader unable to connect encrypted node (CASSANDRA-7585)
Merged from 1.2:
 * Clone token map outside of hot gossip loops (CASSANDRA-7758)
 * Add stop method to EmbeddedCassandraService (CASSANDRA-7595)
 * Support connecting to ipv6 jmx with nodetool (CASSANDRA-7669)
 * Set gc_grace_seconds to seven days for system schema tables (CASSANDRA-7668)
 * SimpleSeedProvider no longer caches seeds forever (CASSANDRA-7663)
 * Set correct stream ID on responses when non-Exception Throwables
   are thrown while handling native protocol messages (CASSANDRA-7470)
 * Fix row size miscalculation in LazilyCompactedRow (CASSANDRA-7543)
 * Fix race in background compaction check (CASSANDRA-7745)
 * Don't clear out range tombstones during compaction (CASSANDRA-7808)


2.1.0-rc1
 * Revert flush directory (CASSANDRA-6357)
 * More efficient executor service for fast operations (CASSANDRA-4718)
 * Move less common tools into a new cassandra-tools package (CASSANDRA-7160)
 * Support more concurrent requests in native protocol (CASSANDRA-7231)
 * Add tab-completion to debian nodetool packaging (CASSANDRA-6421)
 * Change concurrent_compactors defaults (CASSANDRA-7139)
 * Add PowerShell Windows launch scripts (CASSANDRA-7001)
 * Make commitlog archive+restore more robust (CASSANDRA-6974)
 * Fix marking commitlogsegments clean (CASSANDRA-6959)
 * Add snapshot "manifest" describing files included (CASSANDRA-6326)
 * Parallel streaming for sstableloader (CASSANDRA-3668)
 * Fix bugs in supercolumns handling (CASSANDRA-7138)
 * Fix ClassClassException on composite dense tables (CASSANDRA-7112)
 * Cleanup and optimize collation and slice iterators (CASSANDRA-7107)
 * Upgrade NBHM lib (CASSANDRA-7128)
 * Optimize netty server (CASSANDRA-6861)
 * Fix repair hang when given CF does not exist (CASSANDRA-7189)
 * Allow c* to be shutdown in an embedded mode (CASSANDRA-5635)
 * Add server side batching to native transport (CASSANDRA-5663)
 * Make batchlog replay asynchronous (CASSANDRA-6134)
 * remove unused classes (CASSANDRA-7197)
 * Limit user types to the keyspace they are defined in (CASSANDRA-6643)
 * Add validate method to CollectionType (CASSANDRA-7208)
 * New serialization format for UDT values (CASSANDRA-7209, CASSANDRA-7261)
 * Fix nodetool netstats (CASSANDRA-7270)
 * Fix potential ClassCastException in HintedHandoffManager (CASSANDRA-7284)
 * Use prepared statements internally (CASSANDRA-6975)
 * Fix broken paging state with prepared statement (CASSANDRA-7120)
 * Fix IllegalArgumentException in CqlStorage (CASSANDRA-7287)
 * Allow nulls/non-existant fields in UDT (CASSANDRA-7206)
 * Add Thrift MultiSliceRequest (CASSANDRA-6757, CASSANDRA-7027)
 * Handle overlapping MultiSlices (CASSANDRA-7279)
 * Fix DataOutputTest on Windows (CASSANDRA-7265)
 * Embedded sets in user defined data-types are not updating (CASSANDRA-7267)
 * Add tuple type to CQL/native protocol (CASSANDRA-7248)
 * Fix CqlPagingRecordReader on tables with few rows (CASSANDRA-7322)
Merged from 2.0:
 * Copy compaction options to make sure they are reloaded (CASSANDRA-7290)
 * Add option to do more aggressive tombstone compactions (CASSANDRA-6563)
 * Don't try to compact already-compacting files in HHOM (CASSANDRA-7288)
 * Always reallocate buffers in HSHA (CASSANDRA-6285)
 * (Hadoop) support authentication in CqlRecordReader (CASSANDRA-7221)
 * (Hadoop) Close java driver Cluster in CQLRR.close (CASSANDRA-7228)
 * Warn when 'USING TIMESTAMP' is used on a CAS BATCH (CASSANDRA-7067)
 * return all cpu values from BackgroundActivityMonitor.readAndCompute (CASSANDRA-7183)
 * Correctly delete scheduled range xfers (CASSANDRA-7143)
 * return all cpu values from BackgroundActivityMonitor.readAndCompute (CASSANDRA-7183)
 * reduce garbage creation in calculatePendingRanges (CASSANDRA-7191)
 * fix c* launch issues on Russian os's due to output of linux 'free' cmd (CASSANDRA-6162)
 * Fix disabling autocompaction (CASSANDRA-7187)
 * Fix potential NumberFormatException when deserializing IntegerType (CASSANDRA-7088)
 * cqlsh can't tab-complete disabling compaction (CASSANDRA-7185)
 * cqlsh: Accept and execute CQL statement(s) from command-line parameter (CASSANDRA-7172)
 * Fix IllegalStateException in CqlPagingRecordReader (CASSANDRA-7198)
 * Fix the InvertedIndex trigger example (CASSANDRA-7211)
 * Add --resolve-ip option to 'nodetool ring' (CASSANDRA-7210)
 * reduce garbage on codec flag deserialization (CASSANDRA-7244)
 * Fix duplicated error messages on directory creation error at startup (CASSANDRA-5818)
 * Proper null handle for IF with map element access (CASSANDRA-7155)
 * Improve compaction visibility (CASSANDRA-7242)
 * Correctly delete scheduled range xfers (CASSANDRA-7143)
 * Make batchlog replica selection rack-aware (CASSANDRA-6551)
 * Fix CFMetaData#getColumnDefinitionFromColumnName() (CASSANDRA-7074)
 * Fix writetime/ttl functions for static columns (CASSANDRA-7081)
 * Suggest CTRL-C or semicolon after three blank lines in cqlsh (CASSANDRA-7142)
 * Fix 2ndary index queries with DESC clustering order (CASSANDRA-6950)
 * Invalid key cache entries on DROP (CASSANDRA-6525)
 * Fix flapping RecoveryManagerTest (CASSANDRA-7084)
 * Add missing iso8601 patterns for date strings (CASSANDRA-6973)
 * Support selecting multiple rows in a partition using IN (CASSANDRA-6875)
 * Add authentication support to shuffle (CASSANDRA-6484)
 * Swap local and global default read repair chances (CASSANDRA-7320)
 * Add conditional CREATE/DROP USER support (CASSANDRA-7264)
 * Cqlsh counts non-empty lines for "Blank lines" warning (CASSANDRA-7325)
Merged from 1.2:
 * Add Cloudstack snitch (CASSANDRA-7147)
 * Update system.peers correctly when relocating tokens (CASSANDRA-7126)
 * Add Google Compute Engine snitch (CASSANDRA-7132)
 * remove duplicate query for local tokens (CASSANDRA-7182)
 * exit CQLSH with error status code if script fails (CASSANDRA-6344)
 * Fix bug with some IN queries missig results (CASSANDRA-7105)
 * Fix availability validation for LOCAL_ONE CL (CASSANDRA-7319)
 * Hint streaming can cause decommission to fail (CASSANDRA-7219)


2.1.0-beta2
 * Increase default CL space to 8GB (CASSANDRA-7031)
 * Add range tombstones to read repair digests (CASSANDRA-6863)
 * Fix BTree.clear for large updates (CASSANDRA-6943)
 * Fail write instead of logging a warning when unable to append to CL
   (CASSANDRA-6764)
 * Eliminate possibility of CL segment appearing twice in active list
   (CASSANDRA-6557)
 * Apply DONTNEED fadvise to commitlog segments (CASSANDRA-6759)
 * Switch CRC component to Adler and include it for compressed sstables
   (CASSANDRA-4165)
 * Allow cassandra-stress to set compaction strategy options (CASSANDRA-6451)
 * Add broadcast_rpc_address option to cassandra.yaml (CASSANDRA-5899)
 * Auto reload GossipingPropertyFileSnitch config (CASSANDRA-5897)
 * Fix overflow of memtable_total_space_in_mb (CASSANDRA-6573)
 * Fix ABTC NPE and apply update function correctly (CASSANDRA-6692)
 * Allow nodetool to use a file or prompt for password (CASSANDRA-6660)
 * Fix AIOOBE when concurrently accessing ABSC (CASSANDRA-6742)
 * Fix assertion error in ALTER TYPE RENAME (CASSANDRA-6705)
 * Scrub should not always clear out repaired status (CASSANDRA-5351)
 * Improve handling of range tombstone for wide partitions (CASSANDRA-6446)
 * Fix ClassCastException for compact table with composites (CASSANDRA-6738)
 * Fix potentially repairing with wrong nodes (CASSANDRA-6808)
 * Change caching option syntax (CASSANDRA-6745)
 * Fix stress to do proper counter reads (CASSANDRA-6835)
 * Fix help message for stress counter_write (CASSANDRA-6824)
 * Fix stress smart Thrift client to pick servers correctly (CASSANDRA-6848)
 * Add logging levels (minimal, normal or verbose) to stress tool (CASSANDRA-6849)
 * Fix race condition in Batch CLE (CASSANDRA-6860)
 * Improve cleanup/scrub/upgradesstables failure handling (CASSANDRA-6774)
 * ByteBuffer write() methods for serializing sstables (CASSANDRA-6781)
 * Proper compare function for CollectionType (CASSANDRA-6783)
 * Update native server to Netty 4 (CASSANDRA-6236)
 * Fix off-by-one error in stress (CASSANDRA-6883)
 * Make OpOrder AutoCloseable (CASSANDRA-6901)
 * Remove sync repair JMX interface (CASSANDRA-6900)
 * Add multiple memory allocation options for memtables (CASSANDRA-6689, 6694)
 * Remove adjusted op rate from stress output (CASSANDRA-6921)
 * Add optimized CF.hasColumns() implementations (CASSANDRA-6941)
 * Serialize batchlog mutations with the version of the target node
   (CASSANDRA-6931)
 * Optimize CounterColumn#reconcile() (CASSANDRA-6953)
 * Properly remove 1.2 sstable support in 2.1 (CASSANDRA-6869)
 * Lock counter cells, not partitions (CASSANDRA-6880)
 * Track presence of legacy counter shards in sstables (CASSANDRA-6888)
 * Ensure safe resource cleanup when replacing sstables (CASSANDRA-6912)
 * Add failure handler to async callback (CASSANDRA-6747)
 * Fix AE when closing SSTable without releasing reference (CASSANDRA-7000)
 * Clean up IndexInfo on keyspace/table drops (CASSANDRA-6924)
 * Only snapshot relative SSTables when sequential repair (CASSANDRA-7024)
 * Require nodetool rebuild_index to specify index names (CASSANDRA-7038)
 * fix cassandra stress errors on reads with native protocol (CASSANDRA-7033)
 * Use OpOrder to guard sstable references for reads (CASSANDRA-6919)
 * Preemptive opening of compaction result (CASSANDRA-6916)
 * Multi-threaded scrub/cleanup/upgradesstables (CASSANDRA-5547)
 * Optimize cellname comparison (CASSANDRA-6934)
 * Native protocol v3 (CASSANDRA-6855)
 * Optimize Cell liveness checks and clean up Cell (CASSANDRA-7119)
 * Support consistent range movements (CASSANDRA-2434)
 * Display min timestamp in sstablemetadata viewer (CASSANDRA-6767)
Merged from 2.0:
 * Avoid race-prone second "scrub" of system keyspace (CASSANDRA-6797)
 * Pool CqlRecordWriter clients by inetaddress rather than Range
   (CASSANDRA-6665)
 * Fix compaction_history timestamps (CASSANDRA-6784)
 * Compare scores of full replica ordering in DES (CASSANDRA-6683)
 * fix CME in SessionInfo updateProgress affecting netstats (CASSANDRA-6577)
 * Allow repairing between specific replicas (CASSANDRA-6440)
 * Allow per-dc enabling of hints (CASSANDRA-6157)
 * Add compatibility for Hadoop 0.2.x (CASSANDRA-5201)
 * Fix EstimatedHistogram races (CASSANDRA-6682)
 * Failure detector correctly converts initial value to nanos (CASSANDRA-6658)
 * Add nodetool taketoken to relocate vnodes (CASSANDRA-4445)
 * Expose bulk loading progress over JMX (CASSANDRA-4757)
 * Correctly handle null with IF conditions and TTL (CASSANDRA-6623)
 * Account for range/row tombstones in tombstone drop
   time histogram (CASSANDRA-6522)
 * Stop CommitLogSegment.close() from calling sync() (CASSANDRA-6652)
 * Make commitlog failure handling configurable (CASSANDRA-6364)
 * Avoid overlaps in LCS (CASSANDRA-6688)
 * Improve support for paginating over composites (CASSANDRA-4851)
 * Fix count(*) queries in a mixed cluster (CASSANDRA-6707)
 * Improve repair tasks(snapshot, differencing) concurrency (CASSANDRA-6566)
 * Fix replaying pre-2.0 commit logs (CASSANDRA-6714)
 * Add static columns to CQL3 (CASSANDRA-6561)
 * Optimize single partition batch statements (CASSANDRA-6737)
 * Disallow post-query re-ordering when paging (CASSANDRA-6722)
 * Fix potential paging bug with deleted columns (CASSANDRA-6748)
 * Fix NPE on BulkLoader caused by losing StreamEvent (CASSANDRA-6636)
 * Fix truncating compression metadata (CASSANDRA-6791)
 * Add CMSClassUnloadingEnabled JVM option (CASSANDRA-6541)
 * Catch memtable flush exceptions during shutdown (CASSANDRA-6735)
 * Fix upgradesstables NPE for non-CF-based indexes (CASSANDRA-6645)
 * Fix UPDATE updating PRIMARY KEY columns implicitly (CASSANDRA-6782)
 * Fix IllegalArgumentException when updating from 1.2 with SuperColumns
   (CASSANDRA-6733)
 * FBUtilities.singleton() should use the CF comparator (CASSANDRA-6778)
 * Fix CQLSStableWriter.addRow(Map<String, Object>) (CASSANDRA-6526)
 * Fix HSHA server introducing corrupt data (CASSANDRA-6285)
 * Fix CAS conditions for COMPACT STORAGE tables (CASSANDRA-6813)
 * Starting threads in OutboundTcpConnectionPool constructor causes race conditions (CASSANDRA-7177)
 * Allow overriding cassandra-rackdc.properties file (CASSANDRA-7072)
 * Set JMX RMI port to 7199 (CASSANDRA-7087)
 * Use LOCAL_QUORUM for data reads at LOCAL_SERIAL (CASSANDRA-6939)
 * Log a warning for large batches (CASSANDRA-6487)
 * Put nodes in hibernate when join_ring is false (CASSANDRA-6961)
 * Avoid early loading of non-system keyspaces before compaction-leftovers
   cleanup at startup (CASSANDRA-6913)
 * Restrict Windows to parallel repairs (CASSANDRA-6907)
 * (Hadoop) Allow manually specifying start/end tokens in CFIF (CASSANDRA-6436)
 * Fix NPE in MeteredFlusher (CASSANDRA-6820)
 * Fix race processing range scan responses (CASSANDRA-6820)
 * Allow deleting snapshots from dropped keyspaces (CASSANDRA-6821)
 * Add uuid() function (CASSANDRA-6473)
 * Omit tombstones from schema digests (CASSANDRA-6862)
 * Include correct consistencyLevel in LWT timeout (CASSANDRA-6884)
 * Lower chances for losing new SSTables during nodetool refresh and
   ColumnFamilyStore.loadNewSSTables (CASSANDRA-6514)
 * Add support for DELETE ... IF EXISTS to CQL3 (CASSANDRA-5708)
 * Update hadoop_cql3_word_count example (CASSANDRA-6793)
 * Fix handling of RejectedExecution in sync Thrift server (CASSANDRA-6788)
 * Log more information when exceeding tombstone_warn_threshold (CASSANDRA-6865)
 * Fix truncate to not abort due to unreachable fat clients (CASSANDRA-6864)
 * Fix schema concurrency exceptions (CASSANDRA-6841)
 * Fix leaking validator FH in StreamWriter (CASSANDRA-6832)
 * Fix saving triggers to schema (CASSANDRA-6789)
 * Fix trigger mutations when base mutation list is immutable (CASSANDRA-6790)
 * Fix accounting in FileCacheService to allow re-using RAR (CASSANDRA-6838)
 * Fix static counter columns (CASSANDRA-6827)
 * Restore expiring->deleted (cell) compaction optimization (CASSANDRA-6844)
 * Fix CompactionManager.needsCleanup (CASSANDRA-6845)
 * Correctly compare BooleanType values other than 0 and 1 (CASSANDRA-6779)
 * Read message id as string from earlier versions (CASSANDRA-6840)
 * Properly use the Paxos consistency for (non-protocol) batch (CASSANDRA-6837)
 * Add paranoid disk failure option (CASSANDRA-6646)
 * Improve PerRowSecondaryIndex performance (CASSANDRA-6876)
 * Extend triggers to support CAS updates (CASSANDRA-6882)
 * Static columns with IF NOT EXISTS don't always work as expected (CASSANDRA-6873)
 * Fix paging with SELECT DISTINCT (CASSANDRA-6857)
 * Fix UnsupportedOperationException on CAS timeout (CASSANDRA-6923)
 * Improve MeteredFlusher handling of MF-unaffected column families
   (CASSANDRA-6867)
 * Add CqlRecordReader using native pagination (CASSANDRA-6311)
 * Add QueryHandler interface (CASSANDRA-6659)
 * Track liveRatio per-memtable, not per-CF (CASSANDRA-6945)
 * Make sure upgradesstables keeps sstable level (CASSANDRA-6958)
 * Fix LIMIT with static columns (CASSANDRA-6956)
 * Fix clash with CQL column name in thrift validation (CASSANDRA-6892)
 * Fix error with super columns in mixed 1.2-2.0 clusters (CASSANDRA-6966)
 * Fix bad skip of sstables on slice query with composite start/finish (CASSANDRA-6825)
 * Fix unintended update with conditional statement (CASSANDRA-6893)
 * Fix map element access in IF (CASSANDRA-6914)
 * Avoid costly range calculations for range queries on system keyspaces
   (CASSANDRA-6906)
 * Fix SSTable not released if stream session fails (CASSANDRA-6818)
 * Avoid build failure due to ANTLR timeout (CASSANDRA-6991)
 * Queries on compact tables can return more rows that requested (CASSANDRA-7052)
 * USING TIMESTAMP for batches does not work (CASSANDRA-7053)
 * Fix performance regression from CASSANDRA-5614 (CASSANDRA-6949)
 * Ensure that batchlog and hint timeouts do not produce hints (CASSANDRA-7058)
 * Merge groupable mutations in TriggerExecutor#execute() (CASSANDRA-7047)
 * Plug holes in resource release when wiring up StreamSession (CASSANDRA-7073)
 * Re-add parameter columns to tracing session (CASSANDRA-6942)
 * Preserves CQL metadata when updating table from thrift (CASSANDRA-6831)
Merged from 1.2:
 * Fix nodetool display with vnodes (CASSANDRA-7082)
 * Add UNLOGGED, COUNTER options to BATCH documentation (CASSANDRA-6816)
 * add extra SSL cipher suites (CASSANDRA-6613)
 * fix nodetool getsstables for blob PK (CASSANDRA-6803)
 * Fix BatchlogManager#deleteBatch() use of millisecond timestamps
   (CASSANDRA-6822)
 * Continue assassinating even if the endpoint vanishes (CASSANDRA-6787)
 * Schedule schema pulls on change (CASSANDRA-6971)
 * Non-droppable verbs shouldn't be dropped from OTC (CASSANDRA-6980)
 * Shutdown batchlog executor in SS#drain() (CASSANDRA-7025)
 * Fix batchlog to account for CF truncation records (CASSANDRA-6999)
 * Fix CQLSH parsing of functions and BLOB literals (CASSANDRA-7018)
 * Properly load trustore in the native protocol (CASSANDRA-6847)
 * Always clean up references in SerializingCache (CASSANDRA-6994)
 * Don't shut MessagingService down when replacing a node (CASSANDRA-6476)
 * fix npe when doing -Dcassandra.fd_initial_value_ms (CASSANDRA-6751)


2.1.0-beta1
 * Add flush directory distinct from compaction directories (CASSANDRA-6357)
 * Require JNA by default (CASSANDRA-6575)
 * add listsnapshots command to nodetool (CASSANDRA-5742)
 * Introduce AtomicBTreeColumns (CASSANDRA-6271, 6692)
 * Multithreaded commitlog (CASSANDRA-3578)
 * allocate fixed index summary memory pool and resample cold index summaries
   to use less memory (CASSANDRA-5519)
 * Removed multithreaded compaction (CASSANDRA-6142)
 * Parallelize fetching rows for low-cardinality indexes (CASSANDRA-1337)
 * change logging from log4j to logback (CASSANDRA-5883)
 * switch to LZ4 compression for internode communication (CASSANDRA-5887)
 * Stop using Thrift-generated Index* classes internally (CASSANDRA-5971)
 * Remove 1.2 network compatibility code (CASSANDRA-5960)
 * Remove leveled json manifest migration code (CASSANDRA-5996)
 * Remove CFDefinition (CASSANDRA-6253)
 * Use AtomicIntegerFieldUpdater in RefCountedMemory (CASSANDRA-6278)
 * User-defined types for CQL3 (CASSANDRA-5590)
 * Use of o.a.c.metrics in nodetool (CASSANDRA-5871, 6406)
 * Batch read from OTC's queue and cleanup (CASSANDRA-1632)
 * Secondary index support for collections (CASSANDRA-4511, 6383)
 * SSTable metadata(Stats.db) format change (CASSANDRA-6356)
 * Push composites support in the storage engine
   (CASSANDRA-5417, CASSANDRA-6520)
 * Add snapshot space used to cfstats (CASSANDRA-6231)
 * Add cardinality estimator for key count estimation (CASSANDRA-5906)
 * CF id is changed to be non-deterministic. Data dir/key cache are created
   uniquely for CF id (CASSANDRA-5202)
 * New counters implementation (CASSANDRA-6504)
 * Replace UnsortedColumns, EmptyColumns, TreeMapBackedSortedColumns with new
   ArrayBackedSortedColumns (CASSANDRA-6630, CASSANDRA-6662, CASSANDRA-6690)
 * Add option to use row cache with a given amount of rows (CASSANDRA-5357)
 * Avoid repairing already repaired data (CASSANDRA-5351)
 * Reject counter updates with USING TTL/TIMESTAMP (CASSANDRA-6649)
 * Replace index_interval with min/max_index_interval (CASSANDRA-6379)
 * Lift limitation that order by columns must be selected for IN queries (CASSANDRA-4911)


2.0.5
 * Reduce garbage generated by bloom filter lookups (CASSANDRA-6609)
 * Add ks.cf names to tombstone logging (CASSANDRA-6597)
 * Use LOCAL_QUORUM for LWT operations at LOCAL_SERIAL (CASSANDRA-6495)
 * Wait for gossip to settle before accepting client connections (CASSANDRA-4288)
 * Delete unfinished compaction incrementally (CASSANDRA-6086)
 * Allow specifying custom secondary index options in CQL3 (CASSANDRA-6480)
 * Improve replica pinning for cache efficiency in DES (CASSANDRA-6485)
 * Fix LOCAL_SERIAL from thrift (CASSANDRA-6584)
 * Don't special case received counts in CAS timeout exceptions (CASSANDRA-6595)
 * Add support for 2.1 global counter shards (CASSANDRA-6505)
 * Fix NPE when streaming connection is not yet established (CASSANDRA-6210)
 * Avoid rare duplicate read repair triggering (CASSANDRA-6606)
 * Fix paging discardFirst (CASSANDRA-6555)
 * Fix ArrayIndexOutOfBoundsException in 2ndary index query (CASSANDRA-6470)
 * Release sstables upon rebuilding 2i (CASSANDRA-6635)
 * Add AbstractCompactionStrategy.startup() method (CASSANDRA-6637)
 * SSTableScanner may skip rows during cleanup (CASSANDRA-6638)
 * sstables from stalled repair sessions can resurrect deleted data (CASSANDRA-6503)
 * Switch stress to use ITransportFactory (CASSANDRA-6641)
 * Fix IllegalArgumentException during prepare (CASSANDRA-6592)
 * Fix possible loss of 2ndary index entries during compaction (CASSANDRA-6517)
 * Fix direct Memory on architectures that do not support unaligned long access
   (CASSANDRA-6628)
 * Let scrub optionally skip broken counter partitions (CASSANDRA-5930)
Merged from 1.2:
 * fsync compression metadata (CASSANDRA-6531)
 * Validate CF existence on execution for prepared statement (CASSANDRA-6535)
 * Add ability to throttle batchlog replay (CASSANDRA-6550)
 * Fix executing LOCAL_QUORUM with SimpleStrategy (CASSANDRA-6545)
 * Avoid StackOverflow when using large IN queries (CASSANDRA-6567)
 * Nodetool upgradesstables includes secondary indexes (CASSANDRA-6598)
 * Paginate batchlog replay (CASSANDRA-6569)
 * skip blocking on streaming during drain (CASSANDRA-6603)
 * Improve error message when schema doesn't match loaded sstable (CASSANDRA-6262)
 * Add properties to adjust FD initial value and max interval (CASSANDRA-4375)
 * Fix preparing with batch and delete from collection (CASSANDRA-6607)
 * Fix ABSC reverse iterator's remove() method (CASSANDRA-6629)
 * Handle host ID conflicts properly (CASSANDRA-6615)
 * Move handling of migration event source to solve bootstrap race. (CASSANDRA-6648)
 * Make sure compaction throughput value doesn't overflow with int math (CASSANDRA-6647)


2.0.4
 * Allow removing snapshots of no-longer-existing CFs (CASSANDRA-6418)
 * add StorageService.stopDaemon() (CASSANDRA-4268)
 * add IRE for invalid CF supplied to get_count (CASSANDRA-5701)
 * add client encryption support to sstableloader (CASSANDRA-6378)
 * Fix accept() loop for SSL sockets post-shutdown (CASSANDRA-6468)
 * Fix size-tiered compaction in LCS L0 (CASSANDRA-6496)
 * Fix assertion failure in filterColdSSTables (CASSANDRA-6483)
 * Fix row tombstones in larger-than-memory compactions (CASSANDRA-6008)
 * Fix cleanup ClassCastException (CASSANDRA-6462)
 * Reduce gossip memory use by interning VersionedValue strings (CASSANDRA-6410)
 * Allow specifying datacenters to participate in a repair (CASSANDRA-6218)
 * Fix divide-by-zero in PCI (CASSANDRA-6403)
 * Fix setting last compacted key in the wrong level for LCS (CASSANDRA-6284)
 * Add millisecond precision formats to the timestamp parser (CASSANDRA-6395)
 * Expose a total memtable size metric for a CF (CASSANDRA-6391)
 * cqlsh: handle symlinks properly (CASSANDRA-6425)
 * Fix potential infinite loop when paging query with IN (CASSANDRA-6464)
 * Fix assertion error in AbstractQueryPager.discardFirst (CASSANDRA-6447)
 * Fix streaming older SSTable yields unnecessary tombstones (CASSANDRA-6527)
Merged from 1.2:
 * Improved error message on bad properties in DDL queries (CASSANDRA-6453)
 * Randomize batchlog candidates selection (CASSANDRA-6481)
 * Fix thundering herd on endpoint cache invalidation (CASSANDRA-6345, 6485)
 * Improve batchlog write performance with vnodes (CASSANDRA-6488)
 * cqlsh: quote single quotes in strings inside collections (CASSANDRA-6172)
 * Improve gossip performance for typical messages (CASSANDRA-6409)
 * Throw IRE if a prepared statement has more markers than supported
   (CASSANDRA-5598)
 * Expose Thread metrics for the native protocol server (CASSANDRA-6234)
 * Change snapshot response message verb to INTERNAL to avoid dropping it
   (CASSANDRA-6415)
 * Warn when collection read has > 65K elements (CASSANDRA-5428)
 * Fix cache persistence when both row and key cache are enabled
   (CASSANDRA-6413)
 * (Hadoop) add describe_local_ring (CASSANDRA-6268)
 * Fix handling of concurrent directory creation failure (CASSANDRA-6459)
 * Allow executing CREATE statements multiple times (CASSANDRA-6471)
 * Don't send confusing info with timeouts (CASSANDRA-6491)
 * Don't resubmit counter mutation runnables internally (CASSANDRA-6427)
 * Don't drop local mutations without a hint (CASSANDRA-6510)
 * Don't allow null max_hint_window_in_ms (CASSANDRA-6419)
 * Validate SliceRange start and finish lengths (CASSANDRA-6521)


2.0.3
 * Fix FD leak on slice read path (CASSANDRA-6275)
 * Cancel read meter task when closing SSTR (CASSANDRA-6358)
 * free off-heap IndexSummary during bulk (CASSANDRA-6359)
 * Recover from IOException in accept() thread (CASSANDRA-6349)
 * Improve Gossip tolerance of abnormally slow tasks (CASSANDRA-6338)
 * Fix trying to hint timed out counter writes (CASSANDRA-6322)
 * Allow restoring specific columnfamilies from archived CL (CASSANDRA-4809)
 * Avoid flushing compaction_history after each operation (CASSANDRA-6287)
 * Fix repair assertion error when tombstones expire (CASSANDRA-6277)
 * Skip loading corrupt key cache (CASSANDRA-6260)
 * Fixes for compacting larger-than-memory rows (CASSANDRA-6274)
 * Compact hottest sstables first and optionally omit coldest from
   compaction entirely (CASSANDRA-6109)
 * Fix modifying column_metadata from thrift (CASSANDRA-6182)
 * cqlsh: fix LIST USERS output (CASSANDRA-6242)
 * Add IRequestSink interface (CASSANDRA-6248)
 * Update memtable size while flushing (CASSANDRA-6249)
 * Provide hooks around CQL2/CQL3 statement execution (CASSANDRA-6252)
 * Require Permission.SELECT for CAS updates (CASSANDRA-6247)
 * New CQL-aware SSTableWriter (CASSANDRA-5894)
 * Reject CAS operation when the protocol v1 is used (CASSANDRA-6270)
 * Correctly throw error when frame too large (CASSANDRA-5981)
 * Fix serialization bug in PagedRange with 2ndary indexes (CASSANDRA-6299)
 * Fix CQL3 table validation in Thrift (CASSANDRA-6140)
 * Fix bug missing results with IN clauses (CASSANDRA-6327)
 * Fix paging with reversed slices (CASSANDRA-6343)
 * Set minTimestamp correctly to be able to drop expired sstables (CASSANDRA-6337)
 * Support NaN and Infinity as float literals (CASSANDRA-6003)
 * Remove RF from nodetool ring output (CASSANDRA-6289)
 * Fix attempting to flush empty rows (CASSANDRA-6374)
 * Fix potential out of bounds exception when paging (CASSANDRA-6333)
Merged from 1.2:
 * Optimize FD phi calculation (CASSANDRA-6386)
 * Improve initial FD phi estimate when starting up (CASSANDRA-6385)
 * Don't list CQL3 table in CLI describe even if named explicitely
   (CASSANDRA-5750)
 * Invalidate row cache when dropping CF (CASSANDRA-6351)
 * add non-jamm path for cached statements (CASSANDRA-6293)
 * add windows bat files for shell commands (CASSANDRA-6145)
 * Require logging in for Thrift CQL2/3 statement preparation (CASSANDRA-6254)
 * restrict max_num_tokens to 1536 (CASSANDRA-6267)
 * Nodetool gets default JMX port from cassandra-env.sh (CASSANDRA-6273)
 * make calculatePendingRanges asynchronous (CASSANDRA-6244)
 * Remove blocking flushes in gossip thread (CASSANDRA-6297)
 * Fix potential socket leak in connectionpool creation (CASSANDRA-6308)
 * Allow LOCAL_ONE/LOCAL_QUORUM to work with SimpleStrategy (CASSANDRA-6238)
 * cqlsh: handle 'null' as session duration (CASSANDRA-6317)
 * Fix json2sstable handling of range tombstones (CASSANDRA-6316)
 * Fix missing one row in reverse query (CASSANDRA-6330)
 * Fix reading expired row value from row cache (CASSANDRA-6325)
 * Fix AssertionError when doing set element deletion (CASSANDRA-6341)
 * Make CL code for the native protocol match the one in C* 2.0
   (CASSANDRA-6347)
 * Disallow altering CQL3 table from thrift (CASSANDRA-6370)
 * Fix size computation of prepared statement (CASSANDRA-6369)


2.0.2
 * Update FailureDetector to use nanontime (CASSANDRA-4925)
 * Fix FileCacheService regressions (CASSANDRA-6149)
 * Never return WriteTimeout for CL.ANY (CASSANDRA-6132)
 * Fix race conditions in bulk loader (CASSANDRA-6129)
 * Add configurable metrics reporting (CASSANDRA-4430)
 * drop queries exceeding a configurable number of tombstones (CASSANDRA-6117)
 * Track and persist sstable read activity (CASSANDRA-5515)
 * Fixes for speculative retry (CASSANDRA-5932, CASSANDRA-6194)
 * Improve memory usage of metadata min/max column names (CASSANDRA-6077)
 * Fix thrift validation refusing row markers on CQL3 tables (CASSANDRA-6081)
 * Fix insertion of collections with CAS (CASSANDRA-6069)
 * Correctly send metadata on SELECT COUNT (CASSANDRA-6080)
 * Track clients' remote addresses in ClientState (CASSANDRA-6070)
 * Create snapshot dir if it does not exist when migrating
   leveled manifest (CASSANDRA-6093)
 * make sequential nodetool repair the default (CASSANDRA-5950)
 * Add more hooks for compaction strategy implementations (CASSANDRA-6111)
 * Fix potential NPE on composite 2ndary indexes (CASSANDRA-6098)
 * Delete can potentially be skipped in batch (CASSANDRA-6115)
 * Allow alter keyspace on system_traces (CASSANDRA-6016)
 * Disallow empty column names in cql (CASSANDRA-6136)
 * Use Java7 file-handling APIs and fix file moving on Windows (CASSANDRA-5383)
 * Save compaction history to system keyspace (CASSANDRA-5078)
 * Fix NPE if StorageService.getOperationMode() is executed before full startup (CASSANDRA-6166)
 * CQL3: support pre-epoch longs for TimestampType (CASSANDRA-6212)
 * Add reloadtriggers command to nodetool (CASSANDRA-4949)
 * cqlsh: ignore empty 'value alias' in DESCRIBE (CASSANDRA-6139)
 * Fix sstable loader (CASSANDRA-6205)
 * Reject bootstrapping if the node already exists in gossip (CASSANDRA-5571)
 * Fix NPE while loading paxos state (CASSANDRA-6211)
 * cqlsh: add SHOW SESSION <tracing-session> command (CASSANDRA-6228)
Merged from 1.2:
 * (Hadoop) Require CFRR batchSize to be at least 2 (CASSANDRA-6114)
 * Add a warning for small LCS sstable size (CASSANDRA-6191)
 * Add ability to list specific KS/CF combinations in nodetool cfstats (CASSANDRA-4191)
 * Mark CF clean if a mutation raced the drop and got it marked dirty (CASSANDRA-5946)
 * Add a LOCAL_ONE consistency level (CASSANDRA-6202)
 * Limit CQL prepared statement cache by size instead of count (CASSANDRA-6107)
 * Tracing should log write failure rather than raw exceptions (CASSANDRA-6133)
 * lock access to TM.endpointToHostIdMap (CASSANDRA-6103)
 * Allow estimated memtable size to exceed slab allocator size (CASSANDRA-6078)
 * Start MeteredFlusher earlier to prevent OOM during CL replay (CASSANDRA-6087)
 * Avoid sending Truncate command to fat clients (CASSANDRA-6088)
 * Allow where clause conditions to be in parenthesis (CASSANDRA-6037)
 * Do not open non-ssl storage port if encryption option is all (CASSANDRA-3916)
 * Move batchlog replay to its own executor (CASSANDRA-6079)
 * Add tombstone debug threshold and histogram (CASSANDRA-6042, 6057)
 * Enable tcp keepalive on incoming connections (CASSANDRA-4053)
 * Fix fat client schema pull NPE (CASSANDRA-6089)
 * Fix memtable flushing for indexed tables (CASSANDRA-6112)
 * Fix skipping columns with multiple slices (CASSANDRA-6119)
 * Expose connected thrift + native client counts (CASSANDRA-5084)
 * Optimize auth setup (CASSANDRA-6122)
 * Trace index selection (CASSANDRA-6001)
 * Update sstablesPerReadHistogram to use biased sampling (CASSANDRA-6164)
 * Log UnknownColumnfamilyException when closing socket (CASSANDRA-5725)
 * Properly error out on CREATE INDEX for counters table (CASSANDRA-6160)
 * Handle JMX notification failure for repair (CASSANDRA-6097)
 * (Hadoop) Fetch no more than 128 splits in parallel (CASSANDRA-6169)
 * stress: add username/password authentication support (CASSANDRA-6068)
 * Fix indexed queries with row cache enabled on parent table (CASSANDRA-5732)
 * Fix compaction race during columnfamily drop (CASSANDRA-5957)
 * Fix validation of empty column names for compact tables (CASSANDRA-6152)
 * Skip replaying mutations that pass CRC but fail to deserialize (CASSANDRA-6183)
 * Rework token replacement to use replace_address (CASSANDRA-5916)
 * Fix altering column types (CASSANDRA-6185)
 * cqlsh: fix CREATE/ALTER WITH completion (CASSANDRA-6196)
 * add windows bat files for shell commands (CASSANDRA-6145)
 * Fix potential stack overflow during range tombstones insertion (CASSANDRA-6181)
 * (Hadoop) Make LOCAL_ONE the default consistency level (CASSANDRA-6214)


2.0.1
 * Fix bug that could allow reading deleted data temporarily (CASSANDRA-6025)
 * Improve memory use defaults (CASSANDRA-6059)
 * Make ThriftServer more easlly extensible (CASSANDRA-6058)
 * Remove Hadoop dependency from ITransportFactory (CASSANDRA-6062)
 * add file_cache_size_in_mb setting (CASSANDRA-5661)
 * Improve error message when yaml contains invalid properties (CASSANDRA-5958)
 * Improve leveled compaction's ability to find non-overlapping L0 compactions
   to work on concurrently (CASSANDRA-5921)
 * Notify indexer of columns shadowed by range tombstones (CASSANDRA-5614)
 * Log Merkle tree stats (CASSANDRA-2698)
 * Switch from crc32 to adler32 for compressed sstable checksums (CASSANDRA-5862)
 * Improve offheap memcpy performance (CASSANDRA-5884)
 * Use a range aware scanner for cleanup (CASSANDRA-2524)
 * Cleanup doesn't need to inspect sstables that contain only local data
   (CASSANDRA-5722)
 * Add ability for CQL3 to list partition keys (CASSANDRA-4536)
 * Improve native protocol serialization (CASSANDRA-5664)
 * Upgrade Thrift to 0.9.1 (CASSANDRA-5923)
 * Require superuser status for adding triggers (CASSANDRA-5963)
 * Make standalone scrubber handle old and new style leveled manifest
   (CASSANDRA-6005)
 * Fix paxos bugs (CASSANDRA-6012, 6013, 6023)
 * Fix paged ranges with multiple replicas (CASSANDRA-6004)
 * Fix potential AssertionError during tracing (CASSANDRA-6041)
 * Fix NPE in sstablesplit (CASSANDRA-6027)
 * Migrate pre-2.0 key/value/column aliases to system.schema_columns
   (CASSANDRA-6009)
 * Paging filter empty rows too agressively (CASSANDRA-6040)
 * Support variadic parameters for IN clauses (CASSANDRA-4210)
 * cqlsh: return the result of CAS writes (CASSANDRA-5796)
 * Fix validation of IN clauses with 2ndary indexes (CASSANDRA-6050)
 * Support named bind variables in CQL (CASSANDRA-6033)
Merged from 1.2:
 * Allow cache-keys-to-save to be set at runtime (CASSANDRA-5980)
 * Avoid second-guessing out-of-space state (CASSANDRA-5605)
 * Tuning knobs for dealing with large blobs and many CFs (CASSANDRA-5982)
 * (Hadoop) Fix CQLRW for thrift tables (CASSANDRA-6002)
 * Fix possible divide-by-zero in HHOM (CASSANDRA-5990)
 * Allow local batchlog writes for CL.ANY (CASSANDRA-5967)
 * Upgrade metrics-core to version 2.2.0 (CASSANDRA-5947)
 * Fix CqlRecordWriter with composite keys (CASSANDRA-5949)
 * Add snitch, schema version, cluster, partitioner to JMX (CASSANDRA-5881)
 * Allow disabling SlabAllocator (CASSANDRA-5935)
 * Make user-defined compaction JMX blocking (CASSANDRA-4952)
 * Fix streaming does not transfer wrapped range (CASSANDRA-5948)
 * Fix loading index summary containing empty key (CASSANDRA-5965)
 * Correctly handle limits in CompositesSearcher (CASSANDRA-5975)
 * Pig: handle CQL collections (CASSANDRA-5867)
 * Pass the updated cf to the PRSI index() method (CASSANDRA-5999)
 * Allow empty CQL3 batches (as no-op) (CASSANDRA-5994)
 * Support null in CQL3 functions (CASSANDRA-5910)
 * Replace the deprecated MapMaker with CacheLoader (CASSANDRA-6007)
 * Add SSTableDeletingNotification to DataTracker (CASSANDRA-6010)
 * Fix snapshots in use get deleted during snapshot repair (CASSANDRA-6011)
 * Move hints and exception count to o.a.c.metrics (CASSANDRA-6017)
 * Fix memory leak in snapshot repair (CASSANDRA-6047)
 * Fix sstable2sjon for CQL3 tables (CASSANDRA-5852)


2.0.0
 * Fix thrift validation when inserting into CQL3 tables (CASSANDRA-5138)
 * Fix periodic memtable flushing behavior with clean memtables (CASSANDRA-5931)
 * Fix dateOf() function for pre-2.0 timestamp columns (CASSANDRA-5928)
 * Fix SSTable unintentionally loads BF when opened for batch (CASSANDRA-5938)
 * Add stream session progress to JMX (CASSANDRA-4757)
 * Fix NPE during CAS operation (CASSANDRA-5925)
Merged from 1.2:
 * Fix getBloomFilterDiskSpaceUsed for AlwaysPresentFilter (CASSANDRA-5900)
 * Don't announce schema version until we've loaded the changes locally
   (CASSANDRA-5904)
 * Fix to support off heap bloom filters size greater than 2 GB (CASSANDRA-5903)
 * Properly handle parsing huge map and set literals (CASSANDRA-5893)


2.0.0-rc2
 * enable vnodes by default (CASSANDRA-5869)
 * fix CAS contention timeout (CASSANDRA-5830)
 * fix HsHa to respect max frame size (CASSANDRA-4573)
 * Fix (some) 2i on composite components omissions (CASSANDRA-5851)
 * cqlsh: add DESCRIBE FULL SCHEMA variant (CASSANDRA-5880)
Merged from 1.2:
 * Correctly validate sparse composite cells in scrub (CASSANDRA-5855)
 * Add KeyCacheHitRate metric to CF metrics (CASSANDRA-5868)
 * cqlsh: add support for multiline comments (CASSANDRA-5798)
 * Handle CQL3 SELECT duplicate IN restrictions on clustering columns
   (CASSANDRA-5856)


2.0.0-rc1
 * improve DecimalSerializer performance (CASSANDRA-5837)
 * fix potential spurious wakeup in AsyncOneResponse (CASSANDRA-5690)
 * fix schema-related trigger issues (CASSANDRA-5774)
 * Better validation when accessing CQL3 table from thrift (CASSANDRA-5138)
 * Fix assertion error during repair (CASSANDRA-5801)
 * Fix range tombstone bug (CASSANDRA-5805)
 * DC-local CAS (CASSANDRA-5797)
 * Add a native_protocol_version column to the system.local table (CASSANRDA-5819)
 * Use index_interval from cassandra.yaml when upgraded (CASSANDRA-5822)
 * Fix buffer underflow on socket close (CASSANDRA-5792)
Merged from 1.2:
 * Fix reading DeletionTime from 1.1-format sstables (CASSANDRA-5814)
 * cqlsh: add collections support to COPY (CASSANDRA-5698)
 * retry important messages for any IOException (CASSANDRA-5804)
 * Allow empty IN relations in SELECT/UPDATE/DELETE statements (CASSANDRA-5626)
 * cqlsh: fix crashing on Windows due to libedit detection (CASSANDRA-5812)
 * fix bulk-loading compressed sstables (CASSANDRA-5820)
 * (Hadoop) fix quoting in CqlPagingRecordReader and CqlRecordWriter
   (CASSANDRA-5824)
 * update default LCS sstable size to 160MB (CASSANDRA-5727)
 * Allow compacting 2Is via nodetool (CASSANDRA-5670)
 * Hex-encode non-String keys in OPP (CASSANDRA-5793)
 * nodetool history logging (CASSANDRA-5823)
 * (Hadoop) fix support for Thrift tables in CqlPagingRecordReader
   (CASSANDRA-5752)
 * add "all time blocked" to StatusLogger output (CASSANDRA-5825)
 * Future-proof inter-major-version schema migrations (CASSANDRA-5845)
 * (Hadoop) add CqlPagingRecordReader support for ReversedType in Thrift table
   (CASSANDRA-5718)
 * Add -no-snapshot option to scrub (CASSANDRA-5891)
 * Fix to support off heap bloom filters size greater than 2 GB (CASSANDRA-5903)
 * Properly handle parsing huge map and set literals (CASSANDRA-5893)
 * Fix LCS L0 compaction may overlap in L1 (CASSANDRA-5907)
 * New sstablesplit tool to split large sstables offline (CASSANDRA-4766)
 * Fix potential deadlock in native protocol server (CASSANDRA-5926)
 * Disallow incompatible type change in CQL3 (CASSANDRA-5882)
Merged from 1.1:
 * Correctly validate sparse composite cells in scrub (CASSANDRA-5855)


2.0.0-beta2
 * Replace countPendingHints with Hints Created metric (CASSANDRA-5746)
 * Allow nodetool with no args, and with help to run without a server (CASSANDRA-5734)
 * Cleanup AbstractType/TypeSerializer classes (CASSANDRA-5744)
 * Remove unimplemented cli option schema-mwt (CASSANDRA-5754)
 * Support range tombstones in thrift (CASSANDRA-5435)
 * Normalize table-manipulating CQL3 statements' class names (CASSANDRA-5759)
 * cqlsh: add missing table options to DESCRIBE output (CASSANDRA-5749)
 * Fix assertion error during repair (CASSANDRA-5757)
 * Fix bulkloader (CASSANDRA-5542)
 * Add LZ4 compression to the native protocol (CASSANDRA-5765)
 * Fix bugs in the native protocol v2 (CASSANDRA-5770)
 * CAS on 'primary key only' table (CASSANDRA-5715)
 * Support streaming SSTables of old versions (CASSANDRA-5772)
 * Always respect protocol version in native protocol (CASSANDRA-5778)
 * Fix ConcurrentModificationException during streaming (CASSANDRA-5782)
 * Update deletion timestamp in Commit#updatesWithPaxosTime (CASSANDRA-5787)
 * Thrift cas() method crashes if input columns are not sorted (CASSANDRA-5786)
 * Order columns names correctly when querying for CAS (CASSANDRA-5788)
 * Fix streaming retry (CASSANDRA-5775)
Merged from 1.2:
 * if no seeds can be a reached a node won't start in a ring by itself (CASSANDRA-5768)
 * add cassandra.unsafesystem property (CASSANDRA-5704)
 * (Hadoop) quote identifiers in CqlPagingRecordReader (CASSANDRA-5763)
 * Add replace_node functionality for vnodes (CASSANDRA-5337)
 * Add timeout events to query traces (CASSANDRA-5520)
 * Fix serialization of the LEFT gossip value (CASSANDRA-5696)
 * Pig: support for cql3 tables (CASSANDRA-5234)
 * Fix skipping range tombstones with reverse queries (CASSANDRA-5712)
 * Expire entries out of ThriftSessionManager (CASSANDRA-5719)
 * Don't keep ancestor information in memory (CASSANDRA-5342)
 * Expose native protocol server status in nodetool info (CASSANDRA-5735)
 * Fix pathetic performance of range tombstones (CASSANDRA-5677)
 * Fix querying with an empty (impossible) range (CASSANDRA-5573)
 * cqlsh: handle CUSTOM 2i in DESCRIBE output (CASSANDRA-5760)
 * Fix minor bug in Range.intersects(Bound) (CASSANDRA-5771)
 * cqlsh: handle disabled compression in DESCRIBE output (CASSANDRA-5766)
 * Ensure all UP events are notified on the native protocol (CASSANDRA-5769)
 * Fix formatting of sstable2json with multiple -k arguments (CASSANDRA-5781)
 * Don't rely on row marker for queries in general to hide lost markers
   after TTL expires (CASSANDRA-5762)
 * Sort nodetool help output (CASSANDRA-5776)
 * Fix column expiring during 2 phases compaction (CASSANDRA-5799)
 * now() is being rejected in INSERTs when inside collections (CASSANDRA-5795)


2.0.0-beta1
 * Add support for indexing clustered columns (CASSANDRA-5125)
 * Removed on-heap row cache (CASSANDRA-5348)
 * use nanotime consistently for node-local timeouts (CASSANDRA-5581)
 * Avoid unnecessary second pass on name-based queries (CASSANDRA-5577)
 * Experimental triggers (CASSANDRA-1311)
 * JEMalloc support for off-heap allocation (CASSANDRA-3997)
 * Single-pass compaction (CASSANDRA-4180)
 * Removed token range bisection (CASSANDRA-5518)
 * Removed compatibility with pre-1.2.5 sstables and network messages
   (CASSANDRA-5511)
 * removed PBSPredictor (CASSANDRA-5455)
 * CAS support (CASSANDRA-5062, 5441, 5442, 5443, 5619, 5667)
 * Leveled compaction performs size-tiered compactions in L0
   (CASSANDRA-5371, 5439)
 * Add yaml network topology snitch for mixed ec2/other envs (CASSANDRA-5339)
 * Log when a node is down longer than the hint window (CASSANDRA-4554)
 * Optimize tombstone creation for ExpiringColumns (CASSANDRA-4917)
 * Improve LeveledScanner work estimation (CASSANDRA-5250, 5407)
 * Replace compaction lock with runWithCompactionsDisabled (CASSANDRA-3430)
 * Change Message IDs to ints (CASSANDRA-5307)
 * Move sstable level information into the Stats component, removing the
   need for a separate Manifest file (CASSANDRA-4872)
 * avoid serializing to byte[] on commitlog append (CASSANDRA-5199)
 * make index_interval configurable per columnfamily (CASSANDRA-3961, CASSANDRA-5650)
 * add default_time_to_live (CASSANDRA-3974)
 * add memtable_flush_period_in_ms (CASSANDRA-4237)
 * replace supercolumns internally by composites (CASSANDRA-3237, 5123)
 * upgrade thrift to 0.9.0 (CASSANDRA-3719)
 * drop unnecessary keyspace parameter from user-defined compaction API
   (CASSANDRA-5139)
 * more robust solution to incomplete compactions + counters (CASSANDRA-5151)
 * Change order of directory searching for c*.in.sh (CASSANDRA-3983)
 * Add tool to reset SSTable compaction level for LCS (CASSANDRA-5271)
 * Allow custom configuration loader (CASSANDRA-5045)
 * Remove memory emergency pressure valve logic (CASSANDRA-3534)
 * Reduce request latency with eager retry (CASSANDRA-4705)
 * cqlsh: Remove ASSUME command (CASSANDRA-5331)
 * Rebuild BF when loading sstables if bloom_filter_fp_chance
   has changed since compaction (CASSANDRA-5015)
 * remove row-level bloom filters (CASSANDRA-4885)
 * Change Kernel Page Cache skipping into row preheating (disabled by default)
   (CASSANDRA-4937)
 * Improve repair by deciding on a gcBefore before sending
   out TreeRequests (CASSANDRA-4932)
 * Add an official way to disable compactions (CASSANDRA-5074)
 * Reenable ALTER TABLE DROP with new semantics (CASSANDRA-3919)
 * Add binary protocol versioning (CASSANDRA-5436)
 * Swap THshaServer for TThreadedSelectorServer (CASSANDRA-5530)
 * Add alias support to SELECT statement (CASSANDRA-5075)
 * Don't create empty RowMutations in CommitLogReplayer (CASSANDRA-5541)
 * Use range tombstones when dropping cfs/columns from schema (CASSANDRA-5579)
 * cqlsh: drop CQL2/CQL3-beta support (CASSANDRA-5585)
 * Track max/min column names in sstables to be able to optimize slice
   queries (CASSANDRA-5514, CASSANDRA-5595, CASSANDRA-5600)
 * Binary protocol: allow batching already prepared statements (CASSANDRA-4693)
 * Allow preparing timestamp, ttl and limit in CQL3 queries (CASSANDRA-4450)
 * Support native link w/o JNA in Java7 (CASSANDRA-3734)
 * Use SASL authentication in binary protocol v2 (CASSANDRA-5545)
 * Replace Thrift HsHa with LMAX Disruptor based implementation (CASSANDRA-5582)
 * cqlsh: Add row count to SELECT output (CASSANDRA-5636)
 * Include a timestamp with all read commands to determine column expiration
   (CASSANDRA-5149)
 * Streaming 2.0 (CASSANDRA-5286, 5699)
 * Conditional create/drop ks/table/index statements in CQL3 (CASSANDRA-2737)
 * more pre-table creation property validation (CASSANDRA-5693)
 * Redesign repair messages (CASSANDRA-5426)
 * Fix ALTER RENAME post-5125 (CASSANDRA-5702)
 * Disallow renaming a 2ndary indexed column (CASSANDRA-5705)
 * Rename Table to Keyspace (CASSANDRA-5613)
 * Ensure changing column_index_size_in_kb on different nodes don't corrupt the
   sstable (CASSANDRA-5454)
 * Move resultset type information into prepare, not execute (CASSANDRA-5649)
 * Auto paging in binary protocol (CASSANDRA-4415, 5714)
 * Don't tie client side use of AbstractType to JDBC (CASSANDRA-4495)
 * Adds new TimestampType to replace DateType (CASSANDRA-5723, CASSANDRA-5729)
Merged from 1.2:
 * make starting native protocol server idempotent (CASSANDRA-5728)
 * Fix loading key cache when a saved entry is no longer valid (CASSANDRA-5706)
 * Fix serialization of the LEFT gossip value (CASSANDRA-5696)
 * cqlsh: Don't show 'null' in place of empty values (CASSANDRA-5675)
 * Race condition in detecting version on a mixed 1.1/1.2 cluster
   (CASSANDRA-5692)
 * Fix skipping range tombstones with reverse queries (CASSANDRA-5712)
 * Expire entries out of ThriftSessionManager (CASSANRDA-5719)
 * Don't keep ancestor information in memory (CASSANDRA-5342)
 * cqlsh: fix handling of semicolons inside BATCH queries (CASSANDRA-5697)


1.2.6
 * Fix tracing when operation completes before all responses arrive
   (CASSANDRA-5668)
 * Fix cross-DC mutation forwarding (CASSANDRA-5632)
 * Reduce SSTableLoader memory usage (CASSANDRA-5555)
 * Scale hinted_handoff_throttle_in_kb to cluster size (CASSANDRA-5272)
 * (Hadoop) Add CQL3 input/output formats (CASSANDRA-4421, 5622)
 * (Hadoop) Fix InputKeyRange in CFIF (CASSANDRA-5536)
 * Fix dealing with ridiculously large max sstable sizes in LCS (CASSANDRA-5589)
 * Ignore pre-truncate hints (CASSANDRA-4655)
 * Move System.exit on OOM into a separate thread (CASSANDRA-5273)
 * Write row markers when serializing schema (CASSANDRA-5572)
 * Check only SSTables for the requested range when streaming (CASSANDRA-5569)
 * Improve batchlog replay behavior and hint ttl handling (CASSANDRA-5314)
 * Exclude localTimestamp from validation for tombstones (CASSANDRA-5398)
 * cqlsh: add custom prompt support (CASSANDRA-5539)
 * Reuse prepared statements in hot auth queries (CASSANDRA-5594)
 * cqlsh: add vertical output option (see EXPAND) (CASSANDRA-5597)
 * Add a rate limit option to stress (CASSANDRA-5004)
 * have BulkLoader ignore snapshots directories (CASSANDRA-5587)
 * fix SnitchProperties logging context (CASSANDRA-5602)
 * Expose whether jna is enabled and memory is locked via JMX (CASSANDRA-5508)
 * cqlsh: fix COPY FROM with ReversedType (CASSANDRA-5610)
 * Allow creating CUSTOM indexes on collections (CASSANDRA-5615)
 * Evaluate now() function at execution time (CASSANDRA-5616)
 * Expose detailed read repair metrics (CASSANDRA-5618)
 * Correct blob literal + ReversedType parsing (CASSANDRA-5629)
 * Allow GPFS to prefer the internal IP like EC2MRS (CASSANDRA-5630)
 * fix help text for -tspw cassandra-cli (CASSANDRA-5643)
 * don't throw away initial causes exceptions for internode encryption issues
   (CASSANDRA-5644)
 * Fix message spelling errors for cql select statements (CASSANDRA-5647)
 * Suppress custom exceptions thru jmx (CASSANDRA-5652)
 * Update CREATE CUSTOM INDEX syntax (CASSANDRA-5639)
 * Fix PermissionDetails.equals() method (CASSANDRA-5655)
 * Never allow partition key ranges in CQL3 without token() (CASSANDRA-5666)
 * Gossiper incorrectly drops AppState for an upgrading node (CASSANDRA-5660)
 * Connection thrashing during multi-region ec2 during upgrade, due to
   messaging version (CASSANDRA-5669)
 * Avoid over reconnecting in EC2MRS (CASSANDRA-5678)
 * Fix ReadResponseSerializer.serializedSize() for digest reads (CASSANDRA-5476)
 * allow sstable2json on 2i CFs (CASSANDRA-5694)
Merged from 1.1:
 * Remove buggy thrift max message length option (CASSANDRA-5529)
 * Fix NPE in Pig's widerow mode (CASSANDRA-5488)
 * Add split size parameter to Pig and disable split combination (CASSANDRA-5544)


1.2.5
 * make BytesToken.toString only return hex bytes (CASSANDRA-5566)
 * Ensure that submitBackground enqueues at least one task (CASSANDRA-5554)
 * fix 2i updates with identical values and timestamps (CASSANDRA-5540)
 * fix compaction throttling bursty-ness (CASSANDRA-4316)
 * reduce memory consumption of IndexSummary (CASSANDRA-5506)
 * remove per-row column name bloom filters (CASSANDRA-5492)
 * Include fatal errors in trace events (CASSANDRA-5447)
 * Ensure that PerRowSecondaryIndex is notified of row-level deletes
   (CASSANDRA-5445)
 * Allow empty blob literals in CQL3 (CASSANDRA-5452)
 * Fix streaming RangeTombstones at column index boundary (CASSANDRA-5418)
 * Fix preparing statements when current keyspace is not set (CASSANDRA-5468)
 * Fix SemanticVersion.isSupportedBy minor/patch handling (CASSANDRA-5496)
 * Don't provide oldCfId for post-1.1 system cfs (CASSANDRA-5490)
 * Fix primary range ignores replication strategy (CASSANDRA-5424)
 * Fix shutdown of binary protocol server (CASSANDRA-5507)
 * Fix repair -snapshot not working (CASSANDRA-5512)
 * Set isRunning flag later in binary protocol server (CASSANDRA-5467)
 * Fix use of CQL3 functions with descending clustering order (CASSANDRA-5472)
 * Disallow renaming columns one at a time for thrift table in CQL3
   (CASSANDRA-5531)
 * cqlsh: add CLUSTERING ORDER BY support to DESCRIBE (CASSANDRA-5528)
 * Add custom secondary index support to CQL3 (CASSANDRA-5484)
 * Fix repair hanging silently on unexpected error (CASSANDRA-5229)
 * Fix Ec2Snitch regression introduced by CASSANDRA-5171 (CASSANDRA-5432)
 * Add nodetool enablebackup/disablebackup (CASSANDRA-5556)
 * cqlsh: fix DESCRIBE after case insensitive USE (CASSANDRA-5567)
Merged from 1.1
 * Add retry mechanism to OTC for non-droppable_verbs (CASSANDRA-5393)
 * Use allocator information to improve memtable memory usage estimate
   (CASSANDRA-5497)
 * Fix trying to load deleted row into row cache on startup (CASSANDRA-4463)
 * fsync leveled manifest to avoid corruption (CASSANDRA-5535)
 * Fix Bound intersection computation (CASSANDRA-5551)
 * sstablescrub now respects max memory size in cassandra.in.sh (CASSANDRA-5562)


1.2.4
 * Ensure that PerRowSecondaryIndex updates see the most recent values
   (CASSANDRA-5397)
 * avoid duplicate index entries ind PrecompactedRow and
   ParallelCompactionIterable (CASSANDRA-5395)
 * remove the index entry on oldColumn when new column is a tombstone
   (CASSANDRA-5395)
 * Change default stream throughput from 400 to 200 mbps (CASSANDRA-5036)
 * Gossiper logs DOWN for symmetry with UP (CASSANDRA-5187)
 * Fix mixing prepared statements between keyspaces (CASSANDRA-5352)
 * Fix consistency level during bootstrap - strike 3 (CASSANDRA-5354)
 * Fix transposed arguments in AlreadyExistsException (CASSANDRA-5362)
 * Improve asynchronous hint delivery (CASSANDRA-5179)
 * Fix Guava dependency version (12.0 -> 13.0.1) for Maven (CASSANDRA-5364)
 * Validate that provided CQL3 collection value are < 64K (CASSANDRA-5355)
 * Make upgradeSSTable skip current version sstables by default (CASSANDRA-5366)
 * Optimize min/max timestamp collection (CASSANDRA-5373)
 * Invalid streamId in cql binary protocol when using invalid CL
   (CASSANDRA-5164)
 * Fix validation for IN where clauses with collections (CASSANDRA-5376)
 * Copy resultSet on count query to avoid ConcurrentModificationException
   (CASSANDRA-5382)
 * Correctly typecheck in CQL3 even with ReversedType (CASSANDRA-5386)
 * Fix streaming compressed files when using encryption (CASSANDRA-5391)
 * cassandra-all 1.2.0 pom missing netty dependency (CASSANDRA-5392)
 * Fix writetime/ttl functions on null values (CASSANDRA-5341)
 * Fix NPE during cql3 select with token() (CASSANDRA-5404)
 * IndexHelper.skipBloomFilters won't skip non-SHA filters (CASSANDRA-5385)
 * cqlsh: Print maps ordered by key, sort sets (CASSANDRA-5413)
 * Add null syntax support in CQL3 for inserts (CASSANDRA-3783)
 * Allow unauthenticated set_keyspace() calls (CASSANDRA-5423)
 * Fix potential incremental backups race (CASSANDRA-5410)
 * Fix prepared BATCH statements with batch-level timestamps (CASSANDRA-5415)
 * Allow overriding superuser setup delay (CASSANDRA-5430)
 * cassandra-shuffle with JMX usernames and passwords (CASSANDRA-5431)
Merged from 1.1:
 * cli: Quote ks and cf names in schema output when needed (CASSANDRA-5052)
 * Fix bad default for min/max timestamp in SSTableMetadata (CASSANDRA-5372)
 * Fix cf name extraction from manifest in Directories.migrateFile()
   (CASSANDRA-5242)
 * Support pluggable internode authentication (CASSANDRA-5401)


1.2.3
 * add check for sstable overlap within a level on startup (CASSANDRA-5327)
 * replace ipv6 colons in jmx object names (CASSANDRA-5298, 5328)
 * Avoid allocating SSTableBoundedScanner during repair when the range does
   not intersect the sstable (CASSANDRA-5249)
 * Don't lowercase property map keys (this breaks NTS) (CASSANDRA-5292)
 * Fix composite comparator with super columns (CASSANDRA-5287)
 * Fix insufficient validation of UPDATE queries against counter cfs
   (CASSANDRA-5300)
 * Fix PropertyFileSnitch default DC/Rack behavior (CASSANDRA-5285)
 * Handle null values when executing prepared statement (CASSANDRA-5081)
 * Add netty to pom dependencies (CASSANDRA-5181)
 * Include type arguments in Thrift CQLPreparedResult (CASSANDRA-5311)
 * Fix compaction not removing columns when bf_fp_ratio is 1 (CASSANDRA-5182)
 * cli: Warn about missing CQL3 tables in schema descriptions (CASSANDRA-5309)
 * Re-enable unknown option in replication/compaction strategies option for
   backward compatibility (CASSANDRA-4795)
 * Add binary protocol support to stress (CASSANDRA-4993)
 * cqlsh: Fix COPY FROM value quoting and null handling (CASSANDRA-5305)
 * Fix repair -pr for vnodes (CASSANDRA-5329)
 * Relax CL for auth queries for non-default users (CASSANDRA-5310)
 * Fix AssertionError during repair (CASSANDRA-5245)
 * Don't announce migrations to pre-1.2 nodes (CASSANDRA-5334)
Merged from 1.1:
 * Update offline scrub for 1.0 -> 1.1 directory structure (CASSANDRA-5195)
 * add tmp flag to Descriptor hashcode (CASSANDRA-4021)
 * fix logging of "Found table data in data directories" when only system tables
   are present (CASSANDRA-5289)
 * cli: Add JMX authentication support (CASSANDRA-5080)
 * nodetool: ability to repair specific range (CASSANDRA-5280)
 * Fix possible assertion triggered in SliceFromReadCommand (CASSANDRA-5284)
 * cqlsh: Add inet type support on Windows (ipv4-only) (CASSANDRA-4801)
 * Fix race when initializing ColumnFamilyStore (CASSANDRA-5350)
 * Add UseTLAB JVM flag (CASSANDRA-5361)


1.2.2
 * fix potential for multiple concurrent compactions of the same sstables
   (CASSANDRA-5256)
 * avoid no-op caching of byte[] on commitlog append (CASSANDRA-5199)
 * fix symlinks under data dir not working (CASSANDRA-5185)
 * fix bug in compact storage metadata handling (CASSANDRA-5189)
 * Validate login for USE queries (CASSANDRA-5207)
 * cli: remove default username and password (CASSANDRA-5208)
 * configure populate_io_cache_on_flush per-CF (CASSANDRA-4694)
 * allow configuration of internode socket buffer (CASSANDRA-3378)
 * Make sstable directory picking blacklist-aware again (CASSANDRA-5193)
 * Correctly expire gossip states for edge cases (CASSANDRA-5216)
 * Improve handling of directory creation failures (CASSANDRA-5196)
 * Expose secondary indicies to the rest of nodetool (CASSANDRA-4464)
 * Binary protocol: avoid sending notification for 0.0.0.0 (CASSANDRA-5227)
 * add UseCondCardMark XX jvm settings on jdk 1.7 (CASSANDRA-4366)
 * CQL3 refactor to allow conversion function (CASSANDRA-5226)
 * Fix drop of sstables in some circumstance (CASSANDRA-5232)
 * Implement caching of authorization results (CASSANDRA-4295)
 * Add support for LZ4 compression (CASSANDRA-5038)
 * Fix missing columns in wide rows queries (CASSANDRA-5225)
 * Simplify auth setup and make system_auth ks alterable (CASSANDRA-5112)
 * Stop compactions from hanging during bootstrap (CASSANDRA-5244)
 * fix compressed streaming sending extra chunk (CASSANDRA-5105)
 * Add CQL3-based implementations of IAuthenticator and IAuthorizer
   (CASSANDRA-4898)
 * Fix timestamp-based tomstone removal logic (CASSANDRA-5248)
 * cli: Add JMX authentication support (CASSANDRA-5080)
 * Fix forceFlush behavior (CASSANDRA-5241)
 * cqlsh: Add username autocompletion (CASSANDRA-5231)
 * Fix CQL3 composite partition key error (CASSANDRA-5240)
 * Allow IN clause on last clustering key (CASSANDRA-5230)
Merged from 1.1:
 * fix start key/end token validation for wide row iteration (CASSANDRA-5168)
 * add ConfigHelper support for Thrift frame and max message sizes (CASSANDRA-5188)
 * fix nodetool repair not fail on node down (CASSANDRA-5203)
 * always collect tombstone hints (CASSANDRA-5068)
 * Fix error when sourcing file in cqlsh (CASSANDRA-5235)


1.2.1
 * stream undelivered hints on decommission (CASSANDRA-5128)
 * GossipingPropertyFileSnitch loads saved dc/rack info if needed (CASSANDRA-5133)
 * drain should flush system CFs too (CASSANDRA-4446)
 * add inter_dc_tcp_nodelay setting (CASSANDRA-5148)
 * re-allow wrapping ranges for start_token/end_token range pairitspwng (CASSANDRA-5106)
 * fix validation compaction of empty rows (CASSANDRA-5136)
 * nodetool methods to enable/disable hint storage/delivery (CASSANDRA-4750)
 * disallow bloom filter false positive chance of 0 (CASSANDRA-5013)
 * add threadpool size adjustment methods to JMXEnabledThreadPoolExecutor and
   CompactionManagerMBean (CASSANDRA-5044)
 * fix hinting for dropped local writes (CASSANDRA-4753)
 * off-heap cache doesn't need mutable column container (CASSANDRA-5057)
 * apply disk_failure_policy to bad disks on initial directory creation
   (CASSANDRA-4847)
 * Optimize name-based queries to use ArrayBackedSortedColumns (CASSANDRA-5043)
 * Fall back to old manifest if most recent is unparseable (CASSANDRA-5041)
 * pool [Compressed]RandomAccessReader objects on the partitioned read path
   (CASSANDRA-4942)
 * Add debug logging to list filenames processed by Directories.migrateFile
   method (CASSANDRA-4939)
 * Expose black-listed directories via JMX (CASSANDRA-4848)
 * Log compaction merge counts (CASSANDRA-4894)
 * Minimize byte array allocation by AbstractData{Input,Output} (CASSANDRA-5090)
 * Add SSL support for the binary protocol (CASSANDRA-5031)
 * Allow non-schema system ks modification for shuffle to work (CASSANDRA-5097)
 * cqlsh: Add default limit to SELECT statements (CASSANDRA-4972)
 * cqlsh: fix DESCRIBE for 1.1 cfs in CQL3 (CASSANDRA-5101)
 * Correctly gossip with nodes >= 1.1.7 (CASSANDRA-5102)
 * Ensure CL guarantees on digest mismatch (CASSANDRA-5113)
 * Validate correctly selects on composite partition key (CASSANDRA-5122)
 * Fix exception when adding collection (CASSANDRA-5117)
 * Handle states for non-vnode clusters correctly (CASSANDRA-5127)
 * Refuse unrecognized replication and compaction strategy options (CASSANDRA-4795)
 * Pick the correct value validator in sstable2json for cql3 tables (CASSANDRA-5134)
 * Validate login for describe_keyspace, describe_keyspaces and set_keyspace
   (CASSANDRA-5144)
 * Fix inserting empty maps (CASSANDRA-5141)
 * Don't remove tokens from System table for node we know (CASSANDRA-5121)
 * fix streaming progress report for compresed files (CASSANDRA-5130)
 * Coverage analysis for low-CL queries (CASSANDRA-4858)
 * Stop interpreting dates as valid timeUUID value (CASSANDRA-4936)
 * Adds E notation for floating point numbers (CASSANDRA-4927)
 * Detect (and warn) unintentional use of the cql2 thrift methods when cql3 was
   intended (CASSANDRA-5172)
 * cli: Quote ks and cf names in schema output when needed (CASSANDRA-5052)
 * Fix cf name extraction from manifest in Directories.migrateFile() (CASSANDRA-5242)
 * Replace mistaken usage of commons-logging with slf4j (CASSANDRA-5464)
 * Ensure Jackson dependency matches lib (CASSANDRA-5126)
 * Expose droppable tombstone ratio stats over JMX (CASSANDRA-5159)
Merged from 1.1:
 * Simplify CompressedRandomAccessReader to work around JDK FD bug (CASSANDRA-5088)
 * Improve handling a changing target throttle rate mid-compaction (CASSANDRA-5087)
 * Pig: correctly decode row keys in widerow mode (CASSANDRA-5098)
 * nodetool repair command now prints progress (CASSANDRA-4767)
 * fix user defined compaction to run against 1.1 data directory (CASSANDRA-5118)
 * Fix CQL3 BATCH authorization caching (CASSANDRA-5145)
 * fix get_count returns incorrect value with TTL (CASSANDRA-5099)
 * better handling for mid-compaction failure (CASSANDRA-5137)
 * convert default marshallers list to map for better readability (CASSANDRA-5109)
 * fix ConcurrentModificationException in getBootstrapSource (CASSANDRA-5170)
 * fix sstable maxtimestamp for row deletes and pre-1.1.1 sstables (CASSANDRA-5153)
 * Fix thread growth on node removal (CASSANDRA-5175)
 * Make Ec2Region's datacenter name configurable (CASSANDRA-5155)


1.2.0
 * Disallow counters in collections (CASSANDRA-5082)
 * cqlsh: add unit tests (CASSANDRA-3920)
 * fix default bloom_filter_fp_chance for LeveledCompactionStrategy (CASSANDRA-5093)
Merged from 1.1:
 * add validation for get_range_slices with start_key and end_token (CASSANDRA-5089)


1.2.0-rc2
 * fix nodetool ownership display with vnodes (CASSANDRA-5065)
 * cqlsh: add DESCRIBE KEYSPACES command (CASSANDRA-5060)
 * Fix potential infinite loop when reloading CFS (CASSANDRA-5064)
 * Fix SimpleAuthorizer example (CASSANDRA-5072)
 * cqlsh: force CL.ONE for tracing and system.schema* queries (CASSANDRA-5070)
 * Includes cassandra-shuffle in the debian package (CASSANDRA-5058)
Merged from 1.1:
 * fix multithreaded compaction deadlock (CASSANDRA-4492)
 * fix temporarily missing schema after upgrade from pre-1.1.5 (CASSANDRA-5061)
 * Fix ALTER TABLE overriding compression options with defaults
   (CASSANDRA-4996, 5066)
 * fix specifying and altering crc_check_chance (CASSANDRA-5053)
 * fix Murmur3Partitioner ownership% calculation (CASSANDRA-5076)
 * Don't expire columns sooner than they should in 2ndary indexes (CASSANDRA-5079)


1.2-rc1
 * rename rpc_timeout settings to request_timeout (CASSANDRA-5027)
 * add BF with 0.1 FP to LCS by default (CASSANDRA-5029)
 * Fix preparing insert queries (CASSANDRA-5016)
 * Fix preparing queries with counter increment (CASSANDRA-5022)
 * Fix preparing updates with collections (CASSANDRA-5017)
 * Don't generate UUID based on other node address (CASSANDRA-5002)
 * Fix message when trying to alter a clustering key type (CASSANDRA-5012)
 * Update IAuthenticator to match the new IAuthorizer (CASSANDRA-5003)
 * Fix inserting only a key in CQL3 (CASSANDRA-5040)
 * Fix CQL3 token() function when used with strings (CASSANDRA-5050)
Merged from 1.1:
 * reduce log spam from invalid counter shards (CASSANDRA-5026)
 * Improve schema propagation performance (CASSANDRA-5025)
 * Fix for IndexHelper.IndexFor throws OOB Exception (CASSANDRA-5030)
 * cqlsh: make it possible to describe thrift CFs (CASSANDRA-4827)
 * cqlsh: fix timestamp formatting on some platforms (CASSANDRA-5046)


1.2-beta3
 * make consistency level configurable in cqlsh (CASSANDRA-4829)
 * fix cqlsh rendering of blob fields (CASSANDRA-4970)
 * fix cqlsh DESCRIBE command (CASSANDRA-4913)
 * save truncation position in system table (CASSANDRA-4906)
 * Move CompressionMetadata off-heap (CASSANDRA-4937)
 * allow CLI to GET cql3 columnfamily data (CASSANDRA-4924)
 * Fix rare race condition in getExpireTimeForEndpoint (CASSANDRA-4402)
 * acquire references to overlapping sstables during compaction so bloom filter
   doesn't get free'd prematurely (CASSANDRA-4934)
 * Don't share slice query filter in CQL3 SelectStatement (CASSANDRA-4928)
 * Separate tracing from Log4J (CASSANDRA-4861)
 * Exclude gcable tombstones from merkle-tree computation (CASSANDRA-4905)
 * Better printing of AbstractBounds for tracing (CASSANDRA-4931)
 * Optimize mostRecentTombstone check in CC.collectAllData (CASSANDRA-4883)
 * Change stream session ID to UUID to avoid collision from same node (CASSANDRA-4813)
 * Use Stats.db when bulk loading if present (CASSANDRA-4957)
 * Skip repair on system_trace and keyspaces with RF=1 (CASSANDRA-4956)
 * (cql3) Remove arbitrary SELECT limit (CASSANDRA-4918)
 * Correctly handle prepared operation on collections (CASSANDRA-4945)
 * Fix CQL3 LIMIT (CASSANDRA-4877)
 * Fix Stress for CQL3 (CASSANDRA-4979)
 * Remove cassandra specific exceptions from JMX interface (CASSANDRA-4893)
 * (CQL3) Force using ALLOW FILTERING on potentially inefficient queries (CASSANDRA-4915)
 * (cql3) Fix adding column when the table has collections (CASSANDRA-4982)
 * (cql3) Fix allowing collections with compact storage (CASSANDRA-4990)
 * (cql3) Refuse ttl/writetime function on collections (CASSANDRA-4992)
 * Replace IAuthority with new IAuthorizer (CASSANDRA-4874)
 * clqsh: fix KEY pseudocolumn escaping when describing Thrift tables
   in CQL3 mode (CASSANDRA-4955)
 * add basic authentication support for Pig CassandraStorage (CASSANDRA-3042)
 * fix CQL2 ALTER TABLE compaction_strategy_class altering (CASSANDRA-4965)
Merged from 1.1:
 * Fall back to old describe_splits if d_s_ex is not available (CASSANDRA-4803)
 * Improve error reporting when streaming ranges fail (CASSANDRA-5009)
 * Fix cqlsh timestamp formatting of timezone info (CASSANDRA-4746)
 * Fix assertion failure with leveled compaction (CASSANDRA-4799)
 * Check for null end_token in get_range_slice (CASSANDRA-4804)
 * Remove all remnants of removed nodes (CASSANDRA-4840)
 * Add aut-reloading of the log4j file in debian package (CASSANDRA-4855)
 * Fix estimated row cache entry size (CASSANDRA-4860)
 * reset getRangeSlice filter after finishing a row for get_paged_slice
   (CASSANDRA-4919)
 * expunge row cache post-truncate (CASSANDRA-4940)
 * Allow static CF definition with compact storage (CASSANDRA-4910)
 * Fix endless loop/compaction of schema_* CFs due to broken timestamps (CASSANDRA-4880)
 * Fix 'wrong class type' assertion in CounterColumn (CASSANDRA-4976)


1.2-beta2
 * fp rate of 1.0 disables BF entirely; LCS defaults to 1.0 (CASSANDRA-4876)
 * off-heap bloom filters for row keys (CASSANDRA_4865)
 * add extension point for sstable components (CASSANDRA-4049)
 * improve tracing output (CASSANDRA-4852, 4862)
 * make TRACE verb droppable (CASSANDRA-4672)
 * fix BulkLoader recognition of CQL3 columnfamilies (CASSANDRA-4755)
 * Sort commitlog segments for replay by id instead of mtime (CASSANDRA-4793)
 * Make hint delivery asynchronous (CASSANDRA-4761)
 * Pluggable Thrift transport factories for CLI and cqlsh (CASSANDRA-4609, 4610)
 * cassandra-cli: allow Double value type to be inserted to a column (CASSANDRA-4661)
 * Add ability to use custom TServerFactory implementations (CASSANDRA-4608)
 * optimize batchlog flushing to skip successful batches (CASSANDRA-4667)
 * include metadata for system keyspace itself in schema tables (CASSANDRA-4416)
 * add check to PropertyFileSnitch to verify presence of location for
   local node (CASSANDRA-4728)
 * add PBSPredictor consistency modeler (CASSANDRA-4261)
 * remove vestiges of Thrift unframed mode (CASSANDRA-4729)
 * optimize single-row PK lookups (CASSANDRA-4710)
 * adjust blockFor calculation to account for pending ranges due to node
   movement (CASSANDRA-833)
 * Change CQL version to 3.0.0 and stop accepting 3.0.0-beta1 (CASSANDRA-4649)
 * (CQL3) Make prepared statement global instead of per connection
   (CASSANDRA-4449)
 * Fix scrubbing of CQL3 created tables (CASSANDRA-4685)
 * (CQL3) Fix validation when using counter and regular columns in the same
   table (CASSANDRA-4706)
 * Fix bug starting Cassandra with simple authentication (CASSANDRA-4648)
 * Add support for batchlog in CQL3 (CASSANDRA-4545, 4738)
 * Add support for multiple column family outputs in CFOF (CASSANDRA-4208)
 * Support repairing only the local DC nodes (CASSANDRA-4747)
 * Use rpc_address for binary protocol and change default port (CASSANDRA-4751)
 * Fix use of collections in prepared statements (CASSANDRA-4739)
 * Store more information into peers table (CASSANDRA-4351, 4814)
 * Configurable bucket size for size tiered compaction (CASSANDRA-4704)
 * Run leveled compaction in parallel (CASSANDRA-4310)
 * Fix potential NPE during CFS reload (CASSANDRA-4786)
 * Composite indexes may miss results (CASSANDRA-4796)
 * Move consistency level to the protocol level (CASSANDRA-4734, 4824)
 * Fix Subcolumn slice ends not respected (CASSANDRA-4826)
 * Fix Assertion error in cql3 select (CASSANDRA-4783)
 * Fix list prepend logic (CQL3) (CASSANDRA-4835)
 * Add booleans as literals in CQL3 (CASSANDRA-4776)
 * Allow renaming PK columns in CQL3 (CASSANDRA-4822)
 * Fix binary protocol NEW_NODE event (CASSANDRA-4679)
 * Fix potential infinite loop in tombstone compaction (CASSANDRA-4781)
 * Remove system tables accounting from schema (CASSANDRA-4850)
 * (cql3) Force provided columns in clustering key order in
   'CLUSTERING ORDER BY' (CASSANDRA-4881)
 * Fix composite index bug (CASSANDRA-4884)
 * Fix short read protection for CQL3 (CASSANDRA-4882)
 * Add tracing support to the binary protocol (CASSANDRA-4699)
 * (cql3) Don't allow prepared marker inside collections (CASSANDRA-4890)
 * Re-allow order by on non-selected columns (CASSANDRA-4645)
 * Bug when composite index is created in a table having collections (CASSANDRA-4909)
 * log index scan subject in CompositesSearcher (CASSANDRA-4904)
Merged from 1.1:
 * add get[Row|Key]CacheEntries to CacheServiceMBean (CASSANDRA-4859)
 * fix get_paged_slice to wrap to next row correctly (CASSANDRA-4816)
 * fix indexing empty column values (CASSANDRA-4832)
 * allow JdbcDate to compose null Date objects (CASSANDRA-4830)
 * fix possible stackoverflow when compacting 1000s of sstables
   (CASSANDRA-4765)
 * fix wrong leveled compaction progress calculation (CASSANDRA-4807)
 * add a close() method to CRAR to prevent leaking file descriptors (CASSANDRA-4820)
 * fix potential infinite loop in get_count (CASSANDRA-4833)
 * fix compositeType.{get/from}String methods (CASSANDRA-4842)
 * (CQL) fix CREATE COLUMNFAMILY permissions check (CASSANDRA-4864)
 * Fix DynamicCompositeType same type comparison (CASSANDRA-4711)
 * Fix duplicate SSTable reference when stream session failed (CASSANDRA-3306)
 * Allow static CF definition with compact storage (CASSANDRA-4910)
 * Fix endless loop/compaction of schema_* CFs due to broken timestamps (CASSANDRA-4880)
 * Fix 'wrong class type' assertion in CounterColumn (CASSANDRA-4976)


1.2-beta1
 * add atomic_batch_mutate (CASSANDRA-4542, -4635)
 * increase default max_hint_window_in_ms to 3h (CASSANDRA-4632)
 * include message initiation time to replicas so they can more
   accurately drop timed-out requests (CASSANDRA-2858)
 * fix clientutil.jar dependencies (CASSANDRA-4566)
 * optimize WriteResponse (CASSANDRA-4548)
 * new metrics (CASSANDRA-4009)
 * redesign KEYS indexes to avoid read-before-write (CASSANDRA-2897)
 * debug tracing (CASSANDRA-1123)
 * parallelize row cache loading (CASSANDRA-4282)
 * Make compaction, flush JBOD-aware (CASSANDRA-4292)
 * run local range scans on the read stage (CASSANDRA-3687)
 * clean up ioexceptions (CASSANDRA-2116)
 * add disk_failure_policy (CASSANDRA-2118)
 * Introduce new json format with row level deletion (CASSANDRA-4054)
 * remove redundant "name" column from schema_keyspaces (CASSANDRA-4433)
 * improve "nodetool ring" handling of multi-dc clusters (CASSANDRA-3047)
 * update NTS calculateNaturalEndpoints to be O(N log N) (CASSANDRA-3881)
 * split up rpc timeout by operation type (CASSANDRA-2819)
 * rewrite key cache save/load to use only sequential i/o (CASSANDRA-3762)
 * update MS protocol with a version handshake + broadcast address id
   (CASSANDRA-4311)
 * multithreaded hint replay (CASSANDRA-4189)
 * add inter-node message compression (CASSANDRA-3127)
 * remove COPP (CASSANDRA-2479)
 * Track tombstone expiration and compact when tombstone content is
   higher than a configurable threshold, default 20% (CASSANDRA-3442, 4234)
 * update MurmurHash to version 3 (CASSANDRA-2975)
 * (CLI) track elapsed time for `delete' operation (CASSANDRA-4060)
 * (CLI) jline version is bumped to 1.0 to properly  support
   'delete' key function (CASSANDRA-4132)
 * Save IndexSummary into new SSTable 'Summary' component (CASSANDRA-2392, 4289)
 * Add support for range tombstones (CASSANDRA-3708)
 * Improve MessagingService efficiency (CASSANDRA-3617)
 * Avoid ID conflicts from concurrent schema changes (CASSANDRA-3794)
 * Set thrift HSHA server thread limit to unlimited by default (CASSANDRA-4277)
 * Avoids double serialization of CF id in RowMutation messages
   (CASSANDRA-4293)
 * stream compressed sstables directly with java nio (CASSANDRA-4297)
 * Support multiple ranges in SliceQueryFilter (CASSANDRA-3885)
 * Add column metadata to system column families (CASSANDRA-4018)
 * (cql3) Always use composite types by default (CASSANDRA-4329)
 * (cql3) Add support for set, map and list (CASSANDRA-3647)
 * Validate date type correctly (CASSANDRA-4441)
 * (cql3) Allow definitions with only a PK (CASSANDRA-4361)
 * (cql3) Add support for row key composites (CASSANDRA-4179)
 * improve DynamicEndpointSnitch by using reservoir sampling (CASSANDRA-4038)
 * (cql3) Add support for 2ndary indexes (CASSANDRA-3680)
 * (cql3) fix defining more than one PK to be invalid (CASSANDRA-4477)
 * remove schema agreement checking from all external APIs (Thrift, CQL and CQL3) (CASSANDRA-4487)
 * add Murmur3Partitioner and make it default for new installations (CASSANDRA-3772, 4621)
 * (cql3) update pseudo-map syntax to use map syntax (CASSANDRA-4497)
 * Finer grained exceptions hierarchy and provides error code with exceptions (CASSANDRA-3979)
 * Adds events push to binary protocol (CASSANDRA-4480)
 * Rewrite nodetool help (CASSANDRA-2293)
 * Make CQL3 the default for CQL (CASSANDRA-4640)
 * update stress tool to be able to use CQL3 (CASSANDRA-4406)
 * Accept all thrift update on CQL3 cf but don't expose their metadata (CASSANDRA-4377)
 * Replace Throttle with Guava's RateLimiter for HintedHandOff (CASSANDRA-4541)
 * fix counter add/get using CQL2 and CQL3 in stress tool (CASSANDRA-4633)
 * Add sstable count per level to cfstats (CASSANDRA-4537)
 * (cql3) Add ALTER KEYSPACE statement (CASSANDRA-4611)
 * (cql3) Allow defining default consistency levels (CASSANDRA-4448)
 * (cql3) Fix queries using LIMIT missing results (CASSANDRA-4579)
 * fix cross-version gossip messaging (CASSANDRA-4576)
 * added inet data type (CASSANDRA-4627)


1.1.6
 * Wait for writes on synchronous read digest mismatch (CASSANDRA-4792)
 * fix commitlog replay for nanotime-infected sstables (CASSANDRA-4782)
 * preflight check ttl for maximum of 20 years (CASSANDRA-4771)
 * (Pig) fix widerow input with single column rows (CASSANDRA-4789)
 * Fix HH to compact with correct gcBefore, which avoids wiping out
   undelivered hints (CASSANDRA-4772)
 * LCS will merge up to 32 L0 sstables as intended (CASSANDRA-4778)
 * NTS will default unconfigured DC replicas to zero (CASSANDRA-4675)
 * use default consistency level in counter validation if none is
   explicitly provide (CASSANDRA-4700)
 * Improve IAuthority interface by introducing fine-grained
   access permissions and grant/revoke commands (CASSANDRA-4490, 4644)
 * fix assumption error in CLI when updating/describing keyspace
   (CASSANDRA-4322)
 * Adds offline sstablescrub to debian packaging (CASSANDRA-4642)
 * Automatic fixing of overlapping leveled sstables (CASSANDRA-4644)
 * fix error when using ORDER BY with extended selections (CASSANDRA-4689)
 * (CQL3) Fix validation for IN queries for non-PK cols (CASSANDRA-4709)
 * fix re-created keyspace disappering after 1.1.5 upgrade
   (CASSANDRA-4698, 4752)
 * (CLI) display elapsed time in 2 fraction digits (CASSANDRA-3460)
 * add authentication support to sstableloader (CASSANDRA-4712)
 * Fix CQL3 'is reversed' logic (CASSANDRA-4716, 4759)
 * (CQL3) Don't return ReversedType in result set metadata (CASSANDRA-4717)
 * Backport adding AlterKeyspace statement (CASSANDRA-4611)
 * (CQL3) Correcty accept upper-case data types (CASSANDRA-4770)
 * Add binary protocol events for schema changes (CASSANDRA-4684)
Merged from 1.0:
 * Switch from NBHM to CHM in MessagingService's callback map, which
   prevents OOM in long-running instances (CASSANDRA-4708)


1.1.5
 * add SecondaryIndex.reload API (CASSANDRA-4581)
 * use millis + atomicint for commitlog segment creation instead of
   nanotime, which has issues under some hypervisors (CASSANDRA-4601)
 * fix FD leak in slice queries (CASSANDRA-4571)
 * avoid recursion in leveled compaction (CASSANDRA-4587)
 * increase stack size under Java7 to 180K
 * Log(info) schema changes (CASSANDRA-4547)
 * Change nodetool setcachecapcity to manipulate global caches (CASSANDRA-4563)
 * (cql3) fix setting compaction strategy (CASSANDRA-4597)
 * fix broken system.schema_* timestamps on system startup (CASSANDRA-4561)
 * fix wrong skip of cache saving (CASSANDRA-4533)
 * Avoid NPE when lost+found is in data dir (CASSANDRA-4572)
 * Respect five-minute flush moratorium after initial CL replay (CASSANDRA-4474)
 * Adds ntp as recommended in debian packaging (CASSANDRA-4606)
 * Configurable transport in CF Record{Reader|Writer} (CASSANDRA-4558)
 * (cql3) fix potential NPE with both equal and unequal restriction (CASSANDRA-4532)
 * (cql3) improves ORDER BY validation (CASSANDRA-4624)
 * Fix potential deadlock during counter writes (CASSANDRA-4578)
 * Fix cql error with ORDER BY when using IN (CASSANDRA-4612)
Merged from 1.0:
 * increase Xss to 160k to accomodate latest 1.6 JVMs (CASSANDRA-4602)
 * fix toString of hint destination tokens (CASSANDRA-4568)
 * Fix multiple values for CurrentLocal NodeID (CASSANDRA-4626)


1.1.4
 * fix offline scrub to catch >= out of order rows (CASSANDRA-4411)
 * fix cassandra-env.sh on RHEL and other non-dash-based systems
   (CASSANDRA-4494)
Merged from 1.0:
 * (Hadoop) fix setting key length for old-style mapred api (CASSANDRA-4534)
 * (Hadoop) fix iterating through a resultset consisting entirely
   of tombstoned rows (CASSANDRA-4466)


1.1.3
 * (cqlsh) add COPY TO (CASSANDRA-4434)
 * munmap commitlog segments before rename (CASSANDRA-4337)
 * (JMX) rename getRangeKeySample to sampleKeyRange to avoid returning
   multi-MB results as an attribute (CASSANDRA-4452)
 * flush based on data size, not throughput; overwritten columns no
   longer artificially inflate liveRatio (CASSANDRA-4399)
 * update default commitlog segment size to 32MB and total commitlog
   size to 32/1024 MB for 32/64 bit JVMs, respectively (CASSANDRA-4422)
 * avoid using global partitioner to estimate ranges in index sstables
   (CASSANDRA-4403)
 * restore pre-CASSANDRA-3862 approach to removing expired tombstones
   from row cache during compaction (CASSANDRA-4364)
 * (stress) support for CQL prepared statements (CASSANDRA-3633)
 * Correctly catch exception when Snappy cannot be loaded (CASSANDRA-4400)
 * (cql3) Support ORDER BY when IN condition is given in WHERE clause (CASSANDRA-4327)
 * (cql3) delete "component_index" column on DROP TABLE call (CASSANDRA-4420)
 * change nanoTime() to currentTimeInMillis() in schema related code (CASSANDRA-4432)
 * add a token generation tool (CASSANDRA-3709)
 * Fix LCS bug with sstable containing only 1 row (CASSANDRA-4411)
 * fix "Can't Modify Index Name" problem on CF update (CASSANDRA-4439)
 * Fix assertion error in getOverlappingSSTables during repair (CASSANDRA-4456)
 * fix nodetool's setcompactionthreshold command (CASSANDRA-4455)
 * Ensure compacted files are never used, to avoid counter overcount (CASSANDRA-4436)
Merged from 1.0:
 * Push the validation of secondary index values to the SecondaryIndexManager (CASSANDRA-4240)
 * allow dropping columns shadowed by not-yet-expired supercolumn or row
   tombstones in PrecompactedRow (CASSANDRA-4396)


1.1.2
 * Fix cleanup not deleting index entries (CASSANDRA-4379)
 * Use correct partitioner when saving + loading caches (CASSANDRA-4331)
 * Check schema before trying to export sstable (CASSANDRA-2760)
 * Raise a meaningful exception instead of NPE when PFS encounters
   an unconfigured node + no default (CASSANDRA-4349)
 * fix bug in sstable blacklisting with LCS (CASSANDRA-4343)
 * LCS no longer promotes tiny sstables out of L0 (CASSANDRA-4341)
 * skip tombstones during hint replay (CASSANDRA-4320)
 * fix NPE in compactionstats (CASSANDRA-4318)
 * enforce 1m min keycache for auto (CASSANDRA-4306)
 * Have DeletedColumn.isMFD always return true (CASSANDRA-4307)
 * (cql3) exeption message for ORDER BY constraints said primary filter can be
    an IN clause, which is misleading (CASSANDRA-4319)
 * (cql3) Reject (not yet supported) creation of 2ndardy indexes on tables with
   composite primary keys (CASSANDRA-4328)
 * Set JVM stack size to 160k for java 7 (CASSANDRA-4275)
 * cqlsh: add COPY command to load data from CSV flat files (CASSANDRA-4012)
 * CFMetaData.fromThrift to throw ConfigurationException upon error (CASSANDRA-4353)
 * Use CF comparator to sort indexed columns in SecondaryIndexManager
   (CASSANDRA-4365)
 * add strategy_options to the KSMetaData.toString() output (CASSANDRA-4248)
 * (cql3) fix range queries containing unqueried results (CASSANDRA-4372)
 * (cql3) allow updating column_alias types (CASSANDRA-4041)
 * (cql3) Fix deletion bug (CASSANDRA-4193)
 * Fix computation of overlapping sstable for leveled compaction (CASSANDRA-4321)
 * Improve scrub and allow to run it offline (CASSANDRA-4321)
 * Fix assertionError in StorageService.bulkLoad (CASSANDRA-4368)
 * (cqlsh) add option to authenticate to a keyspace at startup (CASSANDRA-4108)
 * (cqlsh) fix ASSUME functionality (CASSANDRA-4352)
 * Fix ColumnFamilyRecordReader to not return progress > 100% (CASSANDRA-3942)
Merged from 1.0:
 * Set gc_grace on index CF to 0 (CASSANDRA-4314)


1.1.1
 * add populate_io_cache_on_flush option (CASSANDRA-2635)
 * allow larger cache capacities than 2GB (CASSANDRA-4150)
 * add getsstables command to nodetool (CASSANDRA-4199)
 * apply parent CF compaction settings to secondary index CFs (CASSANDRA-4280)
 * preserve commitlog size cap when recycling segments at startup
   (CASSANDRA-4201)
 * (Hadoop) fix split generation regression (CASSANDRA-4259)
 * ignore min/max compactions settings in LCS, while preserving
   behavior that min=max=0 disables autocompaction (CASSANDRA-4233)
 * log number of rows read from saved cache (CASSANDRA-4249)
 * calculate exact size required for cleanup operations (CASSANDRA-1404)
 * avoid blocking additional writes during flush when the commitlog
   gets behind temporarily (CASSANDRA-1991)
 * enable caching on index CFs based on data CF cache setting (CASSANDRA-4197)
 * warn on invalid replication strategy creation options (CASSANDRA-4046)
 * remove [Freeable]Memory finalizers (CASSANDRA-4222)
 * include tombstone size in ColumnFamily.size, which can prevent OOM
   during sudden mass delete operations by yielding a nonzero liveRatio
   (CASSANDRA-3741)
 * Open 1 sstableScanner per level for leveled compaction (CASSANDRA-4142)
 * Optimize reads when row deletion timestamps allow us to restrict
   the set of sstables we check (CASSANDRA-4116)
 * add support for commitlog archiving and point-in-time recovery
   (CASSANDRA-3690)
 * avoid generating redundant compaction tasks during streaming
   (CASSANDRA-4174)
 * add -cf option to nodetool snapshot, and takeColumnFamilySnapshot to
   StorageService mbean (CASSANDRA-556)
 * optimize cleanup to drop entire sstables where possible (CASSANDRA-4079)
 * optimize truncate when autosnapshot is disabled (CASSANDRA-4153)
 * update caches to use byte[] keys to reduce memory overhead (CASSANDRA-3966)
 * add column limit to cli (CASSANDRA-3012, 4098)
 * clean up and optimize DataOutputBuffer, used by CQL compression and
   CompositeType (CASSANDRA-4072)
 * optimize commitlog checksumming (CASSANDRA-3610)
 * identify and blacklist corrupted SSTables from future compactions
   (CASSANDRA-2261)
 * Move CfDef and KsDef validation out of thrift (CASSANDRA-4037)
 * Expose API to repair a user provided range (CASSANDRA-3912)
 * Add way to force the cassandra-cli to refresh its schema (CASSANDRA-4052)
 * Avoid having replicate on write tasks stacking up at CL.ONE (CASSANDRA-2889)
 * (cql3) Backwards compatibility for composite comparators in non-cql3-aware
   clients (CASSANDRA-4093)
 * (cql3) Fix order by for reversed queries (CASSANDRA-4160)
 * (cql3) Add ReversedType support (CASSANDRA-4004)
 * (cql3) Add timeuuid type (CASSANDRA-4194)
 * (cql3) Minor fixes (CASSANDRA-4185)
 * (cql3) Fix prepared statement in BATCH (CASSANDRA-4202)
 * (cql3) Reduce the list of reserved keywords (CASSANDRA-4186)
 * (cql3) Move max/min compaction thresholds to compaction strategy options
   (CASSANDRA-4187)
 * Fix exception during move when localhost is the only source (CASSANDRA-4200)
 * (cql3) Allow paging through non-ordered partitioner results (CASSANDRA-3771)
 * (cql3) Fix drop index (CASSANDRA-4192)
 * (cql3) Don't return range ghosts anymore (CASSANDRA-3982)
 * fix re-creating Keyspaces/ColumnFamilies with the same name as dropped
   ones (CASSANDRA-4219)
 * fix SecondaryIndex LeveledManifest save upon snapshot (CASSANDRA-4230)
 * fix missing arrayOffset in FBUtilities.hash (CASSANDRA-4250)
 * (cql3) Add name of parameters in CqlResultSet (CASSANDRA-4242)
 * (cql3) Correctly validate order by queries (CASSANDRA-4246)
 * rename stress to cassandra-stress for saner packaging (CASSANDRA-4256)
 * Fix exception on colum metadata with non-string comparator (CASSANDRA-4269)
 * Check for unknown/invalid compression options (CASSANDRA-4266)
 * (cql3) Adds simple access to column timestamp and ttl (CASSANDRA-4217)
 * (cql3) Fix range queries with secondary indexes (CASSANDRA-4257)
 * Better error messages from improper input in cli (CASSANDRA-3865)
 * Try to stop all compaction upon Keyspace or ColumnFamily drop (CASSANDRA-4221)
 * (cql3) Allow keyspace properties to contain hyphens (CASSANDRA-4278)
 * (cql3) Correctly validate keyspace access in create table (CASSANDRA-4296)
 * Avoid deadlock in migration stage (CASSANDRA-3882)
 * Take supercolumn names and deletion info into account in memtable throughput
   (CASSANDRA-4264)
 * Add back backward compatibility for old style replication factor (CASSANDRA-4294)
 * Preserve compatibility with pre-1.1 index queries (CASSANDRA-4262)
Merged from 1.0:
 * Fix super columns bug where cache is not updated (CASSANDRA-4190)
 * fix maxTimestamp to include row tombstones (CASSANDRA-4116)
 * (CLI) properly handle quotes in create/update keyspace commands (CASSANDRA-4129)
 * Avoids possible deadlock during bootstrap (CASSANDRA-4159)
 * fix stress tool that hangs forever on timeout or error (CASSANDRA-4128)
 * stress tool to return appropriate exit code on failure (CASSANDRA-4188)
 * fix compaction NPE when out of disk space and assertions disabled
   (CASSANDRA-3985)
 * synchronize LCS getEstimatedTasks to avoid CME (CASSANDRA-4255)
 * ensure unique streaming session id's (CASSANDRA-4223)
 * kick off background compaction when min/max thresholds change
   (CASSANDRA-4279)
 * improve ability of STCS.getBuckets to deal with 100s of 1000s of
   sstables, such as when convertinb back from LCS (CASSANDRA-4287)
 * Oversize integer in CQL throws NumberFormatException (CASSANDRA-4291)
 * fix 1.0.x node join to mixed version cluster, other nodes >= 1.1 (CASSANDRA-4195)
 * Fix LCS splitting sstable base on uncompressed size (CASSANDRA-4419)
 * Push the validation of secondary index values to the SecondaryIndexManager (CASSANDRA-4240)
 * Don't purge columns during upgradesstables (CASSANDRA-4462)
 * Make cqlsh work with piping (CASSANDRA-4113)
 * Validate arguments for nodetool decommission (CASSANDRA-4061)
 * Report thrift status in nodetool info (CASSANDRA-4010)


1.1.0-final
 * average a reduced liveRatio estimate with the previous one (CASSANDRA-4065)
 * Allow KS and CF names up to 48 characters (CASSANDRA-4157)
 * fix stress build (CASSANDRA-4140)
 * add time remaining estimate to nodetool compactionstats (CASSANDRA-4167)
 * (cql) fix NPE in cql3 ALTER TABLE (CASSANDRA-4163)
 * (cql) Add support for CL.TWO and CL.THREE in CQL (CASSANDRA-4156)
 * (cql) Fix type in CQL3 ALTER TABLE preventing update (CASSANDRA-4170)
 * (cql) Throw invalid exception from CQL3 on obsolete options (CASSANDRA-4171)
 * (cqlsh) fix recognizing uppercase SELECT keyword (CASSANDRA-4161)
 * Pig: wide row support (CASSANDRA-3909)
Merged from 1.0:
 * avoid streaming empty files with bulk loader if sstablewriter errors out
   (CASSANDRA-3946)


1.1-rc1
 * Include stress tool in binary builds (CASSANDRA-4103)
 * (Hadoop) fix wide row iteration when last row read was deleted
   (CASSANDRA-4154)
 * fix read_repair_chance to really default to 0.1 in the cli (CASSANDRA-4114)
 * Adds caching and bloomFilterFpChange to CQL options (CASSANDRA-4042)
 * Adds posibility to autoconfigure size of the KeyCache (CASSANDRA-4087)
 * fix KEYS index from skipping results (CASSANDRA-3996)
 * Remove sliced_buffer_size_in_kb dead option (CASSANDRA-4076)
 * make loadNewSStable preserve sstable version (CASSANDRA-4077)
 * Respect 1.0 cache settings as much as possible when upgrading
   (CASSANDRA-4088)
 * relax path length requirement for sstable files when upgrading on
   non-Windows platforms (CASSANDRA-4110)
 * fix terminination of the stress.java when errors were encountered
   (CASSANDRA-4128)
 * Move CfDef and KsDef validation out of thrift (CASSANDRA-4037)
 * Fix get_paged_slice (CASSANDRA-4136)
 * CQL3: Support slice with exclusive start and stop (CASSANDRA-3785)
Merged from 1.0:
 * support PropertyFileSnitch in bulk loader (CASSANDRA-4145)
 * add auto_snapshot option allowing disabling snapshot before drop/truncate
   (CASSANDRA-3710)
 * allow short snitch names (CASSANDRA-4130)


1.1-beta2
 * rename loaded sstables to avoid conflicts with local snapshots
   (CASSANDRA-3967)
 * start hint replay as soon as FD notifies that the target is back up
   (CASSANDRA-3958)
 * avoid unproductive deserializing of cached rows during compaction
   (CASSANDRA-3921)
 * fix concurrency issues with CQL keyspace creation (CASSANDRA-3903)
 * Show Effective Owership via Nodetool ring <keyspace> (CASSANDRA-3412)
 * Update ORDER BY syntax for CQL3 (CASSANDRA-3925)
 * Fix BulkRecordWriter to not throw NPE if reducer gets no map data from Hadoop (CASSANDRA-3944)
 * Fix bug with counters in super columns (CASSANDRA-3821)
 * Remove deprecated merge_shard_chance (CASSANDRA-3940)
 * add a convenient way to reset a node's schema (CASSANDRA-2963)
 * fix for intermittent SchemaDisagreementException (CASSANDRA-3884)
 * CLI `list <CF>` to limit number of columns and their order (CASSANDRA-3012)
 * ignore deprecated KsDef/CfDef/ColumnDef fields in native schema (CASSANDRA-3963)
 * CLI to report when unsupported column_metadata pair was given (CASSANDRA-3959)
 * reincarnate removed and deprecated KsDef/CfDef attributes (CASSANDRA-3953)
 * Fix race between writes and read for cache (CASSANDRA-3862)
 * perform static initialization of StorageProxy on start-up (CASSANDRA-3797)
 * support trickling fsync() on writes (CASSANDRA-3950)
 * expose counters for unavailable/timeout exceptions given to thrift clients (CASSANDRA-3671)
 * avoid quadratic startup time in LeveledManifest (CASSANDRA-3952)
 * Add type information to new schema_ columnfamilies and remove thrift
   serialization for schema (CASSANDRA-3792)
 * add missing column validator options to the CLI help (CASSANDRA-3926)
 * skip reading saved key cache if CF's caching strategy is NONE or ROWS_ONLY (CASSANDRA-3954)
 * Unify migration code (CASSANDRA-4017)
Merged from 1.0:
 * cqlsh: guess correct version of Python for Arch Linux (CASSANDRA-4090)
 * (CLI) properly handle quotes in create/update keyspace commands (CASSANDRA-4129)
 * Avoids possible deadlock during bootstrap (CASSANDRA-4159)
 * fix stress tool that hangs forever on timeout or error (CASSANDRA-4128)
 * Fix super columns bug where cache is not updated (CASSANDRA-4190)
 * stress tool to return appropriate exit code on failure (CASSANDRA-4188)


1.0.9
 * improve index sampling performance (CASSANDRA-4023)
 * always compact away deleted hints immediately after handoff (CASSANDRA-3955)
 * delete hints from dropped ColumnFamilies on handoff instead of
   erroring out (CASSANDRA-3975)
 * add CompositeType ref to the CLI doc for create/update column family (CASSANDRA-3980)
 * Pig: support Counter ColumnFamilies (CASSANDRA-3973)
 * Pig: Composite column support (CASSANDRA-3684)
 * Avoid NPE during repair when a keyspace has no CFs (CASSANDRA-3988)
 * Fix division-by-zero error on get_slice (CASSANDRA-4000)
 * don't change manifest level for cleanup, scrub, and upgradesstables
   operations under LeveledCompactionStrategy (CASSANDRA-3989, 4112)
 * fix race leading to super columns assertion failure (CASSANDRA-3957)
 * fix NPE on invalid CQL delete command (CASSANDRA-3755)
 * allow custom types in CLI's assume command (CASSANDRA-4081)
 * fix totalBytes count for parallel compactions (CASSANDRA-3758)
 * fix intermittent NPE in get_slice (CASSANDRA-4095)
 * remove unnecessary asserts in native code interfaces (CASSANDRA-4096)
 * Validate blank keys in CQL to avoid assertion errors (CASSANDRA-3612)
 * cqlsh: fix bad decoding of some column names (CASSANDRA-4003)
 * cqlsh: fix incorrect padding with unicode chars (CASSANDRA-4033)
 * Fix EC2 snitch incorrectly reporting region (CASSANDRA-4026)
 * Shut down thrift during decommission (CASSANDRA-4086)
 * Expose nodetool cfhistograms for 2ndary indexes (CASSANDRA-4063)
Merged from 0.8:
 * Fix ConcurrentModificationException in gossiper (CASSANDRA-4019)


1.1-beta1
 * (cqlsh)
   + add SOURCE and CAPTURE commands, and --file option (CASSANDRA-3479)
   + add ALTER COLUMNFAMILY WITH (CASSANDRA-3523)
   + bundle Python dependencies with Cassandra (CASSANDRA-3507)
   + added to Debian package (CASSANDRA-3458)
   + display byte data instead of erroring out on decode failure
     (CASSANDRA-3874)
 * add nodetool rebuild_index (CASSANDRA-3583)
 * add nodetool rangekeysample (CASSANDRA-2917)
 * Fix streaming too much data during move operations (CASSANDRA-3639)
 * Nodetool and CLI connect to localhost by default (CASSANDRA-3568)
 * Reduce memory used by primary index sample (CASSANDRA-3743)
 * (Hadoop) separate input/output configurations (CASSANDRA-3197, 3765)
 * avoid returning internal Cassandra classes over JMX (CASSANDRA-2805)
 * add row-level isolation via SnapTree (CASSANDRA-2893)
 * Optimize key count estimation when opening sstable on startup
   (CASSANDRA-2988)
 * multi-dc replication optimization supporting CL > ONE (CASSANDRA-3577)
 * add command to stop compactions (CASSANDRA-1740, 3566, 3582)
 * multithreaded streaming (CASSANDRA-3494)
 * removed in-tree redhat spec (CASSANDRA-3567)
 * "defragment" rows for name-based queries under STCS, again (CASSANDRA-2503)
 * Recycle commitlog segments for improved performance
   (CASSANDRA-3411, 3543, 3557, 3615)
 * update size-tiered compaction to prioritize small tiers (CASSANDRA-2407)
 * add message expiration logic to OutboundTcpConnection (CASSANDRA-3005)
 * off-heap cache to use sun.misc.Unsafe instead of JNA (CASSANDRA-3271)
 * EACH_QUORUM is only supported for writes (CASSANDRA-3272)
 * replace compactionlock use in schema migration by checking CFS.isValid
   (CASSANDRA-3116)
 * recognize that "SELECT first ... *" isn't really "SELECT *" (CASSANDRA-3445)
 * Use faster bytes comparison (CASSANDRA-3434)
 * Bulk loader is no longer a fat client, (HADOOP) bulk load output format
   (CASSANDRA-3045)
 * (Hadoop) add support for KeyRange.filter
 * remove assumption that keys and token are in bijection
   (CASSANDRA-1034, 3574, 3604)
 * always remove endpoints from delevery queue in HH (CASSANDRA-3546)
 * fix race between cf flush and its 2ndary indexes flush (CASSANDRA-3547)
 * fix potential race in AES when a repair fails (CASSANDRA-3548)
 * Remove columns shadowed by a deleted container even when we cannot purge
   (CASSANDRA-3538)
 * Improve memtable slice iteration performance (CASSANDRA-3545)
 * more efficient allocation of small bloom filters (CASSANDRA-3618)
 * Use separate writer thread in SSTableSimpleUnsortedWriter (CASSANDRA-3619)
 * fsync the directory after new sstable or commitlog segment are created (CASSANDRA-3250)
 * fix minor issues reported by FindBugs (CASSANDRA-3658)
 * global key/row caches (CASSANDRA-3143, 3849)
 * optimize memtable iteration during range scan (CASSANDRA-3638)
 * introduce 'crc_check_chance' in CompressionParameters to support
   a checksum percentage checking chance similarly to read-repair (CASSANDRA-3611)
 * a way to deactivate global key/row cache on per-CF basis (CASSANDRA-3667)
 * fix LeveledCompactionStrategy broken because of generation pre-allocation
   in LeveledManifest (CASSANDRA-3691)
 * finer-grained control over data directories (CASSANDRA-2749)
 * Fix ClassCastException during hinted handoff (CASSANDRA-3694)
 * Upgrade Thrift to 0.7 (CASSANDRA-3213)
 * Make stress.java insert operation to use microseconds (CASSANDRA-3725)
 * Allows (internally) doing a range query with a limit of columns instead of
   rows (CASSANDRA-3742)
 * Allow rangeSlice queries to be start/end inclusive/exclusive (CASSANDRA-3749)
 * Fix BulkLoader to support new SSTable layout and add stream
   throttling to prevent an NPE when there is no yaml config (CASSANDRA-3752)
 * Allow concurrent schema migrations (CASSANDRA-1391, 3832)
 * Add SnapshotCommand to trigger snapshot on remote node (CASSANDRA-3721)
 * Make CFMetaData conversions to/from thrift/native schema inverses
   (CASSANDRA_3559)
 * Add initial code for CQL 3.0-beta (CASSANDRA-2474, 3781, 3753)
 * Add wide row support for ColumnFamilyInputFormat (CASSANDRA-3264)
 * Allow extending CompositeType comparator (CASSANDRA-3657)
 * Avoids over-paging during get_count (CASSANDRA-3798)
 * Add new command to rebuild a node without (repair) merkle tree calculations
   (CASSANDRA-3483, 3922)
 * respect not only row cache capacity but caching mode when
   trying to read data (CASSANDRA-3812)
 * fix system tests (CASSANDRA-3827)
 * CQL support for altering row key type in ALTER TABLE (CASSANDRA-3781)
 * turn compression on by default (CASSANDRA-3871)
 * make hexToBytes refuse invalid input (CASSANDRA-2851)
 * Make secondary indexes CF inherit compression and compaction from their
   parent CF (CASSANDRA-3877)
 * Finish cleanup up tombstone purge code (CASSANDRA-3872)
 * Avoid NPE on aboarted stream-out sessions (CASSANDRA-3904)
 * BulkRecordWriter throws NPE for counter columns (CASSANDRA-3906)
 * Support compression using BulkWriter (CASSANDRA-3907)


1.0.8
 * fix race between cleanup and flush on secondary index CFSes (CASSANDRA-3712)
 * avoid including non-queried nodes in rangeslice read repair
   (CASSANDRA-3843)
 * Only snapshot CF being compacted for snapshot_before_compaction
   (CASSANDRA-3803)
 * Log active compactions in StatusLogger (CASSANDRA-3703)
 * Compute more accurate compaction score per level (CASSANDRA-3790)
 * Return InvalidRequest when using a keyspace that doesn't exist
   (CASSANDRA-3764)
 * disallow user modification of System keyspace (CASSANDRA-3738)
 * allow using sstable2json on secondary index data (CASSANDRA-3738)
 * (cqlsh) add DESCRIBE COLUMNFAMILIES (CASSANDRA-3586)
 * (cqlsh) format blobs correctly and use colors to improve output
   readability (CASSANDRA-3726)
 * synchronize BiMap of bootstrapping tokens (CASSANDRA-3417)
 * show index options in CLI (CASSANDRA-3809)
 * add optional socket timeout for streaming (CASSANDRA-3838)
 * fix truncate not to leave behind non-CFS backed secondary indexes
   (CASSANDRA-3844)
 * make CLI `show schema` to use output stream directly instead
   of StringBuilder (CASSANDRA-3842)
 * remove the wait on hint future during write (CASSANDRA-3870)
 * (cqlsh) ignore missing CfDef opts (CASSANDRA-3933)
 * (cqlsh) look for cqlshlib relative to realpath (CASSANDRA-3767)
 * Fix short read protection (CASSANDRA-3934)
 * Make sure infered and actual schema match (CASSANDRA-3371)
 * Fix NPE during HH delivery (CASSANDRA-3677)
 * Don't put boostrapping node in 'hibernate' status (CASSANDRA-3737)
 * Fix double quotes in windows bat files (CASSANDRA-3744)
 * Fix bad validator lookup (CASSANDRA-3789)
 * Fix soft reset in EC2MultiRegionSnitch (CASSANDRA-3835)
 * Don't leave zombie connections with THSHA thrift server (CASSANDRA-3867)
 * (cqlsh) fix deserialization of data (CASSANDRA-3874)
 * Fix removetoken force causing an inconsistent state (CASSANDRA-3876)
 * Fix ahndling of some types with Pig (CASSANDRA-3886)
 * Don't allow to drop the system keyspace (CASSANDRA-3759)
 * Make Pig deletes disabled by default and configurable (CASSANDRA-3628)
Merged from 0.8:
 * (Pig) fix CassandraStorage to use correct comparator in Super ColumnFamily
   case (CASSANDRA-3251)
 * fix thread safety issues in commitlog replay, primarily affecting
   systems with many (100s) of CF definitions (CASSANDRA-3751)
 * Fix relevant tombstone ignored with super columns (CASSANDRA-3875)


1.0.7
 * fix regression in HH page size calculation (CASSANDRA-3624)
 * retry failed stream on IOException (CASSANDRA-3686)
 * allow configuring bloom_filter_fp_chance (CASSANDRA-3497)
 * attempt hint delivery every ten minutes, or when failure detector
   notifies us that a node is back up, whichever comes first.  hint
   handoff throttle delay default changed to 1ms, from 50 (CASSANDRA-3554)
 * add nodetool setstreamthroughput (CASSANDRA-3571)
 * fix assertion when dropping a columnfamily with no sstables (CASSANDRA-3614)
 * more efficient allocation of small bloom filters (CASSANDRA-3618)
 * CLibrary.createHardLinkWithExec() to check for errors (CASSANDRA-3101)
 * Avoid creating empty and non cleaned writer during compaction (CASSANDRA-3616)
 * stop thrift service in shutdown hook so we can quiesce MessagingService
   (CASSANDRA-3335)
 * (CQL) compaction_strategy_options and compression_parameters for
   CREATE COLUMNFAMILY statement (CASSANDRA-3374)
 * Reset min/max compaction threshold when creating size tiered compaction
   strategy (CASSANDRA-3666)
 * Don't ignore IOException during compaction (CASSANDRA-3655)
 * Fix assertion error for CF with gc_grace=0 (CASSANDRA-3579)
 * Shutdown ParallelCompaction reducer executor after use (CASSANDRA-3711)
 * Avoid < 0 value for pending tasks in leveled compaction (CASSANDRA-3693)
 * (Hadoop) Support TimeUUID in Pig CassandraStorage (CASSANDRA-3327)
 * Check schema is ready before continuing boostrapping (CASSANDRA-3629)
 * Catch overflows during parsing of chunk_length_kb (CASSANDRA-3644)
 * Improve stream protocol mismatch errors (CASSANDRA-3652)
 * Avoid multiple thread doing HH to the same target (CASSANDRA-3681)
 * Add JMX property for rp_timeout_in_ms (CASSANDRA-2940)
 * Allow DynamicCompositeType to compare component of different types
   (CASSANDRA-3625)
 * Flush non-cfs backed secondary indexes (CASSANDRA-3659)
 * Secondary Indexes should report memory consumption (CASSANDRA-3155)
 * fix for SelectStatement start/end key are not set correctly
   when a key alias is involved (CASSANDRA-3700)
 * fix CLI `show schema` command insert of an extra comma in
   column_metadata (CASSANDRA-3714)
Merged from 0.8:
 * avoid logging (harmless) exception when GC takes < 1ms (CASSANDRA-3656)
 * prevent new nodes from thinking down nodes are up forever (CASSANDRA-3626)
 * use correct list of replicas for LOCAL_QUORUM reads when read repair
   is disabled (CASSANDRA-3696)
 * block on flush before compacting hints (may prevent OOM) (CASSANDRA-3733)


1.0.6
 * (CQL) fix cqlsh support for replicate_on_write (CASSANDRA-3596)
 * fix adding to leveled manifest after streaming (CASSANDRA-3536)
 * filter out unavailable cipher suites when using encryption (CASSANDRA-3178)
 * (HADOOP) add old-style api support for CFIF and CFRR (CASSANDRA-2799)
 * Support TimeUUIDType column names in Stress.java tool (CASSANDRA-3541)
 * (CQL) INSERT/UPDATE/DELETE/TRUNCATE commands should allow CF names to
   be qualified by keyspace (CASSANDRA-3419)
 * always remove endpoints from delevery queue in HH (CASSANDRA-3546)
 * fix race between cf flush and its 2ndary indexes flush (CASSANDRA-3547)
 * fix potential race in AES when a repair fails (CASSANDRA-3548)
 * fix default value validation usage in CLI SET command (CASSANDRA-3553)
 * Optimize componentsFor method for compaction and startup time
   (CASSANDRA-3532)
 * (CQL) Proper ColumnFamily metadata validation on CREATE COLUMNFAMILY
   (CASSANDRA-3565)
 * fix compression "chunk_length_kb" option to set correct kb value for
   thrift/avro (CASSANDRA-3558)
 * fix missing response during range slice repair (CASSANDRA-3551)
 * 'describe ring' moved from CLI to nodetool and available through JMX (CASSANDRA-3220)
 * add back partitioner to sstable metadata (CASSANDRA-3540)
 * fix NPE in get_count for counters (CASSANDRA-3601)
Merged from 0.8:
 * remove invalid assertion that table was opened before dropping it
   (CASSANDRA-3580)
 * range and index scans now only send requests to enough replicas to
   satisfy requested CL + RR (CASSANDRA-3598)
 * use cannonical host for local node in nodetool info (CASSANDRA-3556)
 * remove nonlocal DC write optimization since it only worked with
   CL.ONE or CL.LOCAL_QUORUM (CASSANDRA-3577, 3585)
 * detect misuses of CounterColumnType (CASSANDRA-3422)
 * turn off string interning in json2sstable, take 2 (CASSANDRA-2189)
 * validate compression parameters on add/update of the ColumnFamily
   (CASSANDRA-3573)
 * Check for 0.0.0.0 is incorrect in CFIF (CASSANDRA-3584)
 * Increase vm.max_map_count in debian packaging (CASSANDRA-3563)
 * gossiper will never add itself to saved endpoints (CASSANDRA-3485)


1.0.5
 * revert CASSANDRA-3407 (see CASSANDRA-3540)
 * fix assertion error while forwarding writes to local nodes (CASSANDRA-3539)


1.0.4
 * fix self-hinting of timed out read repair updates and make hinted handoff
   less prone to OOMing a coordinator (CASSANDRA-3440)
 * expose bloom filter sizes via JMX (CASSANDRA-3495)
 * enforce RP tokens 0..2**127 (CASSANDRA-3501)
 * canonicalize paths exposed through JMX (CASSANDRA-3504)
 * fix "liveSize" stat when sstables are removed (CASSANDRA-3496)
 * add bloom filter FP rates to nodetool cfstats (CASSANDRA-3347)
 * record partitioner in sstable metadata component (CASSANDRA-3407)
 * add new upgradesstables nodetool command (CASSANDRA-3406)
 * skip --debug requirement to see common exceptions in CLI (CASSANDRA-3508)
 * fix incorrect query results due to invalid max timestamp (CASSANDRA-3510)
 * make sstableloader recognize compressed sstables (CASSANDRA-3521)
 * avoids race in OutboundTcpConnection in multi-DC setups (CASSANDRA-3530)
 * use SETLOCAL in cassandra.bat (CASSANDRA-3506)
 * fix ConcurrentModificationException in Table.all() (CASSANDRA-3529)
Merged from 0.8:
 * fix concurrence issue in the FailureDetector (CASSANDRA-3519)
 * fix array out of bounds error in counter shard removal (CASSANDRA-3514)
 * avoid dropping tombstones when they might still be needed to shadow
   data in a different sstable (CASSANDRA-2786)


1.0.3
 * revert name-based query defragmentation aka CASSANDRA-2503 (CASSANDRA-3491)
 * fix invalidate-related test failures (CASSANDRA-3437)
 * add next-gen cqlsh to bin/ (CASSANDRA-3188, 3131, 3493)
 * (CQL) fix handling of rows with no columns (CASSANDRA-3424, 3473)
 * fix querying supercolumns by name returning only a subset of
   subcolumns or old subcolumn versions (CASSANDRA-3446)
 * automatically compute sha1 sum for uncompressed data files (CASSANDRA-3456)
 * fix reading metadata/statistics component for version < h (CASSANDRA-3474)
 * add sstable forward-compatibility (CASSANDRA-3478)
 * report compression ratio in CFSMBean (CASSANDRA-3393)
 * fix incorrect size exception during streaming of counters (CASSANDRA-3481)
 * (CQL) fix for counter decrement syntax (CASSANDRA-3418)
 * Fix race introduced by CASSANDRA-2503 (CASSANDRA-3482)
 * Fix incomplete deletion of delivered hints (CASSANDRA-3466)
 * Avoid rescheduling compactions when no compaction was executed
   (CASSANDRA-3484)
 * fix handling of the chunk_length_kb compression options (CASSANDRA-3492)
Merged from 0.8:
 * fix updating CF row_cache_provider (CASSANDRA-3414)
 * CFMetaData.convertToThrift method to set RowCacheProvider (CASSANDRA-3405)
 * acquire compactionlock during truncate (CASSANDRA-3399)
 * fix displaying cfdef entries for super columnfamilies (CASSANDRA-3415)
 * Make counter shard merging thread safe (CASSANDRA-3178)
 * Revert CASSANDRA-2855
 * Fix bug preventing the use of efficient cross-DC writes (CASSANDRA-3472)
 * `describe ring` command for CLI (CASSANDRA-3220)
 * (Hadoop) skip empty rows when entire row is requested, redux (CASSANDRA-2855)


1.0.2
 * "defragment" rows for name-based queries under STCS (CASSANDRA-2503)
 * Add timing information to cassandra-cli GET/SET/LIST queries (CASSANDRA-3326)
 * Only create one CompressionMetadata object per sstable (CASSANDRA-3427)
 * cleanup usage of StorageService.setMode() (CASSANDRA-3388)
 * Avoid large array allocation for compressed chunk offsets (CASSANDRA-3432)
 * fix DecimalType bytebuffer marshalling (CASSANDRA-3421)
 * fix bug that caused first column in per row indexes to be ignored
   (CASSANDRA-3441)
 * add JMX call to clean (failed) repair sessions (CASSANDRA-3316)
 * fix sstableloader reference acquisition bug (CASSANDRA-3438)
 * fix estimated row size regression (CASSANDRA-3451)
 * make sure we don't return more columns than asked (CASSANDRA-3303, 3395)
Merged from 0.8:
 * acquire compactionlock during truncate (CASSANDRA-3399)
 * fix displaying cfdef entries for super columnfamilies (CASSANDRA-3415)


1.0.1
 * acquire references during index build to prevent delete problems
   on Windows (CASSANDRA-3314)
 * describe_ring should include datacenter/topology information (CASSANDRA-2882)
 * Thrift sockets are not properly buffered (CASSANDRA-3261)
 * performance improvement for bytebufferutil compare function (CASSANDRA-3286)
 * add system.versions ColumnFamily (CASSANDRA-3140)
 * reduce network copies (CASSANDRA-3333, 3373)
 * limit nodetool to 32MB of heap (CASSANDRA-3124)
 * (CQL) update parser to accept "timestamp" instead of "date" (CASSANDRA-3149)
 * Fix CLI `show schema` to include "compression_options" (CASSANDRA-3368)
 * Snapshot to include manifest under LeveledCompactionStrategy (CASSANDRA-3359)
 * (CQL) SELECT query should allow CF name to be qualified by keyspace (CASSANDRA-3130)
 * (CQL) Fix internal application error specifying 'using consistency ...'
   in lower case (CASSANDRA-3366)
 * fix Deflate compression when compression actually makes the data bigger
   (CASSANDRA-3370)
 * optimize UUIDGen to avoid lock contention on InetAddress.getLocalHost
   (CASSANDRA-3387)
 * tolerate index being dropped mid-mutation (CASSANDRA-3334, 3313)
 * CompactionManager is now responsible for checking for new candidates
   post-task execution, enabling more consistent leveled compaction
   (CASSANDRA-3391)
 * Cache HSHA threads (CASSANDRA-3372)
 * use CF/KS names as snapshot prefix for drop + truncate operations
   (CASSANDRA-2997)
 * Break bloom filters up to avoid heap fragmentation (CASSANDRA-2466)
 * fix cassandra hanging on jsvc stop (CASSANDRA-3302)
 * Avoid leveled compaction getting blocked on errors (CASSANDRA-3408)
 * Make reloading the compaction strategy safe (CASSANDRA-3409)
 * ignore 0.8 hints even if compaction begins before we try to purge
   them (CASSANDRA-3385)
 * remove procrun (bin\daemon) from Cassandra source tree and
   artifacts (CASSANDRA-3331)
 * make cassandra compile under JDK7 (CASSANDRA-3275)
 * remove dependency of clientutil.jar to FBUtilities (CASSANDRA-3299)
 * avoid truncation errors by using long math on long values (CASSANDRA-3364)
 * avoid clock drift on some Windows machine (CASSANDRA-3375)
 * display cache provider in cli 'describe keyspace' command (CASSANDRA-3384)
 * fix incomplete topology information in describe_ring (CASSANDRA-3403)
 * expire dead gossip states based on time (CASSANDRA-2961)
 * improve CompactionTask extensibility (CASSANDRA-3330)
 * Allow one leveled compaction task to kick off another (CASSANDRA-3363)
 * allow encryption only between datacenters (CASSANDRA-2802)
Merged from 0.8:
 * fix truncate allowing data to be replayed post-restart (CASSANDRA-3297)
 * make iwriter final in IndexWriter to avoid NPE (CASSANDRA-2863)
 * (CQL) update grammar to require key clause in DELETE statement
   (CASSANDRA-3349)
 * (CQL) allow numeric keyspace names in USE statement (CASSANDRA-3350)
 * (Hadoop) skip empty rows when slicing the entire row (CASSANDRA-2855)
 * Fix handling of tombstone by SSTableExport/Import (CASSANDRA-3357)
 * fix ColumnIndexer to use long offsets (CASSANDRA-3358)
 * Improved CLI exceptions (CASSANDRA-3312)
 * Fix handling of tombstone by SSTableExport/Import (CASSANDRA-3357)
 * Only count compaction as active (for throttling) when they have
   successfully acquired the compaction lock (CASSANDRA-3344)
 * Display CLI version string on startup (CASSANDRA-3196)
 * (Hadoop) make CFIF try rpc_address or fallback to listen_address
   (CASSANDRA-3214)
 * (Hadoop) accept comma delimited lists of initial thrift connections
   (CASSANDRA-3185)
 * ColumnFamily min_compaction_threshold should be >= 2 (CASSANDRA-3342)
 * (Pig) add 0.8+ types and key validation type in schema (CASSANDRA-3280)
 * Fix completely removing column metadata using CLI (CASSANDRA-3126)
 * CLI `describe cluster;` output should be on separate lines for separate versions
   (CASSANDRA-3170)
 * fix changing durable_writes keyspace option during CF creation
   (CASSANDRA-3292)
 * avoid locking on update when no indexes are involved (CASSANDRA-3386)
 * fix assertionError during repair with ordered partitioners (CASSANDRA-3369)
 * correctly serialize key_validation_class for avro (CASSANDRA-3391)
 * don't expire counter tombstone after streaming (CASSANDRA-3394)
 * prevent nodes that failed to join from hanging around forever
   (CASSANDRA-3351)
 * remove incorrect optimization from slice read path (CASSANDRA-3390)
 * Fix race in AntiEntropyService (CASSANDRA-3400)


1.0.0-final
 * close scrubbed sstable fd before deleting it (CASSANDRA-3318)
 * fix bug preventing obsolete commitlog segments from being removed
   (CASSANDRA-3269)
 * tolerate whitespace in seed CDL (CASSANDRA-3263)
 * Change default heap thresholds to max(min(1/2 ram, 1G), min(1/4 ram, 8GB))
   (CASSANDRA-3295)
 * Fix broken CompressedRandomAccessReaderTest (CASSANDRA-3298)
 * (CQL) fix type information returned for wildcard queries (CASSANDRA-3311)
 * add estimated tasks to LeveledCompactionStrategy (CASSANDRA-3322)
 * avoid including compaction cache-warming in keycache stats (CASSANDRA-3325)
 * run compaction and hinted handoff threads at MIN_PRIORITY (CASSANDRA-3308)
 * default hsha thrift server to cpu core count in rpc pool (CASSANDRA-3329)
 * add bin\daemon to binary tarball for Windows service (CASSANDRA-3331)
 * Fix places where uncompressed size of sstables was use in place of the
   compressed one (CASSANDRA-3338)
 * Fix hsha thrift server (CASSANDRA-3346)
 * Make sure repair only stream needed sstables (CASSANDRA-3345)


1.0.0-rc2
 * Log a meaningful warning when a node receives a message for a repair session
   that doesn't exist anymore (CASSANDRA-3256)
 * test for NUMA policy support as well as numactl presence (CASSANDRA-3245)
 * Fix FD leak when internode encryption is enabled (CASSANDRA-3257)
 * Remove incorrect assertion in mergeIterator (CASSANDRA-3260)
 * FBUtilities.hexToBytes(String) to throw NumberFormatException when string
   contains non-hex characters (CASSANDRA-3231)
 * Keep SimpleSnitch proximity ordering unchanged from what the Strategy
   generates, as intended (CASSANDRA-3262)
 * remove Scrub from compactionstats when finished (CASSANDRA-3255)
 * fix counter entry in jdbc TypesMap (CASSANDRA-3268)
 * fix full queue scenario for ParallelCompactionIterator (CASSANDRA-3270)
 * fix bootstrap process (CASSANDRA-3285)
 * don't try delivering hints if when there isn't any (CASSANDRA-3176)
 * CLI documentation change for ColumnFamily `compression_options` (CASSANDRA-3282)
 * ignore any CF ids sent by client for adding CF/KS (CASSANDRA-3288)
 * remove obsolete hints on first startup (CASSANDRA-3291)
 * use correct ISortedColumns for time-optimized reads (CASSANDRA-3289)
 * Evict gossip state immediately when a token is taken over by a new IP
   (CASSANDRA-3259)


1.0.0-rc1
 * Update CQL to generate microsecond timestamps by default (CASSANDRA-3227)
 * Fix counting CFMetadata towards Memtable liveRatio (CASSANDRA-3023)
 * Kill server on wrapped OOME such as from FileChannel.map (CASSANDRA-3201)
 * remove unnecessary copy when adding to row cache (CASSANDRA-3223)
 * Log message when a full repair operation completes (CASSANDRA-3207)
 * Fix streamOutSession keeping sstables references forever if the remote end
   dies (CASSANDRA-3216)
 * Remove dynamic_snitch boolean from example configuration (defaulting to
   true) and set default badness threshold to 0.1 (CASSANDRA-3229)
 * Base choice of random or "balanced" token on bootstrap on whether
   schema definitions were found (CASSANDRA-3219)
 * Fixes for LeveledCompactionStrategy score computation, prioritization,
   scheduling, and performance (CASSANDRA-3224, 3234)
 * parallelize sstable open at server startup (CASSANDRA-2988)
 * fix handling of exceptions writing to OutboundTcpConnection (CASSANDRA-3235)
 * Allow using quotes in "USE <keyspace>;" CLI command (CASSANDRA-3208)
 * Don't allow any cache loading exceptions to halt startup (CASSANDRA-3218)
 * Fix sstableloader --ignores option (CASSANDRA-3247)
 * File descriptor limit increased in packaging (CASSANDRA-3206)
 * Fix deadlock in commit log during flush (CASSANDRA-3253)


1.0.0-beta1
 * removed binarymemtable (CASSANDRA-2692)
 * add commitlog_total_space_in_mb to prevent fragmented logs (CASSANDRA-2427)
 * removed commitlog_rotation_threshold_in_mb configuration (CASSANDRA-2771)
 * make AbstractBounds.normalize de-overlapp overlapping ranges (CASSANDRA-2641)
 * replace CollatingIterator, ReducingIterator with MergeIterator
   (CASSANDRA-2062)
 * Fixed the ability to set compaction strategy in cli using create column
   family command (CASSANDRA-2778)
 * clean up tmp files after failed compaction (CASSANDRA-2468)
 * restrict repair streaming to specific columnfamilies (CASSANDRA-2280)
 * don't bother persisting columns shadowed by a row tombstone (CASSANDRA-2589)
 * reset CF and SC deletion times after gc_grace (CASSANDRA-2317)
 * optimize away seek when compacting wide rows (CASSANDRA-2879)
 * single-pass streaming (CASSANDRA-2677, 2906, 2916, 3003)
 * use reference counting for deleting sstables instead of relying on GC
   (CASSANDRA-2521, 3179)
 * store hints as serialized mutations instead of pointers to data row
   (CASSANDRA-2045)
 * store hints in the coordinator node instead of in the closest replica
   (CASSANDRA-2914)
 * add row_cache_keys_to_save CF option (CASSANDRA-1966)
 * check column family validity in nodetool repair (CASSANDRA-2933)
 * use lazy initialization instead of class initialization in NodeId
   (CASSANDRA-2953)
 * add paging to get_count (CASSANDRA-2894)
 * fix "short reads" in [multi]get (CASSANDRA-2643, 3157, 3192)
 * add optional compression for sstables (CASSANDRA-47, 2994, 3001, 3128)
 * add scheduler JMX metrics (CASSANDRA-2962)
 * add block level checksum for compressed data (CASSANDRA-1717)
 * make column family backed column map pluggable and introduce unsynchronized
   ArrayList backed one to speedup reads (CASSANDRA-2843, 3165, 3205)
 * refactoring of the secondary index api (CASSANDRA-2982)
 * make CL > ONE reads wait for digest reconciliation before returning
   (CASSANDRA-2494)
 * fix missing logging for some exceptions (CASSANDRA-2061)
 * refactor and optimize ColumnFamilyStore.files(...) and Descriptor.fromFilename(String)
   and few other places responsible for work with SSTable files (CASSANDRA-3040)
 * Stop reading from sstables once we know we have the most recent columns,
   for query-by-name requests (CASSANDRA-2498)
 * Add query-by-column mode to stress.java (CASSANDRA-3064)
 * Add "install" command to cassandra.bat (CASSANDRA-292)
 * clean up KSMetadata, CFMetadata from unnecessary
   Thrift<->Avro conversion methods (CASSANDRA-3032)
 * Add timeouts to client request schedulers (CASSANDRA-3079, 3096)
 * Cli to use hashes rather than array of hashes for strategy options (CASSANDRA-3081)
 * LeveledCompactionStrategy (CASSANDRA-1608, 3085, 3110, 3087, 3145, 3154, 3182)
 * Improvements of the CLI `describe` command (CASSANDRA-2630)
 * reduce window where dropped CF sstables may not be deleted (CASSANDRA-2942)
 * Expose gossip/FD info to JMX (CASSANDRA-2806)
 * Fix streaming over SSL when compressed SSTable involved (CASSANDRA-3051)
 * Add support for pluggable secondary index implementations (CASSANDRA-3078)
 * remove compaction_thread_priority setting (CASSANDRA-3104)
 * generate hints for replicas that timeout, not just replicas that are known
   to be down before starting (CASSANDRA-2034)
 * Add throttling for internode streaming (CASSANDRA-3080)
 * make the repair of a range repair all replica (CASSANDRA-2610, 3194)
 * expose the ability to repair the first range (as returned by the
   partitioner) of a node (CASSANDRA-2606)
 * Streams Compression (CASSANDRA-3015)
 * add ability to use multiple threads during a single compaction
   (CASSANDRA-2901)
 * make AbstractBounds.normalize support overlapping ranges (CASSANDRA-2641)
 * fix of the CQL count() behavior (CASSANDRA-3068)
 * use TreeMap backed column families for the SSTable simple writers
   (CASSANDRA-3148)
 * fix inconsistency of the CLI syntax when {} should be used instead of [{}]
   (CASSANDRA-3119)
 * rename CQL type names to match expected SQL behavior (CASSANDRA-3149, 3031)
 * Arena-based allocation for memtables (CASSANDRA-2252, 3162, 3163, 3168)
 * Default RR chance to 0.1 (CASSANDRA-3169)
 * Add RowLevel support to secondary index API (CASSANDRA-3147)
 * Make SerializingCacheProvider the default if JNA is available (CASSANDRA-3183)
 * Fix backwards compatibilty for CQL memtable properties (CASSANDRA-3190)
 * Add five-minute delay before starting compactions on a restarted server
   (CASSANDRA-3181)
 * Reduce copies done for intra-host messages (CASSANDRA-1788, 3144)
 * support of compaction strategy option for stress.java (CASSANDRA-3204)
 * make memtable throughput and column count thresholds no-ops (CASSANDRA-2449)
 * Return schema information along with the resultSet in CQL (CASSANDRA-2734)
 * Add new DecimalType (CASSANDRA-2883)
 * Fix assertion error in RowRepairResolver (CASSANDRA-3156)
 * Reduce unnecessary high buffer sizes (CASSANDRA-3171)
 * Pluggable compaction strategy (CASSANDRA-1610)
 * Add new broadcast_address config option (CASSANDRA-2491)


0.8.7
 * Kill server on wrapped OOME such as from FileChannel.map (CASSANDRA-3201)
 * Allow using quotes in "USE <keyspace>;" CLI command (CASSANDRA-3208)
 * Log message when a full repair operation completes (CASSANDRA-3207)
 * Don't allow any cache loading exceptions to halt startup (CASSANDRA-3218)
 * Fix sstableloader --ignores option (CASSANDRA-3247)
 * File descriptor limit increased in packaging (CASSANDRA-3206)
 * Log a meaningfull warning when a node receive a message for a repair session
   that doesn't exist anymore (CASSANDRA-3256)
 * Fix FD leak when internode encryption is enabled (CASSANDRA-3257)
 * FBUtilities.hexToBytes(String) to throw NumberFormatException when string
   contains non-hex characters (CASSANDRA-3231)
 * Keep SimpleSnitch proximity ordering unchanged from what the Strategy
   generates, as intended (CASSANDRA-3262)
 * remove Scrub from compactionstats when finished (CASSANDRA-3255)
 * Fix tool .bat files when CASSANDRA_HOME contains spaces (CASSANDRA-3258)
 * Force flush of status table when removing/updating token (CASSANDRA-3243)
 * Evict gossip state immediately when a token is taken over by a new IP (CASSANDRA-3259)
 * Fix bug where the failure detector can take too long to mark a host
   down (CASSANDRA-3273)
 * (Hadoop) allow wrapping ranges in queries (CASSANDRA-3137)
 * (Hadoop) check all interfaces for a match with split location
   before falling back to random replica (CASSANDRA-3211)
 * (Hadoop) Make Pig storage handle implements LoadMetadata (CASSANDRA-2777)
 * (Hadoop) Fix exception during PIG 'dump' (CASSANDRA-2810)
 * Fix stress COUNTER_GET option (CASSANDRA-3301)
 * Fix missing fields in CLI `show schema` output (CASSANDRA-3304)
 * Nodetool no longer leaks threads and closes JMX connections (CASSANDRA-3309)
 * fix truncate allowing data to be replayed post-restart (CASSANDRA-3297)
 * Move SimpleAuthority and SimpleAuthenticator to examples (CASSANDRA-2922)
 * Fix handling of tombstone by SSTableExport/Import (CASSANDRA-3357)
 * Fix transposition in cfHistograms (CASSANDRA-3222)
 * Allow using number as DC name when creating keyspace in CQL (CASSANDRA-3239)
 * Force flush of system table after updating/removing a token (CASSANDRA-3243)


0.8.6
 * revert CASSANDRA-2388
 * change TokenRange.endpoints back to listen/broadcast address to match
   pre-1777 behavior, and add TokenRange.rpc_endpoints instead (CASSANDRA-3187)
 * avoid trying to watch cassandra-topology.properties when loaded from jar
   (CASSANDRA-3138)
 * prevent users from creating keyspaces with LocalStrategy replication
   (CASSANDRA-3139)
 * fix CLI `show schema;` to output correct keyspace definition statement
   (CASSANDRA-3129)
 * CustomTThreadPoolServer to log TTransportException at DEBUG level
   (CASSANDRA-3142)
 * allow topology sort to work with non-unique rack names between
   datacenters (CASSANDRA-3152)
 * Improve caching of same-version Messages on digest and repair paths
   (CASSANDRA-3158)
 * Randomize choice of first replica for counter increment (CASSANDRA-2890)
 * Fix using read_repair_chance instead of merge_shard_change (CASSANDRA-3202)
 * Avoid streaming data to nodes that already have it, on move as well as
   decommission (CASSANDRA-3041)
 * Fix divide by zero error in GCInspector (CASSANDRA-3164)
 * allow quoting of the ColumnFamily name in CLI `create column family`
   statement (CASSANDRA-3195)
 * Fix rolling upgrade from 0.7 to 0.8 problem (CASSANDRA-3166)
 * Accomodate missing encryption_options in IncomingTcpConnection.stream
   (CASSANDRA-3212)


0.8.5
 * fix NPE when encryption_options is unspecified (CASSANDRA-3007)
 * include column name in validation failure exceptions (CASSANDRA-2849)
 * make sure truncate clears out the commitlog so replay won't re-
   populate with truncated data (CASSANDRA-2950)
 * fix NPE when debug logging is enabled and dropped CF is present
   in a commitlog segment (CASSANDRA-3021)
 * fix cassandra.bat when CASSANDRA_HOME contains spaces (CASSANDRA-2952)
 * fix to SSTableSimpleUnsortedWriter bufferSize calculation (CASSANDRA-3027)
 * make cleanup and normal compaction able to skip empty rows
   (rows containing nothing but expired tombstones) (CASSANDRA-3039)
 * work around native memory leak in com.sun.management.GarbageCollectorMXBean
   (CASSANDRA-2868)
 * validate that column names in column_metadata are not equal to key_alias
   on create/update of the ColumnFamily and CQL 'ALTER' statement (CASSANDRA-3036)
 * return an InvalidRequestException if an indexed column is assigned
   a value larger than 64KB (CASSANDRA-3057)
 * fix of numeric-only and string column names handling in CLI "drop index"
   (CASSANDRA-3054)
 * prune index scan resultset back to original request for lazy
   resultset expansion case (CASSANDRA-2964)
 * (Hadoop) fail jobs when Cassandra node has failed but TaskTracker
   has not (CASSANDRA-2388)
 * fix dynamic snitch ignoring nodes when read_repair_chance is zero
   (CASSANDRA-2662)
 * avoid retaining references to dropped CFS objects in
   CompactionManager.estimatedCompactions (CASSANDRA-2708)
 * expose rpc timeouts per host in MessagingServiceMBean (CASSANDRA-2941)
 * avoid including cwd in classpath for deb and rpm packages (CASSANDRA-2881)
 * remove gossip state when a new IP takes over a token (CASSANDRA-3071)
 * allow sstable2json to work on index sstable files (CASSANDRA-3059)
 * always hint counters (CASSANDRA-3099)
 * fix log4j initialization in EmbeddedCassandraService (CASSANDRA-2857)
 * remove gossip state when a new IP takes over a token (CASSANDRA-3071)
 * work around native memory leak in com.sun.management.GarbageCollectorMXBean
    (CASSANDRA-2868)
 * fix UnavailableException with writes at CL.EACH_QUORM (CASSANDRA-3084)
 * fix parsing of the Keyspace and ColumnFamily names in numeric
   and string representations in CLI (CASSANDRA-3075)
 * fix corner cases in Range.differenceToFetch (CASSANDRA-3084)
 * fix ip address String representation in the ring cache (CASSANDRA-3044)
 * fix ring cache compatibility when mixing pre-0.8.4 nodes with post-
   in the same cluster (CASSANDRA-3023)
 * make repair report failure when a node participating dies (instead of
   hanging forever) (CASSANDRA-2433)
 * fix handling of the empty byte buffer by ReversedType (CASSANDRA-3111)
 * Add validation that Keyspace names are case-insensitively unique (CASSANDRA-3066)
 * catch invalid key_validation_class before instantiating UpdateColumnFamily (CASSANDRA-3102)
 * make Range and Bounds objects client-safe (CASSANDRA-3108)
 * optionally skip log4j configuration (CASSANDRA-3061)
 * bundle sstableloader with the debian package (CASSANDRA-3113)
 * don't try to build secondary indexes when there is none (CASSANDRA-3123)
 * improve SSTableSimpleUnsortedWriter speed for large rows (CASSANDRA-3122)
 * handle keyspace arguments correctly in nodetool snapshot (CASSANDRA-3038)
 * Fix SSTableImportTest on windows (CASSANDRA-3043)
 * expose compactionThroughputMbPerSec through JMX (CASSANDRA-3117)
 * log keyspace and CF of large rows being compacted


0.8.4
 * change TokenRing.endpoints to be a list of rpc addresses instead of
   listen/broadcast addresses (CASSANDRA-1777)
 * include files-to-be-streamed in StreamInSession.getSources (CASSANDRA-2972)
 * use JAVA env var in cassandra-env.sh (CASSANDRA-2785, 2992)
 * avoid doing read for no-op replicate-on-write at CL=1 (CASSANDRA-2892)
 * refuse counter write for CL.ANY (CASSANDRA-2990)
 * switch back to only logging recent dropped messages (CASSANDRA-3004)
 * always deserialize RowMutation for counters (CASSANDRA-3006)
 * ignore saved replication_factor strategy_option for NTS (CASSANDRA-3011)
 * make sure pre-truncate CL segments are discarded (CASSANDRA-2950)


0.8.3
 * add ability to drop local reads/writes that are going to timeout
   (CASSANDRA-2943)
 * revamp token removal process, keep gossip states for 3 days (CASSANDRA-2496)
 * don't accept extra args for 0-arg nodetool commands (CASSANDRA-2740)
 * log unavailableexception details at debug level (CASSANDRA-2856)
 * expose data_dir though jmx (CASSANDRA-2770)
 * don't include tmp files as sstable when create cfs (CASSANDRA-2929)
 * log Java classpath on startup (CASSANDRA-2895)
 * keep gossipped version in sync with actual on migration coordinator
   (CASSANDRA-2946)
 * use lazy initialization instead of class initialization in NodeId
   (CASSANDRA-2953)
 * check column family validity in nodetool repair (CASSANDRA-2933)
 * speedup bytes to hex conversions dramatically (CASSANDRA-2850)
 * Flush memtables on shutdown when durable writes are disabled
   (CASSANDRA-2958)
 * improved POSIX compatibility of start scripts (CASsANDRA-2965)
 * add counter support to Hadoop InputFormat (CASSANDRA-2981)
 * fix bug where dirty commitlog segments were removed (and avoid keeping
   segments with no post-flush activity permanently dirty) (CASSANDRA-2829)
 * fix throwing exception with batch mutation of counter super columns
   (CASSANDRA-2949)
 * ignore system tables during repair (CASSANDRA-2979)
 * throw exception when NTS is given replication_factor as an option
   (CASSANDRA-2960)
 * fix assertion error during compaction of counter CFs (CASSANDRA-2968)
 * avoid trying to create index names, when no index exists (CASSANDRA-2867)
 * don't sample the system table when choosing a bootstrap token
   (CASSANDRA-2825)
 * gossiper notifies of local state changes (CASSANDRA-2948)
 * add asynchronous and half-sync/half-async (hsha) thrift servers
   (CASSANDRA-1405)
 * fix potential use of free'd native memory in SerializingCache
   (CASSANDRA-2951)
 * prune index scan resultset back to original request for lazy
   resultset expansion case (CASSANDRA-2964)
 * (Hadoop) fail jobs when Cassandra node has failed but TaskTracker
    has not (CASSANDRA-2388)


0.8.2
 * CQL:
   - include only one row per unique key for IN queries (CASSANDRA-2717)
   - respect client timestamp on full row deletions (CASSANDRA-2912)
 * improve thread-safety in StreamOutSession (CASSANDRA-2792)
 * allow deleting a row and updating indexed columns in it in the
   same mutation (CASSANDRA-2773)
 * Expose number of threads blocked on submitting memtable to flush
   in JMX (CASSANDRA-2817)
 * add ability to return "endpoints" to nodetool (CASSANDRA-2776)
 * Add support for multiple (comma-delimited) coordinator addresses
   to ColumnFamilyInputFormat (CASSANDRA-2807)
 * fix potential NPE while scheduling read repair for range slice
   (CASSANDRA-2823)
 * Fix race in SystemTable.getCurrentLocalNodeId (CASSANDRA-2824)
 * Correctly set default for replicate_on_write (CASSANDRA-2835)
 * improve nodetool compactionstats formatting (CASSANDRA-2844)
 * fix index-building status display (CASSANDRA-2853)
 * fix CLI perpetuating obsolete KsDef.replication_factor (CASSANDRA-2846)
 * improve cli treatment of multiline comments (CASSANDRA-2852)
 * handle row tombstones correctly in EchoedRow (CASSANDRA-2786)
 * add MessagingService.get[Recently]DroppedMessages and
   StorageService.getExceptionCount (CASSANDRA-2804)
 * fix possibility of spurious UnavailableException for LOCAL_QUORUM
   reads with dynamic snitch + read repair disabled (CASSANDRA-2870)
 * add ant-optional as dependence for the debian package (CASSANDRA-2164)
 * add option to specify limit for get_slice in the CLI (CASSANDRA-2646)
 * decrease HH page size (CASSANDRA-2832)
 * reset cli keyspace after dropping the current one (CASSANDRA-2763)
 * add KeyRange option to Hadoop inputformat (CASSANDRA-1125)
 * fix protocol versioning (CASSANDRA-2818, 2860)
 * support spaces in path to log4j configuration (CASSANDRA-2383)
 * avoid including inferred types in CF update (CASSANDRA-2809)
 * fix JMX bulkload call (CASSANDRA-2908)
 * fix updating KS with durable_writes=false (CASSANDRA-2907)
 * add simplified facade to SSTableWriter for bulk loading use
   (CASSANDRA-2911)
 * fix re-using index CF sstable names after drop/recreate (CASSANDRA-2872)
 * prepend CF to default index names (CASSANDRA-2903)
 * fix hint replay (CASSANDRA-2928)
 * Properly synchronize repair's merkle tree computation (CASSANDRA-2816)


0.8.1
 * CQL:
   - support for insert, delete in BATCH (CASSANDRA-2537)
   - support for IN to SELECT, UPDATE (CASSANDRA-2553)
   - timestamp support for INSERT, UPDATE, and BATCH (CASSANDRA-2555)
   - TTL support (CASSANDRA-2476)
   - counter support (CASSANDRA-2473)
   - ALTER COLUMNFAMILY (CASSANDRA-1709)
   - DROP INDEX (CASSANDRA-2617)
   - add SCHEMA/TABLE as aliases for KS/CF (CASSANDRA-2743)
   - server handles wait-for-schema-agreement (CASSANDRA-2756)
   - key alias support (CASSANDRA-2480)
 * add support for comparator parameters and a generic ReverseType
   (CASSANDRA-2355)
 * add CompositeType and DynamicCompositeType (CASSANDRA-2231)
 * optimize batches containing multiple updates to the same row
   (CASSANDRA-2583)
 * adjust hinted handoff page size to avoid OOM with large columns
   (CASSANDRA-2652)
 * mark BRAF buffer invalid post-flush so we don't re-flush partial
   buffers again, especially on CL writes (CASSANDRA-2660)
 * add DROP INDEX support to CLI (CASSANDRA-2616)
 * don't perform HH to client-mode [storageproxy] nodes (CASSANDRA-2668)
 * Improve forceDeserialize/getCompactedRow encapsulation (CASSANDRA-2659)
 * Don't write CounterUpdateColumn to disk in tests (CASSANDRA-2650)
 * Add sstable bulk loading utility (CASSANDRA-1278)
 * avoid replaying hints to dropped columnfamilies (CASSANDRA-2685)
 * add placeholders for missing rows in range query pseudo-RR (CASSANDRA-2680)
 * remove no-op HHOM.renameHints (CASSANDRA-2693)
 * clone super columns to avoid modifying them during flush (CASSANDRA-2675)
 * allow writes to bypass the commitlog for certain keyspaces (CASSANDRA-2683)
 * avoid NPE when bypassing commitlog during memtable flush (CASSANDRA-2781)
 * Added support for making bootstrap retry if nodes flap (CASSANDRA-2644)
 * Added statusthrift to nodetool to report if thrift server is running (CASSANDRA-2722)
 * Fixed rows being cached if they do not exist (CASSANDRA-2723)
 * Support passing tableName and cfName to RowCacheProviders (CASSANDRA-2702)
 * close scrub file handles (CASSANDRA-2669)
 * throttle migration replay (CASSANDRA-2714)
 * optimize column serializer creation (CASSANDRA-2716)
 * Added support for making bootstrap retry if nodes flap (CASSANDRA-2644)
 * Added statusthrift to nodetool to report if thrift server is running
   (CASSANDRA-2722)
 * Fixed rows being cached if they do not exist (CASSANDRA-2723)
 * fix truncate/compaction race (CASSANDRA-2673)
 * workaround large resultsets causing large allocation retention
   by nio sockets (CASSANDRA-2654)
 * fix nodetool ring use with Ec2Snitch (CASSANDRA-2733)
 * fix removing columns and subcolumns that are supressed by a row or
   supercolumn tombstone during replica resolution (CASSANDRA-2590)
 * support sstable2json against snapshot sstables (CASSANDRA-2386)
 * remove active-pull schema requests (CASSANDRA-2715)
 * avoid marking entire list of sstables as actively being compacted
   in multithreaded compaction (CASSANDRA-2765)
 * seek back after deserializing a row to update cache with (CASSANDRA-2752)
 * avoid skipping rows in scrub for counter column family (CASSANDRA-2759)
 * fix ConcurrentModificationException in repair when dealing with 0.7 node
   (CASSANDRA-2767)
 * use threadsafe collections for StreamInSession (CASSANDRA-2766)
 * avoid infinite loop when creating merkle tree (CASSANDRA-2758)
 * avoids unmarking compacting sstable prematurely in cleanup (CASSANDRA-2769)
 * fix NPE when the commit log is bypassed (CASSANDRA-2718)
 * don't throw an exception in SS.isRPCServerRunning (CASSANDRA-2721)
 * make stress.jar executable (CASSANDRA-2744)
 * add daemon mode to java stress (CASSANDRA-2267)
 * expose the DC and rack of a node through JMX and nodetool ring (CASSANDRA-2531)
 * fix cache mbean getSize (CASSANDRA-2781)
 * Add Date, Float, Double, and Boolean types (CASSANDRA-2530)
 * Add startup flag to renew counter node id (CASSANDRA-2788)
 * add jamm agent to cassandra.bat (CASSANDRA-2787)
 * fix repair hanging if a neighbor has nothing to send (CASSANDRA-2797)
 * purge tombstone even if row is in only one sstable (CASSANDRA-2801)
 * Fix wrong purge of deleted cf during compaction (CASSANDRA-2786)
 * fix race that could result in Hadoop writer failing to throw an
   exception encountered after close() (CASSANDRA-2755)
 * fix scan wrongly throwing assertion error (CASSANDRA-2653)
 * Always use even distribution for merkle tree with RandomPartitionner
   (CASSANDRA-2841)
 * fix describeOwnership for OPP (CASSANDRA-2800)
 * ensure that string tokens do not contain commas (CASSANDRA-2762)


0.8.0-final
 * fix CQL grammar warning and cqlsh regression from CASSANDRA-2622
 * add ant generate-cql-html target (CASSANDRA-2526)
 * update CQL consistency levels (CASSANDRA-2566)
 * debian packaging fixes (CASSANDRA-2481, 2647)
 * fix UUIDType, IntegerType for direct buffers (CASSANDRA-2682, 2684)
 * switch to native Thrift for Hadoop map/reduce (CASSANDRA-2667)
 * fix StackOverflowError when building from eclipse (CASSANDRA-2687)
 * only provide replication_factor to strategy_options "help" for
   SimpleStrategy, OldNetworkTopologyStrategy (CASSANDRA-2678, 2713)
 * fix exception adding validators to non-string columns (CASSANDRA-2696)
 * avoid instantiating DatabaseDescriptor in JDBC (CASSANDRA-2694)
 * fix potential stack overflow during compaction (CASSANDRA-2626)
 * clone super columns to avoid modifying them during flush (CASSANDRA-2675)
 * reset underlying iterator in EchoedRow constructor (CASSANDRA-2653)


0.8.0-rc1
 * faster flushes and compaction from fixing excessively pessimistic
   rebuffering in BRAF (CASSANDRA-2581)
 * fix returning null column values in the python cql driver (CASSANDRA-2593)
 * fix merkle tree splitting exiting early (CASSANDRA-2605)
 * snapshot_before_compaction directory name fix (CASSANDRA-2598)
 * Disable compaction throttling during bootstrap (CASSANDRA-2612)
 * fix CQL treatment of > and < operators in range slices (CASSANDRA-2592)
 * fix potential double-application of counter updates on commitlog replay
   by moving replay position from header to sstable metadata (CASSANDRA-2419)
 * JDBC CQL driver exposes getColumn for access to timestamp
 * JDBC ResultSetMetadata properties added to AbstractType
 * r/m clustertool (CASSANDRA-2607)
 * add support for presenting row key as a column in CQL result sets
   (CASSANDRA-2622)
 * Don't allow {LOCAL|EACH}_QUORUM unless strategy is NTS (CASSANDRA-2627)
 * validate keyspace strategy_options during CQL create (CASSANDRA-2624)
 * fix empty Result with secondary index when limit=1 (CASSANDRA-2628)
 * Fix regression where bootstrapping a node with no schema fails
   (CASSANDRA-2625)
 * Allow removing LocationInfo sstables (CASSANDRA-2632)
 * avoid attempting to replay mutations from dropped keyspaces (CASSANDRA-2631)
 * avoid using cached position of a key when GT is requested (CASSANDRA-2633)
 * fix counting bloom filter true positives (CASSANDRA-2637)
 * initialize local ep state prior to gossip startup if needed (CASSANDRA-2638)
 * fix counter increment lost after restart (CASSANDRA-2642)
 * add quote-escaping via backslash to CLI (CASSANDRA-2623)
 * fix pig example script (CASSANDRA-2487)
 * fix dynamic snitch race in adding latencies (CASSANDRA-2618)
 * Start/stop cassandra after more important services such as mdadm in
   debian packaging (CASSANDRA-2481)


0.8.0-beta2
 * fix NPE compacting index CFs (CASSANDRA-2528)
 * Remove checking all column families on startup for compaction candidates
   (CASSANDRA-2444)
 * validate CQL create keyspace options (CASSANDRA-2525)
 * fix nodetool setcompactionthroughput (CASSANDRA-2550)
 * move	gossip heartbeat back to its own thread (CASSANDRA-2554)
 * validate cql TRUNCATE columnfamily before truncating (CASSANDRA-2570)
 * fix batch_mutate for mixed standard-counter mutations (CASSANDRA-2457)
 * disallow making schema changes to system keyspace (CASSANDRA-2563)
 * fix sending mutation messages multiple times (CASSANDRA-2557)
 * fix incorrect use of NBHM.size in ReadCallback that could cause
   reads to time out even when responses were received (CASSANDRA-2552)
 * trigger read repair correctly for LOCAL_QUORUM reads (CASSANDRA-2556)
 * Allow configuring the number of compaction thread (CASSANDRA-2558)
 * forceUserDefinedCompaction will attempt to compact what it is given
   even if the pessimistic estimate is that there is not enough disk space;
   automatic compactions will only compact 2 or more sstables (CASSANDRA-2575)
 * refuse to apply migrations with older timestamps than the current
   schema (CASSANDRA-2536)
 * remove unframed Thrift transport option
 * include indexes in snapshots (CASSANDRA-2596)
 * improve ignoring of obsolete mutations in index maintenance (CASSANDRA-2401)
 * recognize attempt to drop just the index while leaving the column
   definition alone (CASSANDRA-2619)


0.8.0-beta1
 * remove Avro RPC support (CASSANDRA-926)
 * support for columns that act as incr/decr counters
   (CASSANDRA-1072, 1937, 1944, 1936, 2101, 2093, 2288, 2105, 2384, 2236, 2342,
   2454)
 * CQL (CASSANDRA-1703, 1704, 1705, 1706, 1707, 1708, 1710, 1711, 1940,
   2124, 2302, 2277, 2493)
 * avoid double RowMutation serialization on write path (CASSANDRA-1800)
 * make NetworkTopologyStrategy the default (CASSANDRA-1960)
 * configurable internode encryption (CASSANDRA-1567, 2152)
 * human readable column names in sstable2json output (CASSANDRA-1933)
 * change default JMX port to 7199 (CASSANDRA-2027)
 * backwards compatible internal messaging (CASSANDRA-1015)
 * atomic switch of memtables and sstables (CASSANDRA-2284)
 * add pluggable SeedProvider (CASSANDRA-1669)
 * Fix clustertool to not throw exception when calling get_endpoints (CASSANDRA-2437)
 * upgrade to thrift 0.6 (CASSANDRA-2412)
 * repair works on a token range instead of full ring (CASSANDRA-2324)
 * purge tombstones from row cache (CASSANDRA-2305)
 * push replication_factor into strategy_options (CASSANDRA-1263)
 * give snapshots the same name on each node (CASSANDRA-1791)
 * remove "nodetool loadbalance" (CASSANDRA-2448)
 * multithreaded compaction (CASSANDRA-2191)
 * compaction throttling (CASSANDRA-2156)
 * add key type information and alias (CASSANDRA-2311, 2396)
 * cli no longer divides read_repair_chance by 100 (CASSANDRA-2458)
 * made CompactionInfo.getTaskType return an enum (CASSANDRA-2482)
 * add a server-wide cap on measured memtable memory usage and aggressively
   flush to keep under that threshold (CASSANDRA-2006)
 * add unified UUIDType (CASSANDRA-2233)
 * add off-heap row cache support (CASSANDRA-1969)


0.7.5
 * improvements/fixes to PIG driver (CASSANDRA-1618, CASSANDRA-2387,
   CASSANDRA-2465, CASSANDRA-2484)
 * validate index names (CASSANDRA-1761)
 * reduce contention on Table.flusherLock (CASSANDRA-1954)
 * try harder to detect failures during streaming, cleaning up temporary
   files more reliably (CASSANDRA-2088)
 * shut down server for OOM on a Thrift thread (CASSANDRA-2269)
 * fix tombstone handling in repair and sstable2json (CASSANDRA-2279)
 * preserve version when streaming data from old sstables (CASSANDRA-2283)
 * don't start repair if a neighboring node is marked as dead (CASSANDRA-2290)
 * purge tombstones from row cache (CASSANDRA-2305)
 * Avoid seeking when sstable2json exports the entire file (CASSANDRA-2318)
 * clear Built flag in system table when dropping an index (CASSANDRA-2320)
 * don't allow arbitrary argument for stress.java (CASSANDRA-2323)
 * validate values for index predicates in get_indexed_slice (CASSANDRA-2328)
 * queue secondary indexes for flush before the parent (CASSANDRA-2330)
 * allow job configuration to set the CL used in Hadoop jobs (CASSANDRA-2331)
 * add memtable_flush_queue_size defaulting to 4 (CASSANDRA-2333)
 * Allow overriding of initial_token, storage_port and rpc_port from system
   properties (CASSANDRA-2343)
 * fix comparator used for non-indexed secondary expressions in index scan
   (CASSANDRA-2347)
 * ensure size calculation and write phase of large-row compaction use
   the same threshold for TTL expiration (CASSANDRA-2349)
 * fix race when iterating CFs during add/drop (CASSANDRA-2350)
 * add ConsistencyLevel command to CLI (CASSANDRA-2354)
 * allow negative numbers in the cli (CASSANDRA-2358)
 * hard code serialVersionUID for tokens class (CASSANDRA-2361)
 * fix potential infinite loop in ByteBufferUtil.inputStream (CASSANDRA-2365)
 * fix encoding bugs in HintedHandoffManager, SystemTable when default
   charset is not UTF8 (CASSANDRA-2367)
 * avoids having removed node reappearing in Gossip (CASSANDRA-2371)
 * fix incorrect truncation of long to int when reading columns via block
   index (CASSANDRA-2376)
 * fix NPE during stream session (CASSANDRA-2377)
 * fix race condition that could leave orphaned data files when dropping CF or
   KS (CASSANDRA-2381)
 * fsync statistics component on write (CASSANDRA-2382)
 * fix duplicate results from CFS.scan (CASSANDRA-2406)
 * add IntegerType to CLI help (CASSANDRA-2414)
 * avoid caching token-only decoratedkeys (CASSANDRA-2416)
 * convert mmap assertion to if/throw so scrub can catch it (CASSANDRA-2417)
 * don't overwrite gc log (CASSANDR-2418)
 * invalidate row cache for streamed row to avoid inconsitencies
   (CASSANDRA-2420)
 * avoid copies in range/index scans (CASSANDRA-2425)
 * make sure we don't wipe data during cleanup if the node has not join
   the ring (CASSANDRA-2428)
 * Try harder to close files after compaction (CASSANDRA-2431)
 * re-set bootstrapped flag after move finishes (CASSANDRA-2435)
 * display validation_class in CLI 'describe keyspace' (CASSANDRA-2442)
 * make cleanup compactions cleanup the row cache (CASSANDRA-2451)
 * add column fields validation to scrub (CASSANDRA-2460)
 * use 64KB flush buffer instead of in_memory_compaction_limit (CASSANDRA-2463)
 * fix backslash substitutions in CLI (CASSANDRA-2492)
 * disable cache saving for system CFS (CASSANDRA-2502)
 * fixes for verifying destination availability under hinted conditions
   so UE can be thrown intead of timing out (CASSANDRA-2514)
 * fix update of validation class in column metadata (CASSANDRA-2512)
 * support LOCAL_QUORUM, EACH_QUORUM CLs outside of NTS (CASSANDRA-2516)
 * preserve version when streaming data from old sstables (CASSANDRA-2283)
 * fix backslash substitutions in CLI (CASSANDRA-2492)
 * count a row deletion as one operation towards memtable threshold
   (CASSANDRA-2519)
 * support LOCAL_QUORUM, EACH_QUORUM CLs outside of NTS (CASSANDRA-2516)


0.7.4
 * add nodetool join command (CASSANDRA-2160)
 * fix secondary indexes on pre-existing or streamed data (CASSANDRA-2244)
 * initialize endpoint in gossiper earlier (CASSANDRA-2228)
 * add ability to write to Cassandra from Pig (CASSANDRA-1828)
 * add rpc_[min|max]_threads (CASSANDRA-2176)
 * add CL.TWO, CL.THREE (CASSANDRA-2013)
 * avoid exporting an un-requested row in sstable2json, when exporting
   a key that does not exist (CASSANDRA-2168)
 * add incremental_backups option (CASSANDRA-1872)
 * add configurable row limit to Pig loadfunc (CASSANDRA-2276)
 * validate column values in batches as well as single-Column inserts
   (CASSANDRA-2259)
 * move sample schema from cassandra.yaml to schema-sample.txt,
   a cli scripts (CASSANDRA-2007)
 * avoid writing empty rows when scrubbing tombstoned rows (CASSANDRA-2296)
 * fix assertion error in range and index scans for CL < ALL
   (CASSANDRA-2282)
 * fix commitlog replay when flush position refers to data that didn't
   get synced before server died (CASSANDRA-2285)
 * fix fd leak in sstable2json with non-mmap'd i/o (CASSANDRA-2304)
 * reduce memory use during streaming of multiple sstables (CASSANDRA-2301)
 * purge tombstoned rows from cache after GCGraceSeconds (CASSANDRA-2305)
 * allow zero replicas in a NTS datacenter (CASSANDRA-1924)
 * make range queries respect snitch for local replicas (CASSANDRA-2286)
 * fix HH delivery when column index is larger than 2GB (CASSANDRA-2297)
 * make 2ary indexes use parent CF flush thresholds during initial build
   (CASSANDRA-2294)
 * update memtable_throughput to be a long (CASSANDRA-2158)


0.7.3
 * Keep endpoint state until aVeryLongTime (CASSANDRA-2115)
 * lower-latency read repair (CASSANDRA-2069)
 * add hinted_handoff_throttle_delay_in_ms option (CASSANDRA-2161)
 * fixes for cache save/load (CASSANDRA-2172, -2174)
 * Handle whole-row deletions in CFOutputFormat (CASSANDRA-2014)
 * Make memtable_flush_writers flush in parallel (CASSANDRA-2178)
 * Add compaction_preheat_key_cache option (CASSANDRA-2175)
 * refactor stress.py to have only one copy of the format string
   used for creating row keys (CASSANDRA-2108)
 * validate index names for \w+ (CASSANDRA-2196)
 * Fix Cassandra cli to respect timeout if schema does not settle
   (CASSANDRA-2187)
 * fix for compaction and cleanup writing old-format data into new-version
   sstable (CASSANDRA-2211, -2216)
 * add nodetool scrub (CASSANDRA-2217, -2240)
 * fix sstable2json large-row pagination (CASSANDRA-2188)
 * fix EOFing on requests for the last bytes in a file (CASSANDRA-2213)
 * fix BufferedRandomAccessFile bugs (CASSANDRA-2218, -2241)
 * check for memtable flush_after_mins exceeded every 10s (CASSANDRA-2183)
 * fix cache saving on Windows (CASSANDRA-2207)
 * add validateSchemaAgreement call + synchronization to schema
   modification operations (CASSANDRA-2222)
 * fix for reversed slice queries on large rows (CASSANDRA-2212)
 * fat clients were writing local data (CASSANDRA-2223)
 * set DEFAULT_MEMTABLE_LIFETIME_IN_MINS to 24h
 * improve detection and cleanup of partially-written sstables
   (CASSANDRA-2206)
 * fix supercolumn de/serialization when subcolumn comparator is different
   from supercolumn's (CASSANDRA-2104)
 * fix starting up on Windows when CASSANDRA_HOME contains whitespace
   (CASSANDRA-2237)
 * add [get|set][row|key]cacheSavePeriod to JMX (CASSANDRA-2100)
 * fix Hadoop ColumnFamilyOutputFormat dropping of mutations
   when batch fills up (CASSANDRA-2255)
 * move file deletions off of scheduledtasks executor (CASSANDRA-2253)


0.7.2
 * copy DecoratedKey.key when inserting into caches to avoid retaining
   a reference to the underlying buffer (CASSANDRA-2102)
 * format subcolumn names with subcomparator (CASSANDRA-2136)
 * fix column bloom filter deserialization (CASSANDRA-2165)


0.7.1
 * refactor MessageDigest creation code. (CASSANDRA-2107)
 * buffer network stack to avoid inefficient small TCP messages while avoiding
   the nagle/delayed ack problem (CASSANDRA-1896)
 * check log4j configuration for changes every 10s (CASSANDRA-1525, 1907)
 * more-efficient cross-DC replication (CASSANDRA-1530, -2051, -2138)
 * avoid polluting page cache with commitlog or sstable writes
   and seq scan operations (CASSANDRA-1470)
 * add RMI authentication options to nodetool (CASSANDRA-1921)
 * make snitches configurable at runtime (CASSANDRA-1374)
 * retry hadoop split requests on connection failure (CASSANDRA-1927)
 * implement describeOwnership for BOP, COPP (CASSANDRA-1928)
 * make read repair behave as expected for ConsistencyLevel > ONE
   (CASSANDRA-982, 2038)
 * distributed test harness (CASSANDRA-1859, 1964)
 * reduce flush lock contention (CASSANDRA-1930)
 * optimize supercolumn deserialization (CASSANDRA-1891)
 * fix CFMetaData.apply to only compare objects of the same class
   (CASSANDRA-1962)
 * allow specifying specific SSTables to compact from JMX (CASSANDRA-1963)
 * fix race condition in MessagingService.targets (CASSANDRA-1959, 2094, 2081)
 * refuse to open sstables from a future version (CASSANDRA-1935)
 * zero-copy reads (CASSANDRA-1714)
 * fix copy bounds for word Text in wordcount demo (CASSANDRA-1993)
 * fixes for contrib/javautils (CASSANDRA-1979)
 * check more frequently for memtable expiration (CASSANDRA-2000)
 * fix writing SSTable column count statistics (CASSANDRA-1976)
 * fix streaming of multiple CFs during bootstrap (CASSANDRA-1992)
 * explicitly set JVM GC new generation size with -Xmn (CASSANDRA-1968)
 * add short options for CLI flags (CASSANDRA-1565)
 * make keyspace argument to "describe keyspace" in CLI optional
   when authenticated to keyspace already (CASSANDRA-2029)
 * added option to specify -Dcassandra.join_ring=false on startup
   to allow "warm spare" nodes or performing JMX maintenance before
   joining the ring (CASSANDRA-526)
 * log migrations at INFO (CASSANDRA-2028)
 * add CLI verbose option in file mode (CASSANDRA-2030)
 * add single-line "--" comments to CLI (CASSANDRA-2032)
 * message serialization tests (CASSANDRA-1923)
 * switch from ivy to maven-ant-tasks (CASSANDRA-2017)
 * CLI attempts to block for new schema to propagate (CASSANDRA-2044)
 * fix potential overflow in nodetool cfstats (CASSANDRA-2057)
 * add JVM shutdownhook to sync commitlog (CASSANDRA-1919)
 * allow nodes to be up without being part of  normal traffic (CASSANDRA-1951)
 * fix CLI "show keyspaces" with null options on NTS (CASSANDRA-2049)
 * fix possible ByteBuffer race conditions (CASSANDRA-2066)
 * reduce garbage generated by MessagingService to prevent load spikes
   (CASSANDRA-2058)
 * fix math in RandomPartitioner.describeOwnership (CASSANDRA-2071)
 * fix deletion of sstable non-data components (CASSANDRA-2059)
 * avoid blocking gossip while deleting handoff hints (CASSANDRA-2073)
 * ignore messages from newer versions, keep track of nodes in gossip
   regardless of version (CASSANDRA-1970)
 * cache writing moved to CompactionManager to reduce i/o contention and
   updated to use non-cache-polluting writes (CASSANDRA-2053)
 * page through large rows when exporting to JSON (CASSANDRA-2041)
 * add flush_largest_memtables_at and reduce_cache_sizes_at options
   (CASSANDRA-2142)
 * add cli 'describe cluster' command (CASSANDRA-2127)
 * add cli support for setting username/password at 'connect' command
   (CASSANDRA-2111)
 * add -D option to Stress.java to allow reading hosts from a file
   (CASSANDRA-2149)
 * bound hints CF throughput between 32M and 256M (CASSANDRA-2148)
 * continue starting when invalid saved cache entries are encountered
   (CASSANDRA-2076)
 * add max_hint_window_in_ms option (CASSANDRA-1459)


0.7.0-final
 * fix offsets to ByteBuffer.get (CASSANDRA-1939)


0.7.0-rc4
 * fix cli crash after backgrounding (CASSANDRA-1875)
 * count timeouts in storageproxy latencies, and include latency
   histograms in StorageProxyMBean (CASSANDRA-1893)
 * fix CLI get recognition of supercolumns (CASSANDRA-1899)
 * enable keepalive on intra-cluster sockets (CASSANDRA-1766)
 * count timeouts towards dynamicsnitch latencies (CASSANDRA-1905)
 * Expose index-building status in JMX + cli schema description
   (CASSANDRA-1871)
 * allow [LOCAL|EACH]_QUORUM to be used with non-NetworkTopology
   replication Strategies
 * increased amount of index locks for faster commitlog replay
 * collect secondary index tombstones immediately (CASSANDRA-1914)
 * revert commitlog changes from #1780 (CASSANDRA-1917)
 * change RandomPartitioner min token to -1 to avoid collision w/
   tokens on actual nodes (CASSANDRA-1901)
 * examine the right nibble when validating TimeUUID (CASSANDRA-1910)
 * include secondary indexes in cleanup (CASSANDRA-1916)
 * CFS.scrubDataDirectories should also cleanup invalid secondary indexes
   (CASSANDRA-1904)
 * ability to disable/enable gossip on nodes to force them down
   (CASSANDRA-1108)


0.7.0-rc3
 * expose getNaturalEndpoints in StorageServiceMBean taking byte[]
   key; RMI cannot serialize ByteBuffer (CASSANDRA-1833)
 * infer org.apache.cassandra.locator for replication strategy classes
   when not otherwise specified
 * validation that generates less garbage (CASSANDRA-1814)
 * add TTL support to CLI (CASSANDRA-1838)
 * cli defaults to bytestype for subcomparator when creating
   column families (CASSANDRA-1835)
 * unregister index MBeans when index is dropped (CASSANDRA-1843)
 * make ByteBufferUtil.clone thread-safe (CASSANDRA-1847)
 * change exception for read requests during bootstrap from
   InvalidRequest to Unavailable (CASSANDRA-1862)
 * respect row-level tombstones post-flush in range scans
   (CASSANDRA-1837)
 * ReadResponseResolver check digests against each other (CASSANDRA-1830)
 * return InvalidRequest when remove of subcolumn without supercolumn
   is requested (CASSANDRA-1866)
 * flush before repair (CASSANDRA-1748)
 * SSTableExport validates key order (CASSANDRA-1884)
 * large row support for SSTableExport (CASSANDRA-1867)
 * Re-cache hot keys post-compaction without hitting disk (CASSANDRA-1878)
 * manage read repair in coordinator instead of data source, to
   provide latency information to dynamic snitch (CASSANDRA-1873)


0.7.0-rc2
 * fix live-column-count of slice ranges including tombstoned supercolumn
   with live subcolumn (CASSANDRA-1591)
 * rename o.a.c.internal.AntientropyStage -> AntiEntropyStage,
   o.a.c.request.Request_responseStage -> RequestResponseStage,
   o.a.c.internal.Internal_responseStage -> InternalResponseStage
 * add AbstractType.fromString (CASSANDRA-1767)
 * require index_type to be present when specifying index_name
   on ColumnDef (CASSANDRA-1759)
 * fix add/remove index bugs in CFMetadata (CASSANDRA-1768)
 * rebuild Strategy during system_update_keyspace (CASSANDRA-1762)
 * cli updates prompt to ... in continuation lines (CASSANDRA-1770)
 * support multiple Mutations per key in hadoop ColumnFamilyOutputFormat
   (CASSANDRA-1774)
 * improvements to Debian init script (CASSANDRA-1772)
 * use local classloader to check for version.properties (CASSANDRA-1778)
 * Validate that column names in column_metadata are valid for the
   defined comparator, and decode properly in cli (CASSANDRA-1773)
 * use cross-platform newlines in cli (CASSANDRA-1786)
 * add ExpiringColumn support to sstable import/export (CASSANDRA-1754)
 * add flush for each append to periodic commitlog mode; added
   periodic_without_flush option to disable this (CASSANDRA-1780)
 * close file handle used for post-flush truncate (CASSANDRA-1790)
 * various code cleanup (CASSANDRA-1793, -1794, -1795)
 * fix range queries against wrapped range (CASSANDRA-1781)
 * fix consistencylevel calculations for NetworkTopologyStrategy
   (CASSANDRA-1804)
 * cli support index type enum names (CASSANDRA-1810)
 * improved validation of column_metadata (CASSANDRA-1813)
 * reads at ConsistencyLevel > 1 throw UnavailableException
   immediately if insufficient live nodes exist (CASSANDRA-1803)
 * copy bytebuffers for local writes to avoid retaining the entire
   Thrift frame (CASSANDRA-1801)
 * fix NPE adding index to column w/o prior metadata (CASSANDRA-1764)
 * reduce fat client timeout (CASSANDRA-1730)
 * fix botched merge of CASSANDRA-1316


0.7.0-rc1
 * fix compaction and flush races with schema updates (CASSANDRA-1715)
 * add clustertool, config-converter, sstablekeys, and schematool
   Windows .bat files (CASSANDRA-1723)
 * reject range queries received during bootstrap (CASSANDRA-1739)
 * fix wrapping-range queries on non-minimum token (CASSANDRA-1700)
 * add nodetool cfhistogram (CASSANDRA-1698)
 * limit repaired ranges to what the nodes have in common (CASSANDRA-1674)
 * index scan treats missing columns as not matching secondary
   expressions (CASSANDRA-1745)
 * Fix misuse of DataOutputBuffer.getData in AntiEntropyService
   (CASSANDRA-1729)
 * detect and warn when obsolete version of JNA is present (CASSANDRA-1760)
 * reduce fat client timeout (CASSANDRA-1730)
 * cleanup smallest CFs first to increase free temp space for larger ones
   (CASSANDRA-1811)
 * Update windows .bat files to work outside of main Cassandra
   directory (CASSANDRA-1713)
 * fix read repair regression from 0.6.7 (CASSANDRA-1727)
 * more-efficient read repair (CASSANDRA-1719)
 * fix hinted handoff replay (CASSANDRA-1656)
 * log type of dropped messages (CASSANDRA-1677)
 * upgrade to SLF4J 1.6.1
 * fix ByteBuffer bug in ExpiringColumn.updateDigest (CASSANDRA-1679)
 * fix IntegerType.getString (CASSANDRA-1681)
 * make -Djava.net.preferIPv4Stack=true the default (CASSANDRA-628)
 * add INTERNAL_RESPONSE verb to differentiate from responses related
   to client requests (CASSANDRA-1685)
 * log tpstats when dropping messages (CASSANDRA-1660)
 * include unreachable nodes in describeSchemaVersions (CASSANDRA-1678)
 * Avoid dropping messages off the client request path (CASSANDRA-1676)
 * fix jna errno reporting (CASSANDRA-1694)
 * add friendlier error for UnknownHostException on startup (CASSANDRA-1697)
 * include jna dependency in RPM package (CASSANDRA-1690)
 * add --skip-keys option to stress.py (CASSANDRA-1696)
 * improve cli handling of non-string keys and column names
   (CASSANDRA-1701, -1693)
 * r/m extra subcomparator line in cli keyspaces output (CASSANDRA-1712)
 * add read repair chance to cli "show keyspaces"
 * upgrade to ConcurrentLinkedHashMap 1.1 (CASSANDRA-975)
 * fix index scan routing (CASSANDRA-1722)
 * fix tombstoning of supercolumns in range queries (CASSANDRA-1734)
 * clear endpoint cache after updating keyspace metadata (CASSANDRA-1741)
 * fix wrapping-range queries on non-minimum token (CASSANDRA-1700)
 * truncate includes secondary indexes (CASSANDRA-1747)
 * retain reference to PendingFile sstables (CASSANDRA-1749)
 * fix sstableimport regression (CASSANDRA-1753)
 * fix for bootstrap when no non-system tables are defined (CASSANDRA-1732)
 * handle replica unavailability in index scan (CASSANDRA-1755)
 * fix service initialization order deadlock (CASSANDRA-1756)
 * multi-line cli commands (CASSANDRA-1742)
 * fix race between snapshot and compaction (CASSANDRA-1736)
 * add listEndpointsPendingHints, deleteHintsForEndpoint JMX methods
   (CASSANDRA-1551)


0.7.0-beta3
 * add strategy options to describe_keyspace output (CASSANDRA-1560)
 * log warning when using randomly generated token (CASSANDRA-1552)
 * re-organize JMX into .db, .net, .internal, .request (CASSANDRA-1217)
 * allow nodes to change IPs between restarts (CASSANDRA-1518)
 * remember ring state between restarts by default (CASSANDRA-1518)
 * flush index built flag so we can read it before log replay (CASSANDRA-1541)
 * lock row cache updates to prevent race condition (CASSANDRA-1293)
 * remove assertion causing rare (and harmless) error messages in
   commitlog (CASSANDRA-1330)
 * fix moving nodes with no keyspaces defined (CASSANDRA-1574)
 * fix unbootstrap when no data is present in a transfer range (CASSANDRA-1573)
 * take advantage of AVRO-495 to simplify our avro IDL (CASSANDRA-1436)
 * extend authorization hierarchy to column family (CASSANDRA-1554)
 * deletion support in secondary indexes (CASSANDRA-1571)
 * meaningful error message for invalid replication strategy class
   (CASSANDRA-1566)
 * allow keyspace creation with RF > N (CASSANDRA-1428)
 * improve cli error handling (CASSANDRA-1580)
 * add cache save/load ability (CASSANDRA-1417, 1606, 1647)
 * add StorageService.getDrainProgress (CASSANDRA-1588)
 * Disallow bootstrap to an in-use token (CASSANDRA-1561)
 * Allow dynamic secondary index creation and destruction (CASSANDRA-1532)
 * log auto-guessed memtable thresholds (CASSANDRA-1595)
 * add ColumnDef support to cli (CASSANDRA-1583)
 * reduce index sample time by 75% (CASSANDRA-1572)
 * add cli support for column, strategy metadata (CASSANDRA-1578, 1612)
 * add cli support for schema modification (CASSANDRA-1584)
 * delete temp files on failed compactions (CASSANDRA-1596)
 * avoid blocking for dead nodes during removetoken (CASSANDRA-1605)
 * remove ConsistencyLevel.ZERO (CASSANDRA-1607)
 * expose in-progress compaction type in jmx (CASSANDRA-1586)
 * removed IClock & related classes from internals (CASSANDRA-1502)
 * fix removing tokens from SystemTable on decommission and removetoken
   (CASSANDRA-1609)
 * include CF metadata in cli 'show keyspaces' (CASSANDRA-1613)
 * switch from Properties to HashMap in PropertyFileSnitch to
   avoid synchronization bottleneck (CASSANDRA-1481)
 * PropertyFileSnitch configuration file renamed to
   cassandra-topology.properties
 * add cli support for get_range_slices (CASSANDRA-1088, CASSANDRA-1619)
 * Make memtable flush thresholds per-CF instead of global
   (CASSANDRA-1007, 1637)
 * add cli support for binary data without CfDef hints (CASSANDRA-1603)
 * fix building SSTable statistics post-stream (CASSANDRA-1620)
 * fix potential infinite loop in 2ary index queries (CASSANDRA-1623)
 * allow creating NTS keyspaces with no replicas configured (CASSANDRA-1626)
 * add jmx histogram of sstables accessed per read (CASSANDRA-1624)
 * remove system_rename_column_family and system_rename_keyspace from the
   client API until races can be fixed (CASSANDRA-1630, CASSANDRA-1585)
 * add cli sanity tests (CASSANDRA-1582)
 * update GC settings in cassandra.bat (CASSANDRA-1636)
 * cli support for index queries (CASSANDRA-1635)
 * cli support for updating schema memtable settings (CASSANDRA-1634)
 * cli --file option (CASSANDRA-1616)
 * reduce automatically chosen memtable sizes by 50% (CASSANDRA-1641)
 * move endpoint cache from snitch to strategy (CASSANDRA-1643)
 * fix commitlog recovery deleting the newly-created segment as well as
   the old ones (CASSANDRA-1644)
 * upgrade to Thrift 0.5 (CASSANDRA-1367)
 * renamed CL.DCQUORUM to LOCAL_QUORUM and DCQUORUMSYNC to EACH_QUORUM
 * cli truncate support (CASSANDRA-1653)
 * update GC settings in cassandra.bat (CASSANDRA-1636)
 * avoid logging when a node's ip/token is gossipped back to it (CASSANDRA-1666)


0.7-beta2
 * always use UTF-8 for hint keys (CASSANDRA-1439)
 * remove cassandra.yaml dependency from Hadoop and Pig (CASSADRA-1322)
 * expose CfDef metadata in describe_keyspaces (CASSANDRA-1363)
 * restore use of mmap_index_only option (CASSANDRA-1241)
 * dropping a keyspace with no column families generated an error
   (CASSANDRA-1378)
 * rename RackAwareStrategy to OldNetworkTopologyStrategy, RackUnawareStrategy
   to SimpleStrategy, DatacenterShardStrategy to NetworkTopologyStrategy,
   AbstractRackAwareSnitch to AbstractNetworkTopologySnitch (CASSANDRA-1392)
 * merge StorageProxy.mutate, mutateBlocking (CASSANDRA-1396)
 * faster UUIDType, LongType comparisons (CASSANDRA-1386, 1393)
 * fix setting read_repair_chance from CLI addColumnFamily (CASSANDRA-1399)
 * fix updates to indexed columns (CASSANDRA-1373)
 * fix race condition leaving to FileNotFoundException (CASSANDRA-1382)
 * fix sharded lock hash on index write path (CASSANDRA-1402)
 * add support for GT/E, LT/E in subordinate index clauses (CASSANDRA-1401)
 * cfId counter got out of sync when CFs were added (CASSANDRA-1403)
 * less chatty schema updates (CASSANDRA-1389)
 * rename column family mbeans. 'type' will now include either
   'IndexColumnFamilies' or 'ColumnFamilies' depending on the CFS type.
   (CASSANDRA-1385)
 * disallow invalid keyspace and column family names. This includes name that
   matches a '^\w+' regex. (CASSANDRA-1377)
 * use JNA, if present, to take snapshots (CASSANDRA-1371)
 * truncate hints if starting 0.7 for the first time (CASSANDRA-1414)
 * fix FD leak in single-row slicepredicate queries (CASSANDRA-1416)
 * allow index expressions against columns that are not part of the
   SlicePredicate (CASSANDRA-1410)
 * config-converter properly handles snitches and framed support
   (CASSANDRA-1420)
 * remove keyspace argument from multiget_count (CASSANDRA-1422)
 * allow specifying cassandra.yaml location as (local or remote) URL
   (CASSANDRA-1126)
 * fix using DynamicEndpointSnitch with NetworkTopologyStrategy
   (CASSANDRA-1429)
 * Add CfDef.default_validation_class (CASSANDRA-891)
 * fix EstimatedHistogram.max (CASSANDRA-1413)
 * quorum read optimization (CASSANDRA-1622)
 * handle zero-length (or missing) rows during HH paging (CASSANDRA-1432)
 * include secondary indexes during schema migrations (CASSANDRA-1406)
 * fix commitlog header race during schema change (CASSANDRA-1435)
 * fix ColumnFamilyStoreMBeanIterator to use new type name (CASSANDRA-1433)
 * correct filename generated by xml->yaml converter (CASSANDRA-1419)
 * add CMSInitiatingOccupancyFraction=75 and UseCMSInitiatingOccupancyOnly
   to default JVM options
 * decrease jvm heap for cassandra-cli (CASSANDRA-1446)
 * ability to modify keyspaces and column family definitions on a live cluster
   (CASSANDRA-1285)
 * support for Hadoop Streaming [non-jvm map/reduce via stdin/out]
   (CASSANDRA-1368)
 * Move persistent sstable stats from the system table to an sstable component
   (CASSANDRA-1430)
 * remove failed bootstrap attempt from pending ranges when gossip times
   it out after 1h (CASSANDRA-1463)
 * eager-create tcp connections to other cluster members (CASSANDRA-1465)
 * enumerate stages and derive stage from message type instead of
   transmitting separately (CASSANDRA-1465)
 * apply reversed flag during collation from different data sources
   (CASSANDRA-1450)
 * make failure to remove commitlog segment non-fatal (CASSANDRA-1348)
 * correct ordering of drain operations so CL.recover is no longer
   necessary (CASSANDRA-1408)
 * removed keyspace from describe_splits method (CASSANDRA-1425)
 * rename check_schema_agreement to describe_schema_versions
   (CASSANDRA-1478)
 * fix QUORUM calculation for RF > 3 (CASSANDRA-1487)
 * remove tombstones during non-major compactions when bloom filter
   verifies that row does not exist in other sstables (CASSANDRA-1074)
 * nodes that coordinated a loadbalance in the past could not be seen by
   newly added nodes (CASSANDRA-1467)
 * exposed endpoint states (gossip details) via jmx (CASSANDRA-1467)
 * ensure that compacted sstables are not included when new readers are
   instantiated (CASSANDRA-1477)
 * by default, calculate heap size and memtable thresholds at runtime (CASSANDRA-1469)
 * fix races dealing with adding/dropping keyspaces and column families in
   rapid succession (CASSANDRA-1477)
 * clean up of Streaming system (CASSANDRA-1503, 1504, 1506)
 * add options to configure Thrift socket keepalive and buffer sizes (CASSANDRA-1426)
 * make contrib CassandraServiceDataCleaner recursive (CASSANDRA-1509)
 * min, max compaction threshold are configurable and persistent
   per-ColumnFamily (CASSANDRA-1468)
 * fix replaying the last mutation in a commitlog unnecessarily
   (CASSANDRA-1512)
 * invoke getDefaultUncaughtExceptionHandler from DTPE with the original
   exception rather than the ExecutionException wrapper (CASSANDRA-1226)
 * remove Clock from the Thrift (and Avro) API (CASSANDRA-1501)
 * Close intra-node sockets when connection is broken (CASSANDRA-1528)
 * RPM packaging spec file (CASSANDRA-786)
 * weighted request scheduler (CASSANDRA-1485)
 * treat expired columns as deleted (CASSANDRA-1539)
 * make IndexInterval configurable (CASSANDRA-1488)
 * add describe_snitch to Thrift API (CASSANDRA-1490)
 * MD5 authenticator compares plain text submitted password with MD5'd
   saved property, instead of vice versa (CASSANDRA-1447)
 * JMX MessagingService pending and completed counts (CASSANDRA-1533)
 * fix race condition processing repair responses (CASSANDRA-1511)
 * make repair blocking (CASSANDRA-1511)
 * create EndpointSnitchInfo and MBean to expose rack and DC (CASSANDRA-1491)
 * added option to contrib/word_count to output results back to Cassandra
   (CASSANDRA-1342)
 * rewrite Hadoop ColumnFamilyRecordWriter to pool connections, retry to
   multiple Cassandra nodes, and smooth impact on the Cassandra cluster
   by using smaller batch sizes (CASSANDRA-1434)
 * fix setting gc_grace_seconds via CLI (CASSANDRA-1549)
 * support TTL'd index values (CASSANDRA-1536)
 * make removetoken work like decommission (CASSANDRA-1216)
 * make cli comparator-aware and improve quote rules (CASSANDRA-1523,-1524)
 * make nodetool compact and cleanup blocking (CASSANDRA-1449)
 * add memtable, cache information to GCInspector logs (CASSANDRA-1558)
 * enable/disable HintedHandoff via JMX (CASSANDRA-1550)
 * Ignore stray files in the commit log directory (CASSANDRA-1547)
 * Disallow bootstrap to an in-use token (CASSANDRA-1561)


0.7-beta1
 * sstable versioning (CASSANDRA-389)
 * switched to slf4j logging (CASSANDRA-625)
 * add (optional) expiration time for column (CASSANDRA-699)
 * access levels for authentication/authorization (CASSANDRA-900)
 * add ReadRepairChance to CF definition (CASSANDRA-930)
 * fix heisenbug in system tests, especially common on OS X (CASSANDRA-944)
 * convert to byte[] keys internally and all public APIs (CASSANDRA-767)
 * ability to alter schema definitions on a live cluster (CASSANDRA-44)
 * renamed configuration file to cassandra.xml, and log4j.properties to
   log4j-server.properties, which must now be loaded from
   the classpath (which is how our scripts in bin/ have always done it)
   (CASSANDRA-971)
 * change get_count to require a SlicePredicate. create multi_get_count
   (CASSANDRA-744)
 * re-organized endpointsnitch implementations and added SimpleSnitch
   (CASSANDRA-994)
 * Added preload_row_cache option (CASSANDRA-946)
 * add CRC to commitlog header (CASSANDRA-999)
 * removed deprecated batch_insert and get_range_slice methods (CASSANDRA-1065)
 * add truncate thrift method (CASSANDRA-531)
 * http mini-interface using mx4j (CASSANDRA-1068)
 * optimize away copy of sliced row on memtable read path (CASSANDRA-1046)
 * replace constant-size 2GB mmaped segments and special casing for index
   entries spanning segment boundaries, with SegmentedFile that computes
   segments that always contain entire entries/rows (CASSANDRA-1117)
 * avoid reading large rows into memory during compaction (CASSANDRA-16)
 * added hadoop OutputFormat (CASSANDRA-1101)
 * efficient Streaming (no more anticompaction) (CASSANDRA-579)
 * split commitlog header into separate file and add size checksum to
   mutations (CASSANDRA-1179)
 * avoid allocating a new byte[] for each mutation on replay (CASSANDRA-1219)
 * revise HH schema to be per-endpoint (CASSANDRA-1142)
 * add joining/leaving status to nodetool ring (CASSANDRA-1115)
 * allow multiple repair sessions per node (CASSANDRA-1190)
 * optimize away MessagingService for local range queries (CASSANDRA-1261)
 * make framed transport the default so malformed requests can't OOM the
   server (CASSANDRA-475)
 * significantly faster reads from row cache (CASSANDRA-1267)
 * take advantage of row cache during range queries (CASSANDRA-1302)
 * make GCGraceSeconds a per-ColumnFamily value (CASSANDRA-1276)
 * keep persistent row size and column count statistics (CASSANDRA-1155)
 * add IntegerType (CASSANDRA-1282)
 * page within a single row during hinted handoff (CASSANDRA-1327)
 * push DatacenterShardStrategy configuration into keyspace definition,
   eliminating datacenter.properties. (CASSANDRA-1066)
 * optimize forward slices starting with '' and single-index-block name
   queries by skipping the column index (CASSANDRA-1338)
 * streaming refactor (CASSANDRA-1189)
 * faster comparison for UUID types (CASSANDRA-1043)
 * secondary index support (CASSANDRA-749 and subtasks)
 * make compaction buckets deterministic (CASSANDRA-1265)


0.6.6
 * Allow using DynamicEndpointSnitch with RackAwareStrategy (CASSANDRA-1429)
 * remove the remaining vestiges of the unfinished DatacenterShardStrategy
   (replaced by NetworkTopologyStrategy in 0.7)


0.6.5
 * fix key ordering in range query results with RandomPartitioner
   and ConsistencyLevel > ONE (CASSANDRA-1145)
 * fix for range query starting with the wrong token range (CASSANDRA-1042)
 * page within a single row during hinted handoff (CASSANDRA-1327)
 * fix compilation on non-sun JDKs (CASSANDRA-1061)
 * remove String.trim() call on row keys in batch mutations (CASSANDRA-1235)
 * Log summary of dropped messages instead of spamming log (CASSANDRA-1284)
 * add dynamic endpoint snitch (CASSANDRA-981)
 * fix streaming for keyspaces with hyphens in their name (CASSANDRA-1377)
 * fix errors in hard-coded bloom filter optKPerBucket by computing it
   algorithmically (CASSANDRA-1220
 * remove message deserialization stage, and uncap read/write stages
   so slow reads/writes don't block gossip processing (CASSANDRA-1358)
 * add jmx port configuration to Debian package (CASSANDRA-1202)
 * use mlockall via JNA, if present, to prevent Linux from swapping
   out parts of the JVM (CASSANDRA-1214)


0.6.4
 * avoid queuing multiple hint deliveries for the same endpoint
   (CASSANDRA-1229)
 * better performance for and stricter checking of UTF8 column names
   (CASSANDRA-1232)
 * extend option to lower compaction priority to hinted handoff
   as well (CASSANDRA-1260)
 * log errors in gossip instead of re-throwing (CASSANDRA-1289)
 * avoid aborting commitlog replay prematurely if a flushed-but-
   not-removed commitlog segment is encountered (CASSANDRA-1297)
 * fix duplicate rows being read during mapreduce (CASSANDRA-1142)
 * failure detection wasn't closing command sockets (CASSANDRA-1221)
 * cassandra-cli.bat works on windows (CASSANDRA-1236)
 * pre-emptively drop requests that cannot be processed within RPCTimeout
   (CASSANDRA-685)
 * add ack to Binary write verb and update CassandraBulkLoader
   to wait for acks for each row (CASSANDRA-1093)
 * added describe_partitioner Thrift method (CASSANDRA-1047)
 * Hadoop jobs no longer require the Cassandra storage-conf.xml
   (CASSANDRA-1280, CASSANDRA-1047)
 * log thread pool stats when GC is excessive (CASSANDRA-1275)
 * remove gossip message size limit (CASSANDRA-1138)
 * parallelize local and remote reads during multiget, and respect snitch
   when determining whether to do local read for CL.ONE (CASSANDRA-1317)
 * fix read repair to use requested consistency level on digest mismatch,
   rather than assuming QUORUM (CASSANDRA-1316)
 * process digest mismatch re-reads in parallel (CASSANDRA-1323)
 * switch hints CF comparator to BytesType (CASSANDRA-1274)


0.6.3
 * retry to make streaming connections up to 8 times. (CASSANDRA-1019)
 * reject describe_ring() calls on invalid keyspaces (CASSANDRA-1111)
 * fix cache size calculation for size of 100% (CASSANDRA-1129)
 * fix cache capacity only being recalculated once (CASSANDRA-1129)
 * remove hourly scan of all hints on the off chance that the gossiper
   missed a status change; instead, expose deliverHintsToEndpoint to JMX
   so it can be done manually, if necessary (CASSANDRA-1141)
 * don't reject reads at CL.ALL (CASSANDRA-1152)
 * reject deletions to supercolumns in CFs containing only standard
   columns (CASSANDRA-1139)
 * avoid preserving login information after client disconnects
   (CASSANDRA-1057)
 * prefer sun jdk to openjdk in debian init script (CASSANDRA-1174)
 * detect partioner config changes between restarts and fail fast
   (CASSANDRA-1146)
 * use generation time to resolve node token reassignment disagreements
   (CASSANDRA-1118)
 * restructure the startup ordering of Gossiper and MessageService to avoid
   timing anomalies (CASSANDRA-1160)
 * detect incomplete commit log hearders (CASSANDRA-1119)
 * force anti-entropy service to stream files on the stream stage to avoid
   sending streams out of order (CASSANDRA-1169)
 * remove inactive stream managers after AES streams files (CASSANDRA-1169)
 * allow removing entire row through batch_mutate Deletion (CASSANDRA-1027)
 * add JMX metrics for row-level bloom filter false positives (CASSANDRA-1212)
 * added a redhat init script to contrib (CASSANDRA-1201)
 * use midpoint when bootstrapping a new machine into range with not
   much data yet instead of random token (CASSANDRA-1112)
 * kill server on OOM in executor stage as well as Thrift (CASSANDRA-1226)
 * remove opportunistic repairs, when two machines with overlapping replica
   responsibilities happen to finish major compactions of the same CF near
   the same time.  repairs are now fully manual (CASSANDRA-1190)
 * add ability to lower compaction priority (default is no change from 0.6.2)
   (CASSANDRA-1181)


0.6.2
 * fix contrib/word_count build. (CASSANDRA-992)
 * split CommitLogExecutorService into BatchCommitLogExecutorService and
   PeriodicCommitLogExecutorService (CASSANDRA-1014)
 * add latency histograms to CFSMBean (CASSANDRA-1024)
 * make resolving timestamp ties deterministic by using value bytes
   as a tiebreaker (CASSANDRA-1039)
 * Add option to turn off Hinted Handoff (CASSANDRA-894)
 * fix windows startup (CASSANDRA-948)
 * make concurrent_reads, concurrent_writes configurable at runtime via JMX
   (CASSANDRA-1060)
 * disable GCInspector on non-Sun JVMs (CASSANDRA-1061)
 * fix tombstone handling in sstable rows with no other data (CASSANDRA-1063)
 * fix size of row in spanned index entries (CASSANDRA-1056)
 * install json2sstable, sstable2json, and sstablekeys to Debian package
 * StreamingService.StreamDestinations wouldn't empty itself after streaming
   finished (CASSANDRA-1076)
 * added Collections.shuffle(splits) before returning the splits in
   ColumnFamilyInputFormat (CASSANDRA-1096)
 * do not recalculate cache capacity post-compaction if it's been manually
   modified (CASSANDRA-1079)
 * better defaults for flush sorter + writer executor queue sizes
   (CASSANDRA-1100)
 * windows scripts for SSTableImport/Export (CASSANDRA-1051)
 * windows script for nodetool (CASSANDRA-1113)
 * expose PhiConvictThreshold (CASSANDRA-1053)
 * make repair of RF==1 a no-op (CASSANDRA-1090)
 * improve default JVM GC options (CASSANDRA-1014)
 * fix SlicePredicate serialization inside Hadoop jobs (CASSANDRA-1049)
 * close Thrift sockets in Hadoop ColumnFamilyRecordReader (CASSANDRA-1081)


0.6.1
 * fix NPE in sstable2json when no excluded keys are given (CASSANDRA-934)
 * keep the replica set constant throughout the read repair process
   (CASSANDRA-937)
 * allow querying getAllRanges with empty token list (CASSANDRA-933)
 * fix command line arguments inversion in clustertool (CASSANDRA-942)
 * fix race condition that could trigger a false-positive assertion
   during post-flush discard of old commitlog segments (CASSANDRA-936)
 * fix neighbor calculation for anti-entropy repair (CASSANDRA-924)
 * perform repair even for small entropy differences (CASSANDRA-924)
 * Use hostnames in CFInputFormat to allow Hadoop's naive string-based
   locality comparisons to work (CASSANDRA-955)
 * cache read-only BufferedRandomAccessFile length to avoid
   3 system calls per invocation (CASSANDRA-950)
 * nodes with IPv6 (and no IPv4) addresses could not join cluster
   (CASSANDRA-969)
 * Retrieve the correct number of undeleted columns, if any, from
   a supercolumn in a row that had been deleted previously (CASSANDRA-920)
 * fix index scans that cross the 2GB mmap boundaries for both mmap
   and standard i/o modes (CASSANDRA-866)
 * expose drain via nodetool (CASSANDRA-978)


0.6.0-RC1
 * JMX drain to flush memtables and run through commit log (CASSANDRA-880)
 * Bootstrapping can skip ranges under the right conditions (CASSANDRA-902)
 * fix merging row versions in range_slice for CL > ONE (CASSANDRA-884)
 * default write ConsistencyLeven chaned from ZERO to ONE
 * fix for index entries spanning mmap buffer boundaries (CASSANDRA-857)
 * use lexical comparison if time part of TimeUUIDs are the same
   (CASSANDRA-907)
 * bound read, mutation, and response stages to fix possible OOM
   during log replay (CASSANDRA-885)
 * Use microseconds-since-epoch (UTC) in cli, instead of milliseconds
 * Treat batch_mutate Deletion with null supercolumn as "apply this predicate
   to top level supercolumns" (CASSANDRA-834)
 * Streaming destination nodes do not update their JMX status (CASSANDRA-916)
 * Fix internal RPC timeout calculation (CASSANDRA-911)
 * Added Pig loadfunc to contrib/pig (CASSANDRA-910)


0.6.0-beta3
 * fix compaction bucketing bug (CASSANDRA-814)
 * update windows batch file (CASSANDRA-824)
 * deprecate KeysCachedFraction configuration directive in favor
   of KeysCached; move to unified-per-CF key cache (CASSANDRA-801)
 * add invalidateRowCache to ColumnFamilyStoreMBean (CASSANDRA-761)
 * send Handoff hints to natural locations to reduce load on
   remaining nodes in a failure scenario (CASSANDRA-822)
 * Add RowWarningThresholdInMB configuration option to warn before very
   large rows get big enough to threaten node stability, and -x option to
   be able to remove them with sstable2json if the warning is unheeded
   until it's too late (CASSANDRA-843)
 * Add logging of GC activity (CASSANDRA-813)
 * fix ConcurrentModificationException in commitlog discard (CASSANDRA-853)
 * Fix hardcoded row count in Hadoop RecordReader (CASSANDRA-837)
 * Add a jmx status to the streaming service and change several DEBUG
   messages to INFO (CASSANDRA-845)
 * fix classpath in cassandra-cli.bat for Windows (CASSANDRA-858)
 * allow re-specifying host, port to cassandra-cli if invalid ones
   are first tried (CASSANDRA-867)
 * fix race condition handling rpc timeout in the coordinator
   (CASSANDRA-864)
 * Remove CalloutLocation and StagingFileDirectory from storage-conf files
   since those settings are no longer used (CASSANDRA-878)
 * Parse a long from RowWarningThresholdInMB instead of an int (CASSANDRA-882)
 * Remove obsolete ControlPort code from DatabaseDescriptor (CASSANDRA-886)
 * move skipBytes side effect out of assert (CASSANDRA-899)
 * add "double getLoad" to StorageServiceMBean (CASSANDRA-898)
 * track row stats per CF at compaction time (CASSANDRA-870)
 * disallow CommitLogDirectory matching a DataFileDirectory (CASSANDRA-888)
 * default key cache size is 200k entries, changed from 10% (CASSANDRA-863)
 * add -Dcassandra-foreground=yes to cassandra.bat
 * exit if cluster name is changed unexpectedly (CASSANDRA-769)


0.6.0-beta1/beta2
 * add batch_mutate thrift command, deprecating batch_insert (CASSANDRA-336)
 * remove get_key_range Thrift API, deprecated in 0.5 (CASSANDRA-710)
 * add optional login() Thrift call for authentication (CASSANDRA-547)
 * support fat clients using gossiper and StorageProxy to perform
   replication in-process [jvm-only] (CASSANDRA-535)
 * support mmapped I/O for reads, on by default on 64bit JVMs
   (CASSANDRA-408, CASSANDRA-669)
 * improve insert concurrency, particularly during Hinted Handoff
   (CASSANDRA-658)
 * faster network code (CASSANDRA-675)
 * stress.py moved to contrib (CASSANDRA-635)
 * row caching [must be explicitly enabled per-CF in config] (CASSANDRA-678)
 * present a useful measure of compaction progress in JMX (CASSANDRA-599)
 * add bin/sstablekeys (CASSNADRA-679)
 * add ConsistencyLevel.ANY (CASSANDRA-687)
 * make removetoken remove nodes from gossip entirely (CASSANDRA-644)
 * add ability to set cache sizes at runtime (CASSANDRA-708)
 * report latency and cache hit rate statistics with lifetime totals
   instead of average over the last minute (CASSANDRA-702)
 * support get_range_slice for RandomPartitioner (CASSANDRA-745)
 * per-keyspace replication factory and replication strategy (CASSANDRA-620)
 * track latency in microseconds (CASSANDRA-733)
 * add describe_ Thrift methods, deprecating get_string_property and
   get_string_list_property
 * jmx interface for tracking operation mode and streams in general.
   (CASSANDRA-709)
 * keep memtables in sorted order to improve range query performance
   (CASSANDRA-799)
 * use while loop instead of recursion when trimming sstables compaction list
   to avoid blowing stack in pathological cases (CASSANDRA-804)
 * basic Hadoop map/reduce support (CASSANDRA-342)


0.5.1
 * ensure all files for an sstable are streamed to the same directory.
   (CASSANDRA-716)
 * more accurate load estimate for bootstrapping (CASSANDRA-762)
 * tolerate dead or unavailable bootstrap target on write (CASSANDRA-731)
 * allow larger numbers of keys (> 140M) in a sstable bloom filter
   (CASSANDRA-790)
 * include jvm argument improvements from CASSANDRA-504 in debian package
 * change streaming chunk size to 32MB to accomodate Windows XP limitations
   (was 64MB) (CASSANDRA-795)
 * fix get_range_slice returning results in the wrong order (CASSANDRA-781)


0.5.0 final
 * avoid attempting to delete temporary bootstrap files twice (CASSANDRA-681)
 * fix bogus NaN in nodeprobe cfstats output (CASSANDRA-646)
 * provide a policy for dealing with single thread executors w/ a full queue
   (CASSANDRA-694)
 * optimize inner read in MessagingService, vastly improving multiple-node
   performance (CASSANDRA-675)
 * wait for table flush before streaming data back to a bootstrapping node.
   (CASSANDRA-696)
 * keep track of bootstrapping sources by table so that bootstrapping doesn't
   give the indication of finishing early (CASSANDRA-673)


0.5.0 RC3
 * commit the correct version of the patch for CASSANDRA-663


0.5.0 RC2 (unreleased)
 * fix bugs in converting get_range_slice results to Thrift
   (CASSANDRA-647, CASSANDRA-649)
 * expose java.util.concurrent.TimeoutException in StorageProxy methods
   (CASSANDRA-600)
 * TcpConnectionManager was holding on to disconnected connections,
   giving the false indication they were being used. (CASSANDRA-651)
 * Remove duplicated write. (CASSANDRA-662)
 * Abort bootstrap if IP is already in the token ring (CASSANDRA-663)
 * increase default commitlog sync period, and wait for last sync to
   finish before submitting another (CASSANDRA-668)


0.5.0 RC1
 * Fix potential NPE in get_range_slice (CASSANDRA-623)
 * add CRC32 to commitlog entries (CASSANDRA-605)
 * fix data streaming on windows (CASSANDRA-630)
 * GC compacted sstables after cleanup and compaction (CASSANDRA-621)
 * Speed up anti-entropy validation (CASSANDRA-629)
 * Fix anti-entropy assertion error (CASSANDRA-639)
 * Fix pending range conflicts when bootstapping or moving
   multiple nodes at once (CASSANDRA-603)
 * Handle obsolete gossip related to node movement in the case where
   one or more nodes is down when the movement occurs (CASSANDRA-572)
 * Include dead nodes in gossip to avoid a variety of problems
   and fix HH to removed nodes (CASSANDRA-634)
 * return an InvalidRequestException for mal-formed SlicePredicates
   (CASSANDRA-643)
 * fix bug determining closest neighbor for use in multiple datacenters
   (CASSANDRA-648)
 * Vast improvements in anticompaction speed (CASSANDRA-607)
 * Speed up log replay and writes by avoiding redundant serializations
   (CASSANDRA-652)


0.5.0 beta 2
 * Bootstrap improvements (several tickets)
 * add nodeprobe repair anti-entropy feature (CASSANDRA-193, CASSANDRA-520)
 * fix possibility of partition when many nodes restart at once
   in clusters with multiple seeds (CASSANDRA-150)
 * fix NPE in get_range_slice when no data is found (CASSANDRA-578)
 * fix potential NPE in hinted handoff (CASSANDRA-585)
 * fix cleanup of local "system" keyspace (CASSANDRA-576)
 * improve computation of cluster load balance (CASSANDRA-554)
 * added super column read/write, column count, and column/row delete to
   cassandra-cli (CASSANDRA-567, CASSANDRA-594)
 * fix returning live subcolumns of deleted supercolumns (CASSANDRA-583)
 * respect JAVA_HOME in bin/ scripts (several tickets)
 * add StorageService.initClient for fat clients on the JVM (CASSANDRA-535)
   (see contrib/client_only for an example of use)
 * make consistency_level functional in get_range_slice (CASSANDRA-568)
 * optimize key deserialization for RandomPartitioner (CASSANDRA-581)
 * avoid GCing tombstones except on major compaction (CASSANDRA-604)
 * increase failure conviction threshold, resulting in less nodes
   incorrectly (and temporarily) marked as down (CASSANDRA-610)
 * respect memtable thresholds during log replay (CASSANDRA-609)
 * support ConsistencyLevel.ALL on read (CASSANDRA-584)
 * add nodeprobe removetoken command (CASSANDRA-564)


0.5.0 beta
 * Allow multiple simultaneous flushes, improving flush throughput
   on multicore systems (CASSANDRA-401)
 * Split up locks to improve write and read throughput on multicore systems
   (CASSANDRA-444, CASSANDRA-414)
 * More efficient use of memory during compaction (CASSANDRA-436)
 * autobootstrap option: when enabled, all non-seed nodes will attempt
   to bootstrap when started, until bootstrap successfully
   completes. -b option is removed.  (CASSANDRA-438)
 * Unless a token is manually specified in the configuration xml,
   a bootstraping node will use a token that gives it half the
   keys from the most-heavily-loaded node in the cluster,
   instead of generating a random token.
   (CASSANDRA-385, CASSANDRA-517)
 * Miscellaneous bootstrap fixes (several tickets)
 * Ability to change a node's token even after it has data on it
   (CASSANDRA-541)
 * Ability to decommission a live node from the ring (CASSANDRA-435)
 * Semi-automatic loadbalancing via nodeprobe (CASSANDRA-192)
 * Add ability to set compaction thresholds at runtime via
   JMX / nodeprobe.  (CASSANDRA-465)
 * Add "comment" field to ColumnFamily definition. (CASSANDRA-481)
 * Additional JMX metrics (CASSANDRA-482)
 * JSON based export and import tools (several tickets)
 * Hinted Handoff fixes (several tickets)
 * Add key cache to improve read performance (CASSANDRA-423)
 * Simplified construction of custom ReplicationStrategy classes
   (CASSANDRA-497)
 * Graphical application (Swing) for ring integrity verification and
   visualization was added to contrib (CASSANDRA-252)
 * Add DCQUORUM, DCQUORUMSYNC consistency levels and corresponding
   ReplicationStrategy / EndpointSnitch classes.  Experimental.
   (CASSANDRA-492)
 * Web client interface added to contrib (CASSANDRA-457)
 * More-efficient flush for Random, CollatedOPP partitioners
   for normal writes (CASSANDRA-446) and bulk load (CASSANDRA-420)
 * Add MemtableFlushAfterMinutes, a global replacement for the old
   per-CF FlushPeriodInMinutes setting (CASSANDRA-463)
 * optimizations to slice reading (CASSANDRA-350) and supercolumn
   queries (CASSANDRA-510)
 * force binding to given listenaddress for nodes with multiple
   interfaces (CASSANDRA-546)
 * stress.py benchmarking tool improvements (several tickets)
 * optimized replica placement code (CASSANDRA-525)
 * faster log replay on restart (CASSANDRA-539, CASSANDRA-540)
 * optimized local-node writes (CASSANDRA-558)
 * added get_range_slice, deprecating get_key_range (CASSANDRA-344)
 * expose TimedOutException to thrift (CASSANDRA-563)


0.4.2
 * Add validation disallowing null keys (CASSANDRA-486)
 * Fix race conditions in TCPConnectionManager (CASSANDRA-487)
 * Fix using non-utf8-aware comparison as a sanity check.
   (CASSANDRA-493)
 * Improve default garbage collector options (CASSANDRA-504)
 * Add "nodeprobe flush" (CASSANDRA-505)
 * remove NotFoundException from get_slice throws list (CASSANDRA-518)
 * fix get (not get_slice) of entire supercolumn (CASSANDRA-508)
 * fix null token during bootstrap (CASSANDRA-501)


0.4.1
 * Fix FlushPeriod columnfamily configuration regression
   (CASSANDRA-455)
 * Fix long column name support (CASSANDRA-460)
 * Fix for serializing a row that only contains tombstones
   (CASSANDRA-458)
 * Fix for discarding unneeded commitlog segments (CASSANDRA-459)
 * Add SnapshotBeforeCompaction configuration option (CASSANDRA-426)
 * Fix compaction abort under insufficient disk space (CASSANDRA-473)
 * Fix reading subcolumn slice from tombstoned CF (CASSANDRA-484)
 * Fix race condition in RVH causing occasional NPE (CASSANDRA-478)


0.4.0
 * fix get_key_range problems when a node is down (CASSANDRA-440)
   and add UnavailableException to more Thrift methods
 * Add example EndPointSnitch contrib code (several tickets)


0.4.0 RC2
 * fix SSTable generation clash during compaction (CASSANDRA-418)
 * reject method calls with null parameters (CASSANDRA-308)
 * properly order ranges in nodeprobe output (CASSANDRA-421)
 * fix logging of certain errors on executor threads (CASSANDRA-425)


0.4.0 RC1
 * Bootstrap feature is live; use -b on startup (several tickets)
 * Added multiget api (CASSANDRA-70)
 * fix Deadlock with SelectorManager.doProcess and TcpConnection.write
   (CASSANDRA-392)
 * remove key cache b/c of concurrency bugs in third-party
   CLHM library (CASSANDRA-405)
 * update non-major compaction logic to use two threshold values
   (CASSANDRA-407)
 * add periodic / batch commitlog sync modes (several tickets)
 * inline BatchMutation into batch_insert params (CASSANDRA-403)
 * allow setting the logging level at runtime via mbean (CASSANDRA-402)
 * change default comparator to BytesType (CASSANDRA-400)
 * add forwards-compatible ConsistencyLevel parameter to get_key_range
   (CASSANDRA-322)
 * r/m special case of blocking for local destination when writing with
   ConsistencyLevel.ZERO (CASSANDRA-399)
 * Fixes to make BinaryMemtable [bulk load interface] useful (CASSANDRA-337);
   see contrib/bmt_example for an example of using it.
 * More JMX properties added (several tickets)
 * Thrift changes (several tickets)
    - Merged _super get methods with the normal ones; return values
      are now of ColumnOrSuperColumn.
    - Similarly, merged batch_insert_super into batch_insert.



0.4.0 beta
 * On-disk data format has changed to allow billions of keys/rows per
   node instead of only millions
 * Multi-keyspace support
 * Scan all sstables for all queries to avoid situations where
   different types of operation on the same ColumnFamily could
   disagree on what data was present
 * Snapshot support via JMX
 * Thrift API has changed a _lot_:
    - removed time-sorted CFs; instead, user-defined comparators
      may be defined on the column names, which are now byte arrays.
      Default comparators are provided for UTF8, Bytes, Ascii, Long (i64),
      and UUID types.
    - removed colon-delimited strings in thrift api in favor of explicit
      structs such as ColumnPath, ColumnParent, etc.  Also normalized
      thrift struct and argument naming.
    - Added columnFamily argument to get_key_range.
    - Change signature of get_slice to accept starting and ending
      columns as well as an offset.  (This allows use of indexes.)
      Added "ascending" flag to allow reasonably-efficient reverse
      scans as well.  Removed get_slice_by_range as redundant.
    - get_key_range operates on one CF at a time
    - changed `block` boolean on insert methods to ConsistencyLevel enum,
      with options of NONE, ONE, QUORUM, and ALL.
    - added similar consistency_level parameter to read methods
    - column-name-set slice with no names given now returns zero columns
      instead of all of them.  ("all" can run your server out of memory.
      use a range-based slice with a high max column count instead.)
 * Removed the web interface. Node information can now be obtained by
   using the newly introduced nodeprobe utility.
 * More JMX stats
 * Remove magic values from internals (e.g. special key to indicate
   when to flush memtables)
 * Rename configuration "table" to "keyspace"
 * Moved to crash-only design; no more shutdown (just kill the process)
 * Lots of bug fixes

Full list of issues resolved in 0.4 is at https://issues.apache.org/jira/secure/IssueNavigator.jspa?reset=true&&pid=12310865&fixfor=12313862&resolution=1&sorter/field=issuekey&sorter/order=DESC


0.3.0 RC3
 * Fix potential deadlock under load in TCPConnection.
   (CASSANDRA-220)


0.3.0 RC2
 * Fix possible data loss when server is stopped after replaying
   log but before new inserts force memtable flush.
   (CASSANDRA-204)
 * Added BUGS file


0.3.0 RC1
 * Range queries on keys, including user-defined key collation
 * Remove support
 * Workarounds for a weird bug in JDK select/register that seems
   particularly common on VM environments. Cassandra should deploy
   fine on EC2 now
 * Much improved infrastructure: the beginnings of a decent test suite
   ("ant test" for unit tests; "nosetests" for system tests), code
   coverage reporting, etc.
 * Expanded node status reporting via JMX
 * Improved error reporting/logging on both server and client
 * Reduced memory footprint in default configuration
 * Combined blocking and non-blocking versions of insert APIs
 * Added FlushPeriodInMinutes configuration parameter to force
   flushing of infrequently-updated ColumnFamilies<|MERGE_RESOLUTION|>--- conflicted
+++ resolved
@@ -155,15 +155,12 @@
  * Duplicate the buffer before passing it to analyser in SASI operation (CASSANDRA-13512)
  * Properly evict pstmts from prepared statements cache (CASSANDRA-13641)
 Merged from 3.0:
-<<<<<<< HEAD
- * AssertionError prepending to a list (CASSANDRA-13149)
-=======
  * Implement short read protection on partition boundaries (CASSANDRA-13595)
  * Fix ISE thrown by UPI.Serializer.hasNext() for some SELECT queries (CASSANDRA-13911)
  * Filter header only commit logs before recovery (CASSANDRA-13918)
  * AssertionError prepending to a list (CASSANDRA-13149)
+ * AssertionError prepending to a list (CASSANDRA-13149)
  * Fix support for SuperColumn tables (CASSANDRA-12373)
->>>>>>> e819fec8
  * Handle limit correctly on tables with strict liveness (CASSANDRA-13883)
  * Remove non-rpc-ready nodes from counter leader candidates (CASSANDRA-13043)
  * Improve short read protection performance (CASSANDRA-13794)
@@ -324,11 +321,7 @@
  * Provide user workaround when system_schema.columns does not contain entries
    for a table that's in system_schema.tables (CASSANDRA-13180)
  * Nodetool upgradesstables/scrub/compact ignores system tables (CASSANDRA-13410)
-<<<<<<< HEAD
  * Fix schema version calculation for rolling upgrades (CASSANDRA-13441)
-=======
- * Fix NPE issue in StorageService (CASSANDRA-13060)
->>>>>>> cassandra-3.0
 Merged from 2.2:
  * Nodes started with join_ring=False should be able to serve requests when authentication is enabled (CASSANDRA-11381)
  * cqlsh COPY FROM: increment error count only for failures, not for attempts (CASSANDRA-13209)
