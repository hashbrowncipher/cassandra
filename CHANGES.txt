--- conflicted
+++ resolved
@@ -1,4 +1,3 @@
-<<<<<<< HEAD
 3.11.0
  * Fix formatting of duration columns in CQLSH (CASSANDRA-13549)
  * Fix the problem with duplicated rows when using paging with SASI (CASSANDRA-13302)
@@ -37,10 +36,7 @@
  * Fix cqlsh automatic protocol downgrade regression (CASSANDRA-13307)
  * Tracing payload not passed from QueryMessage to tracing session (CASSANDRA-12835)
 Merged from 3.0:
-=======
-3.0.14
  * Fix schema digest mismatch during rolling upgrades from versions before 3.0.12 (CASSANDRA-13559)
->>>>>>> f96a5dc5
  * Upgrade JNA version to 4.4.0 (CASSANDRA-13072)
  * Interned ColumnIdentifiers should use minimal ByteBuffers (CASSANDRA-13533)
  * ReverseIndexedReader may drop rows during 2.1 to 3.0 upgrade (CASSANDRA-13525)
@@ -55,15 +51,8 @@
  * Avoid name clashes in CassandraIndexTest (CASSANDRA-13427)
  * Handling partially written hint files (CASSANDRA-12728)
  * Interrupt replaying hints on decommission (CASSANDRA-13308)
-<<<<<<< HEAD
  * Handling partially written hint files (CASSANDRA-12728)
  * Fix NPE issue in StorageService (CASSANDRA-13060)
-=======
- * Fix schema version calculation for rolling upgrades (CASSANDRA-13441)
-
-
-3.0.13
->>>>>>> f96a5dc5
  * Make reading of range tombstones more reliable (CASSANDRA-12811)
  * Fix startup problems due to schema tables not completely flushed (CASSANDRA-12213)
  * Fix view builder bug that can filter out data on restart (CASSANDRA-13405)
@@ -116,27 +105,6 @@
  * Commitlog replay may fail if last mutation is within 4 bytes of end of segment (CASSANDRA-13282)
  * Fix queries updating multiple time the same list (CASSANDRA-13130)
  * Fix GRANT/REVOKE when keyspace isn't specified (CASSANDRA-13053)
-<<<<<<< HEAD
-=======
-Merged from 2.1:
- * Fix 2ndary index queries on partition keys for tables with static columns CASSANDRA-13147
- * Fix ParseError unhashable type list in cqlsh copy from (CASSANDRA-13364)
-
-
-3.0.12
- * Prevent data loss on upgrade 2.1 - 3.0 by adding component separator to LogRecord absolute path (CASSANDRA-13294)
- * Improve testing on macOS by eliminating sigar logging (CASSANDRA-13233)
- * Cqlsh copy-from should error out when csv contains invalid data for collections (CASSANDRA-13071)
- * Update c.yaml doc for offheap memtables (CASSANDRA-13179)
- * Faster StreamingHistogram (CASSANDRA-13038)
- * Legacy deserializer can create unexpected boundary range tombstones (CASSANDRA-13237)
- * Remove unnecessary assertion from AntiCompactionTest (CASSANDRA-13070)
- * Fix cqlsh COPY for dates before 1900 (CASSANDRA-13185)
-Merged from 2.2:
- * Avoid race on receiver by starting streaming sender thread after sending init message (CASSANDRA-12886)
- * Fix "multiple versions of ant detected..." when running ant test (CASSANDRA-13232)
- * Coalescing strategy sleeps too much (CASSANDRA-13090)
->>>>>>> f96a5dc5
  * Fix flaky LongLeveledCompactionStrategyTest (CASSANDRA-12202)
  * Fix failing COPY TO STDOUT (CASSANDRA-12497)
  * Fix ColumnCounter::countAll behaviour for reverse queries (CASSANDRA-13222)
@@ -151,6 +119,7 @@
  * Use portable stderr for java error in startup (CASSANDRA-13211)
  * Fix Thread Leak in OutboundTcpConnection (CASSANDRA-13204)
  * Coalescing strategy can enter infinite loop (CASSANDRA-13159)
+
 
 3.10
  * Fix secondary index queries regression (CASSANDRA-13013)
