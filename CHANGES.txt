--- conflicted
+++ resolved
@@ -87,10 +87,6 @@
    (CASSANDRA-3129)
  * CustomTThreadPoolServer to log TTransportException at DEBUG level
    (CASSANDRA-3142)
-<<<<<<< HEAD
- * Randomize choice of first replica for counter increment (CASSANDRA-2890)
- * Fix using read_repair_chance instead of merge_shard_change (CASSANDRA-3202)
-=======
  * allow topology sort to work with non-unique rack names between 
    datacenters (CASSANDRA-3152)
  * Improve caching of same-version Messages on digest and repair paths
@@ -101,7 +97,6 @@
    decommission (CASSANDRA-3041)
  * Fix divide by zero error in GCInspector
  * revert CASSANDRA-2388
->>>>>>> 9b41b1b5
 
 
 0.8.5
