--- conflicted
+++ resolved
@@ -1,4 +1,3 @@
-<<<<<<< HEAD
 3.0.7
  * Fix Directories instantiations where CFS.initialDirectories should be used (CASSANDRA-11849)
  * Avoid referencing DatabaseDescriptor in AbstractType (CASSANDRA-11912)
@@ -14,10 +13,7 @@
  * Refactor Materialized View code (CASSANDRA-11475)
  * Update Java Driver (CASSANDRA-11615)
 Merged from 2.2:
-=======
-2.2.7
  * Persist local metadata earlier in startup sequence (CASSANDRA-11742)
->>>>>>> 360541f1
  * Run CommitLog tests with different compression settings (CASSANDRA-9039)
  * cqlsh: fix tab completion for case-sensitive identifiers (CASSANDRA-11664)
  * Avoid showing estimated key as -1 in tablestats (CASSANDRA-11587)
