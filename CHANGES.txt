<<<<<<< HEAD
3.0.11
 * Better error when modifying function permissions without explicit keyspace (CASSANDRA-12925)
 * Indexer is not correctly invoked when building indexes over sstables (CASSANDRA-13075)
 * Read repair is not blocking repair to finish in foreground repair (CASSANDRA-13115)
 * Stress daemon help is incorrect (CASSANDRA-12563)
 * Remove ALTER TYPE support (CASSANDRA-12443)
 * Fix assertion for certain legacy range tombstone pattern (CASSANDRA-12203)
 * Set javac encoding to utf-8 (CASSANDRA-11077)
 * Replace empty strings with null values if they cannot be converted (CASSANDRA-12794)
 * Fixed flacky SSTableRewriterTest: check file counts before calling validateCFS (CASSANDRA-12348)
 * Fix deserialization of 2.x DeletedCells (CASSANDRA-12620)
 * Add parent repair session id to anticompaction log message (CASSANDRA-12186)
 * Improve contention handling on failure to acquire MV lock for streaming and hints (CASSANDRA-12905)
 * Fix DELETE and UPDATE queries with empty IN restrictions (CASSANDRA-12829)
 * Mark MVs as built after successful bootstrap (CASSANDRA-12984)
 * Estimated TS drop-time histogram updated with Cell.NO_DELETION_TIME (CASSANDRA-13040)
 * Nodetool compactionstats fails with NullPointerException (CASSANDRA-13021)
 * Thread local pools never cleaned up (CASSANDRA-13033)
 * Set RPC_READY to false when draining or if a node is marked as shutdown (CASSANDRA-12781)
 * Make sure sstables only get committed when it's safe to discard commit log records (CASSANDRA-12956)
 * Reject default_time_to_live option when creating or altering MVs (CASSANDRA-12868)
 * Nodetool should use a more sane max heap size (CASSANDRA-12739)
 * LocalToken ensures token values are cloned on heap (CASSANDRA-12651)
 * AnticompactionRequestSerializer serializedSize is incorrect (CASSANDRA-12934)
 * Prevent reloading of logback.xml from UDF sandbox (CASSANDRA-12535)
 * Reenable HeapPool (CASSANDRA-12900)
Merged from 2.2:
 * Fix race causing infinite loop if Thrift server is stopped before it starts listening (CASSANDRA-12856)
 * CompactionTasks now correctly drops sstables out of compaction when not enough disk space is available (CASSANDRA-12979)
=======
2.2.9
 * Fix handling of nulls and unsets in IN conditions (CASSANDRA-12981) 
>>>>>>> 70e33d96
 * Remove support for non-JavaScript UDFs (CASSANDRA-12883)
 * Fix DynamicEndpointSnitch noop in multi-datacenter situations (CASSANDRA-13074)
 * cqlsh copy-from: encode column names to avoid primary key parsing errors (CASSANDRA-12909)
 * Temporarily fix bug that creates commit log when running offline tools (CASSANDRA-8616)
 * Reduce granuality of OpOrder.Group during index build (CASSANDRA-12796)
 * Test bind parameters and unset parameters in InsertUpdateIfConditionTest (CASSANDRA-12980)
 * Do not specify local address on outgoing connection when listen_on_broadcast_address is set (CASSANDRA-12673)
 * Use saved tokens when setting local tokens on StorageService.joinRing (CASSANDRA-12935)
 * cqlsh: fix DESC TYPES errors (CASSANDRA-12914)
 * Fix leak on skipped SSTables in sstableupgrade (CASSANDRA-12899)
 * Avoid blocking gossip during pending range calculation (CASSANDRA-12281)
Merged from 2.1:
 * cqlsh copy-from: sort user type fields in csv (CASSANDRA-12959)



3.0.10
 * Disallow offheap_buffers memtable allocation (CASSANDRA-11039)
 * Fix CommitLogSegmentManagerTest (CASSANDRA-12283)
 * Pass root cause to CorruptBlockException when uncompression failed (CASSANDRA-12889)
 * Fix partition count log during compaction (CASSANDRA-12184)
 * Batch with multiple conditional updates for the same partition causes AssertionError (CASSANDRA-12867)
 * Make AbstractReplicationStrategy extendable from outside its package (CASSANDRA-12788)
 * Fix CommitLogTest.testDeleteIfNotDirty (CASSANDRA-12854)
 * Don't tell users to turn off consistent rangemovements during rebuild. (CASSANDRA-12296)
 * Avoid deadlock due to materialized view lock contention (CASSANDRA-12689)
 * Fix for KeyCacheCqlTest flakiness (CASSANDRA-12801)
 * Include SSTable filename in compacting large row message (CASSANDRA-12384)
 * Fix potential socket leak (CASSANDRA-12329, CASSANDRA-12330)
 * Fix ViewTest.testCompaction (CASSANDRA-12789)
 * Improve avg aggregate functions (CASSANDRA-12417)
 * Preserve quoted reserved keyword column names in MV creation (CASSANDRA-11803)
 * nodetool stopdaemon errors out (CASSANDRA-12646)
 * Split materialized view mutations on build to prevent OOM (CASSANDRA-12268)
 * mx4j does not work in 3.0.8 (CASSANDRA-12274)
 * Abort cqlsh copy-from in case of no answer after prolonged period of time (CASSANDRA-12740)
 * Avoid sstable corrupt exception due to dropped static column (CASSANDRA-12582)
 * Make stress use client mode to avoid checking commit log size on startup (CASSANDRA-12478)
 * Fix exceptions with new vnode allocation (CASSANDRA-12715)
 * Unify drain and shutdown processes (CASSANDRA-12509)
 * Fix NPE in ComponentOfSlice.isEQ() (CASSANDRA-12706)
 * Fix failure in LogTransactionTest (CASSANDRA-12632)
 * Fix potentially incomplete non-frozen UDT values when querying with the
   full primary key specified (CASSANDRA-12605)
 * Skip writing MV mutations to commitlog on mutation.applyUnsafe() (CASSANDRA-11670)
 * Establish consistent distinction between non-existing partition and NULL value for LWTs on static columns (CASSANDRA-12060)
 * Extend ColumnIdentifier.internedInstances key to include the type that generated the byte buffer (CASSANDRA-12516)
 * Backport CASSANDRA-10756 (race condition in NativeTransportService shutdown) (CASSANDRA-12472)
 * If CF has no clustering columns, any row cache is full partition cache (CASSANDRA-12499)
 * Correct log message for statistics of offheap memtable flush (CASSANDRA-12776)
 * Explicitly set locale for string validation (CASSANDRA-12541,CASSANDRA-12542,CASSANDRA-12543,CASSANDRA-12545)
Merged from 2.2:
 * Fix purgeability of tombstones with max timestamp (CASSANDRA-12792)
 * Fail repair if participant dies during sync or anticompaction (CASSANDRA-12901)
 * cqlsh COPY: unprotected pk values before converting them if not using prepared statements (CASSANDRA-12863)
 * Fix Util.spinAssertEquals (CASSANDRA-12283)
 * Fix potential NPE for compactionstats (CASSANDRA-12462)
 * Prepare legacy authenticate statement if credentials table initialised after node startup (CASSANDRA-12813)
 * Change cassandra.wait_for_tracing_events_timeout_secs default to 0 (CASSANDRA-12754)
 * Clean up permissions when a UDA is dropped (CASSANDRA-12720)
 * Limit colUpdateTimeDelta histogram updates to reasonable deltas (CASSANDRA-11117)
 * Fix leak errors and execution rejected exceptions when draining (CASSANDRA-12457)
 * Fix merkle tree depth calculation (CASSANDRA-12580)
 * Make Collections deserialization more robust (CASSANDRA-12618)
 * Better handle invalid system roles table (CASSANDRA-12700)
 * Fix exceptions when enabling gossip on nodes that haven't joined the ring (CASSANDRA-12253)
 * Fix authentication problem when invoking cqlsh copy from a SOURCE command (CASSANDRA-12642)
 * Decrement pending range calculator jobs counter in finally block
  (CASSANDRA-12554)
 * Split consistent range movement flag correction (CASSANDRA-12786)
Merged from 2.1:
 * Add system property to set the max number of native transport requests in queue (CASSANDRA-11363)
 * Don't skip sstables based on maxLocalDeletionTime (CASSANDRA-12765)


3.0.9
 * Handle composite prefixes with final EOC=0 as in 2.x and refactor LegacyLayout.decodeBound (CASSANDRA-12423)
 * Fix paging for 2.x to 3.x upgrades (CASSANDRA-11195)
 * select_distinct_with_deletions_test failing on non-vnode environments (CASSANDRA-11126)
 * Stack Overflow returned to queries while upgrading (CASSANDRA-12527)
 * Fix legacy regex for temporary files from 2.2 (CASSANDRA-12565)
 * Add option to state current gc_grace_seconds to tools/bin/sstablemetadata (CASSANDRA-12208)
 * Fix file system race condition that may cause LogAwareFileLister to fail to classify files (CASSANDRA-11889)
 * Fix file handle leaks due to simultaneous compaction/repair and
   listing snapshots, calculating snapshot sizes, or making schema
   changes (CASSANDRA-11594)
 * Fix nodetool repair exits with 0 for some errors (CASSANDRA-12508)
 * Do not shut down BatchlogManager twice during drain (CASSANDRA-12504)
 * Disk failure policy should not be invoked on out of space (CASSANDRA-12385)
 * Calculate last compacted key on startup (CASSANDRA-6216)
 * Add schema to snapshot manifest, add USING TIMESTAMP clause to ALTER TABLE statements (CASSANDRA-7190)
 * Fix clean interval not sent to commit log for empty memtable flush (CASSANDRA-12436)
 * Fix potential resource leak in RMIServerSocketFactoryImpl (CASSANDRA-12331)
 * Backport CASSANDRA-12002 (CASSANDRA-12177)
 * Make sure compaction stats are updated when compaction is interrupted (CASSANDRA-12100)
 * Fix potential bad messaging service message for paged range reads
   within mixed-version 3.x clusters (CASSANDRA-12249)
 * Change commitlog and sstables to track dirty and clean intervals (CASSANDRA-11828)
 * NullPointerException during compaction on table with static columns (CASSANDRA-12336)
 * Fixed ConcurrentModificationException when reading metrics in GraphiteReporter (CASSANDRA-11823)
 * Fix upgrade of super columns on thrift (CASSANDRA-12335)
 * Fixed flacky BlacklistingCompactionsTest, switched to fixed size types and increased corruption size (CASSANDRA-12359)
 * Rerun ReplicationAwareTokenAllocatorTest on failure to avoid flakiness (CASSANDRA-12277)
 * Exception when computing read-repair for range tombstones (CASSANDRA-12263)
 * Lost counter writes in compact table and static columns (CASSANDRA-12219)
 * AssertionError with MVs on updating a row that isn't indexed due to a null value (CASSANDRA-12247)
 * Disable RR and speculative retry with EACH_QUORUM reads (CASSANDRA-11980)
 * Add option to override compaction space check (CASSANDRA-12180)
 * Faster startup by only scanning each directory for temporary files once (CASSANDRA-12114)
 * Respond with v1/v2 protocol header when responding to driver that attempts
   to connect with too low of a protocol version (CASSANDRA-11464)
 * NullPointerExpception when reading/compacting table (CASSANDRA-11988)
 * Fix problem with undeleteable rows on upgrade to new sstable format (CASSANDRA-12144)
 * Fix paging logic for deleted partitions with static columns (CASSANDRA-12107)
 * Wait until the message is being send to decide which serializer must be used (CASSANDRA-11393)
 * Fix migration of static thrift column names with non-text comparators (CASSANDRA-12147)
 * Fix upgrading sparse tables that are incorrectly marked as dense (CASSANDRA-11315)
 * Fix reverse queries ignoring range tombstones (CASSANDRA-11733)
 * Avoid potential race when rebuilding CFMetaData (CASSANDRA-12098)
 * Avoid missing sstables when getting the canonical sstables (CASSANDRA-11996)
 * Always select the live sstables when getting sstables in bounds (CASSANDRA-11944)
 * Fix column ordering of results with static columns for Thrift requests in
   a mixed 2.x/3.x cluster, also fix potential non-resolved duplication of
   those static columns in query results (CASSANDRA-12123)
 * Avoid digest mismatch with empty but static rows (CASSANDRA-12090)
 * Fix EOF exception when altering column type (CASSANDRA-11820)
 * Fix JsonTransformer output of partition with deletion info (CASSANDRA-12418)
 * Fix NPE in SSTableLoader when specifying partial directory path (CASSANDRA-12609)
Merged from 2.2:
 * Add local address entry in PropertyFileSnitch (CASSANDRA-11332)
 * cqlshlib tests: increase default execute timeout (CASSANDRA-12481)
 * Forward writes to replacement node when replace_address != broadcast_address (CASSANDRA-8523)
 * Enable repair -pr and -local together (fix regression of CASSANDRA-7450) (CASSANDRA-12522)
 * Fail repair on non-existing table (CASSANDRA-12279)
 * cqlsh copy: fix missing counter values (CASSANDRA-12476)
 * Move migration tasks to non-periodic queue, assure flush executor shutdown after non-periodic executor (CASSANDRA-12251)
 * cqlsh copy: fixed possible race in initializing feeding thread (CASSANDRA-11701)
 * Only set broadcast_rpc_address on Ec2MultiRegionSnitch if it's not set (CASSANDRA-11357)
 * Update StorageProxy range metrics for timeouts, failures and unavailables (CASSANDRA-9507)
 * Add Sigar to classes included in clientutil.jar (CASSANDRA-11635)
 * Add decay to histograms and timers used for metrics (CASSANDRA-11752)
 * Fix hanging stream session (CASSANDRA-10992)
 * Fix INSERT JSON, fromJson() support of smallint, tinyint types (CASSANDRA-12371)
 * Restore JVM metric export for metric reporters (CASSANDRA-12312)
 * Release sstables of failed stream sessions only when outgoing transfers are finished (CASSANDRA-11345)
 * Wait for tracing events before returning response and query at same consistency level client side (CASSANDRA-11465)
 * cqlsh copyutil should get host metadata by connected address (CASSANDRA-11979)
 * Fixed cqlshlib.test.remove_test_db (CASSANDRA-12214)
 * Synchronize ThriftServer::stop() (CASSANDRA-12105)
 * Use dedicated thread for JMX notifications (CASSANDRA-12146)
 * Improve streaming synchronization and fault tolerance (CASSANDRA-11414)
 * MemoryUtil.getShort() should return an unsigned short also for architectures not supporting unaligned memory accesses (CASSANDRA-11973)
Merged from 2.1:
 * Fix queries with empty ByteBuffer values in clustering column restrictions (CASSANDRA-12127) 
 * Disable passing control to post-flush after flush failure to prevent data loss (CASSANDRA-11828)
 * Allow STCS-in-L0 compactions to reduce scope with LCS (CASSANDRA-12040)
 * cannot use cql since upgrading python to 2.7.11+ (CASSANDRA-11850)
 * Fix filtering on clustering columns when 2i is used (CASSANDRA-11907)


3.0.8
 * Fix potential race in schema during new table creation (CASSANDRA-12083)
 * cqlsh: fix error handling in rare COPY FROM failure scenario (CASSANDRA-12070)
 * Disable autocompaction during drain (CASSANDRA-11878)
 * Add a metrics timer to MemtablePool and use it to track time spent blocked on memory in MemtableAllocator (CASSANDRA-11327)
 * Fix upgrading schema with super columns with non-text subcomparators (CASSANDRA-12023)
 * Add TimeWindowCompactionStrategy (CASSANDRA-9666)
Merged from 2.2:
 * Allow nodetool info to run with readonly JMX access (CASSANDRA-11755)
 * Validate bloom_filter_fp_chance against lowest supported
   value when the table is created (CASSANDRA-11920)
 * Don't send erroneous NEW_NODE notifications on restart (CASSANDRA-11038)
 * StorageService shutdown hook should use a volatile variable (CASSANDRA-11984)
Merged from 2.1:
 * Avoid stalling paxos when the paxos state expires (CASSANDRA-12043)
 * Remove finished incoming streaming connections from MessagingService (CASSANDRA-11854)
 * Don't try to get sstables for non-repairing column families (CASSANDRA-12077)
 * Avoid marking too many sstables as repaired (CASSANDRA-11696)
 * Prevent select statements with clustering key > 64k (CASSANDRA-11882)
 * Fix clock skew corrupting other nodes with paxos (CASSANDRA-11991)
 * Remove distinction between non-existing static columns and existing but null in LWTs (CASSANDRA-9842)
 * Cache local ranges when calculating repair neighbors (CASSANDRA-11934)
 * Allow LWT operation on static column with only partition keys (CASSANDRA-10532)
 * Create interval tree over canonical sstables to avoid missing sstables during streaming (CASSANDRA-11886)
 * cqlsh COPY FROM: shutdown parent cluster after forking, to avoid corrupting SSL connections (CASSANDRA-11749)


3.0.7
 * Fix legacy serialization of Thrift-generated non-compound range tombstones
   when communicating with 2.x nodes (CASSANDRA-11930)
 * Fix Directories instantiations where CFS.initialDirectories should be used (CASSANDRA-11849)
 * Avoid referencing DatabaseDescriptor in AbstractType (CASSANDRA-11912)
 * Fix sstables not being protected from removal during index build (CASSANDRA-11905)
 * cqlsh: Suppress stack trace from Read/WriteFailures (CASSANDRA-11032)
 * Remove unneeded code to repair index summaries that have
   been improperly down-sampled (CASSANDRA-11127)
 * Avoid WriteTimeoutExceptions during commit log replay due to materialized
   view lock contention (CASSANDRA-11891)
 * Prevent OOM failures on SSTable corruption, improve tests for corruption detection (CASSANDRA-9530)
 * Use CFS.initialDirectories when clearing snapshots (CASSANDRA-11705)
 * Allow compaction strategies to disable early open (CASSANDRA-11754)
 * Refactor Materialized View code (CASSANDRA-11475)
 * Update Java Driver (CASSANDRA-11615)
Merged from 2.2:
 * Persist local metadata earlier in startup sequence (CASSANDRA-11742)
 * Run CommitLog tests with different compression settings (CASSANDRA-9039)
 * cqlsh: fix tab completion for case-sensitive identifiers (CASSANDRA-11664)
 * Avoid showing estimated key as -1 in tablestats (CASSANDRA-11587)
 * Fix possible race condition in CommitLog.recover (CASSANDRA-11743)
 * Enable client encryption in sstableloader with cli options (CASSANDRA-11708)
 * Possible memory leak in NIODataInputStream (CASSANDRA-11867)
 * Add seconds to cqlsh tracing session duration (CASSANDRA-11753)
 * Prohibit Reversed Counter type as part of the PK (CASSANDRA-9395)
Merged from 2.1:
 * cqlsh: apply current keyspace to source command (CASSANDRA-11152)
 * Backport CASSANDRA-11578 (CASSANDRA-11750)
 * Clear out parent repair session if repair coordinator dies (CASSANDRA-11824)
 * Set default streaming_socket_timeout_in_ms to 24 hours (CASSANDRA-11840)
 * Do not consider local node a valid source during replace (CASSANDRA-11848)
 * Add message dropped tasks to nodetool netstats (CASSANDRA-11855)
 * Avoid holding SSTableReaders for duration of incremental repair (CASSANDRA-11739)


3.0.6
 * Disallow creating view with a static column (CASSANDRA-11602)
 * Reduce the amount of object allocations caused by the getFunctions methods (CASSANDRA-11593)
 * Potential error replaying commitlog with smallint/tinyint/date/time types (CASSANDRA-11618)
 * Fix queries with filtering on counter columns (CASSANDRA-11629)
 * Improve tombstone printing in sstabledump (CASSANDRA-11655)
 * Fix paging for range queries where all clustering columns are specified (CASSANDRA-11669)
 * Don't require HEAP_NEW_SIZE to be set when using G1 (CASSANDRA-11600)
 * Fix sstabledump not showing cells after tombstone marker (CASSANDRA-11654)
 * Ignore all LocalStrategy keyspaces for streaming and other related
   operations (CASSANDRA-11627)
 * Ensure columnfilter covers indexed columns for thrift 2i queries (CASSANDRA-11523)
 * Only open one sstable scanner per sstable (CASSANDRA-11412)
 * Option to specify ProtocolVersion in cassandra-stress (CASSANDRA-11410)
 * ArithmeticException in avgFunctionForDecimal (CASSANDRA-11485)
 * LogAwareFileLister should only use OLD sstable files in current folder to determine disk consistency (CASSANDRA-11470)
 * Notify indexers of expired rows during compaction (CASSANDRA-11329)
 * Properly respond with ProtocolError when a v1/v2 native protocol
   header is received (CASSANDRA-11464)
 * Validate that num_tokens and initial_token are consistent with one another (CASSANDRA-10120)
Merged from 2.2:
 * Fix commit log replay after out-of-order flush completion (CASSANDRA-9669)
 * cqlsh: correctly handle non-ascii chars in error messages (CASSANDRA-11626)
 * Exit JVM if JMX server fails to startup (CASSANDRA-11540)
 * Produce a heap dump when exiting on OOM (CASSANDRA-9861)
 * Restore ability to filter on clustering columns when using a 2i (CASSANDRA-11510)
 * JSON datetime formatting needs timezone (CASSANDRA-11137)
 * Fix is_dense recalculation for Thrift-updated tables (CASSANDRA-11502)
 * Remove unnescessary file existence check during anticompaction (CASSANDRA-11660)
 * Add missing files to debian packages (CASSANDRA-11642)
 * Avoid calling Iterables::concat in loops during ModificationStatement::getFunctions (CASSANDRA-11621)
 * cqlsh: COPY FROM should use regular inserts for single statement batches and
   report errors correctly if workers processes crash on initialization (CASSANDRA-11474)
 * Always close cluster with connection in CqlRecordWriter (CASSANDRA-11553)
 * Allow only DISTINCT queries with partition keys restrictions (CASSANDRA-11339)
 * CqlConfigHelper no longer requires both a keystore and truststore to work (CASSANDRA-11532)
 * Make deprecated repair methods backward-compatible with previous notification service (CASSANDRA-11430)
 * IncomingStreamingConnection version check message wrong (CASSANDRA-11462)
Merged from 2.1:
 * Support mlockall on IBM POWER arch (CASSANDRA-11576)
 * Add option to disable use of severity in DynamicEndpointSnitch (CASSANDRA-11737)
 * cqlsh COPY FROM fails for null values with non-prepared statements (CASSANDRA-11631)
 * Make cython optional in pylib/setup.py (CASSANDRA-11630)
 * Change order of directory searching for cassandra.in.sh to favor local one (CASSANDRA-11628)
 * cqlsh COPY FROM fails with []{} chars in UDT/tuple fields/values (CASSANDRA-11633)
 * clqsh: COPY FROM throws TypeError with Cython extensions enabled (CASSANDRA-11574)
 * cqlsh: COPY FROM ignores NULL values in conversion (CASSANDRA-11549)
 * Validate levels when building LeveledScanner to avoid overlaps with orphaned sstables (CASSANDRA-9935)


3.0.5
 * Fix rare NPE on schema upgrade from 2.x to 3.x (CASSANDRA-10943)
 * Improve backoff policy for cqlsh COPY FROM (CASSANDRA-11320)
 * Improve IF NOT EXISTS check in CREATE INDEX (CASSANDRA-11131)
 * Upgrade ohc to 0.4.3
 * Enable SO_REUSEADDR for JMX RMI server sockets (CASSANDRA-11093)
 * Allocate merkletrees with the correct size (CASSANDRA-11390)
 * Support streaming pre-3.0 sstables (CASSANDRA-10990)
 * Add backpressure to compressed commit log (CASSANDRA-10971)
 * SSTableExport supports secondary index tables (CASSANDRA-11330)
 * Fix sstabledump to include missing info in debug output (CASSANDRA-11321)
 * Establish and implement canonical bulk reading workload(s) (CASSANDRA-10331)
 * Fix paging for IN queries on tables without clustering columns (CASSANDRA-11208)
 * Remove recursive call from CompositesSearcher (CASSANDRA-11304)
 * Fix filtering on non-primary key columns for queries without index (CASSANDRA-6377)
 * Fix sstableloader fail when using materialized view (CASSANDRA-11275)
Merged from 2.2:
 * DatabaseDescriptor should log stacktrace in case of Eception during seed provider creation (CASSANDRA-11312)
 * Use canonical path for directory in SSTable descriptor (CASSANDRA-10587)
 * Add cassandra-stress keystore option (CASSANDRA-9325)
 * Dont mark sstables as repairing with sub range repairs (CASSANDRA-11451)
 * Notify when sstables change after cancelling compaction (CASSANDRA-11373)
 * cqlsh: COPY FROM should check that explicit column names are valid (CASSANDRA-11333)
 * Add -Dcassandra.start_gossip startup option (CASSANDRA-10809)
 * Fix UTF8Validator.validate() for modified UTF-8 (CASSANDRA-10748)
 * Clarify that now() function is calculated on the coordinator node in CQL documentation (CASSANDRA-10900)
 * Fix bloom filter sizing with LCS (CASSANDRA-11344)
 * (cqlsh) Fix error when result is 0 rows with EXPAND ON (CASSANDRA-11092)
 * Add missing newline at end of bin/cqlsh (CASSANDRA-11325)
 * Fix AE in nodetool cfstats (backport CASSANDRA-10859) (CASSANDRA-11297)
 * Unresolved hostname leads to replace being ignored (CASSANDRA-11210)
 * Only log yaml config once, at startup (CASSANDRA-11217)
 * Reference leak with parallel repairs on the same table (CASSANDRA-11215)
Merged from 2.1:
 * Add a -j parameter to scrub/cleanup/upgradesstables to state how
   many threads to use (CASSANDRA-11179)
 * Backport CASSANDRA-10679 (CASSANDRA-9598)
 * InvalidateKeys should have a weak ref to key cache (CASSANDRA-11176)
 * COPY FROM on large datasets: fix progress report and debug performance (CASSANDRA-11053)

3.0.4
 * Preserve order for preferred SSL cipher suites (CASSANDRA-11164)
 * MV should only query complex columns included in the view (CASSANDRA-11069)
 * Failed aggregate creation breaks server permanently (CASSANDRA-11064)
 * Add sstabledump tool (CASSANDRA-7464)
 * Introduce backpressure for hints (CASSANDRA-10972)
 * Fix ClusteringPrefix not being able to read tombstone range boundaries (CASSANDRA-11158)
 * Prevent logging in sandboxed state (CASSANDRA-11033)
 * Disallow drop/alter operations of UDTs used by UDAs (CASSANDRA-10721)
 * Add query time validation method on Index (CASSANDRA-11043)
 * Avoid potential AssertionError in mixed version cluster (CASSANDRA-11128)
 * Properly handle hinted handoff after topology changes (CASSANDRA-5902)
 * AssertionError when listing sstable files on inconsistent disk state (CASSANDRA-11156)
 * Fix wrong rack counting and invalid conditions check for TokenAllocation
   (CASSANDRA-11139)
 * Avoid creating empty hint files (CASSANDRA-11090)
 * Fix leak detection strong reference loop using weak reference (CASSANDRA-11120)
 * Configurie BatchlogManager to stop delayed tasks on shutdown (CASSANDRA-11062)
 * Hadoop integration is incompatible with Cassandra Driver 3.0.0 (CASSANDRA-11001)
 * Add dropped_columns to the list of schema table so it gets handled
   properly (CASSANDRA-11050)
 * Fix NPE when using forceRepairRangeAsync without DC (CASSANDRA-11239)
Merged from 2.2:
 * Range.compareTo() violates the contract of Comparable (CASSANDRA-11216)
 * Avoid NPE when serializing ErrorMessage with null message (CASSANDRA-11167)
 * Replacing an aggregate with a new version doesn't reset INITCOND (CASSANDRA-10840)
 * (cqlsh) cqlsh cannot be called through symlink (CASSANDRA-11037)
 * fix ohc and java-driver pom dependencies in build.xml (CASSANDRA-10793)
 * Protect from keyspace dropped during repair (CASSANDRA-11065)
 * Handle adding fields to a UDT in SELECT JSON and toJson() (CASSANDRA-11146)
 * Better error message for cleanup (CASSANDRA-10991)
 * cqlsh pg-style-strings broken if line ends with ';' (CASSANDRA-11123)
 * Always persist upsampled index summaries (CASSANDRA-10512)
 * (cqlsh) Fix inconsistent auto-complete (CASSANDRA-10733)
 * Make SELECT JSON and toJson() threadsafe (CASSANDRA-11048)
 * Fix SELECT on tuple relations for mixed ASC/DESC clustering order (CASSANDRA-7281)
 * Use cloned TokenMetadata in size estimates to avoid race against membership check
   (CASSANDRA-10736)
 * (cqlsh) Support utf-8/cp65001 encoding on Windows (CASSANDRA-11030)
 * Fix paging on DISTINCT queries repeats result when first row in partition changes
   (CASSANDRA-10010)
 * cqlsh: change default encoding to UTF-8 (CASSANDRA-11124)
Merged from 2.1:
 * Checking if an unlogged batch is local is inefficient (CASSANDRA-11529)
 * Fix out-of-space error treatment in memtable flushing (CASSANDRA-11448).
 * Don't do defragmentation if reading from repaired sstables (CASSANDRA-10342)
 * Fix streaming_socket_timeout_in_ms not enforced (CASSANDRA-11286)
 * Avoid dropping message too quickly due to missing unit conversion (CASSANDRA-11302)
 * Don't remove FailureDetector history on removeEndpoint (CASSANDRA-10371)
 * Only notify if repair status changed (CASSANDRA-11172)
 * Use logback setting for 'cassandra -v' command (CASSANDRA-10767)
 * Fix sstableloader to unthrottle streaming by default (CASSANDRA-9714)
 * Fix incorrect warning in 'nodetool status' (CASSANDRA-10176)
 * Properly release sstable ref when doing offline scrub (CASSANDRA-10697)
 * Improve nodetool status performance for large cluster (CASSANDRA-7238)
 * Gossiper#isEnabled is not thread safe (CASSANDRA-11116)
 * Avoid major compaction mixing repaired and unrepaired sstables in DTCS (CASSANDRA-11113)
 * Make it clear what DTCS timestamp_resolution is used for (CASSANDRA-11041)
 * (cqlsh) Support timezone conversion using pytz (CASSANDRA-10397)
 * (cqlsh) Display milliseconds when datetime overflows (CASSANDRA-10625)


3.0.3
 * Remove double initialization of newly added tables (CASSANDRA-11027)
 * Filter keys searcher results by target range (CASSANDRA-11104)
 * Fix deserialization of legacy read commands (CASSANDRA-11087)
 * Fix incorrect computation of deletion time in sstable metadata (CASSANDRA-11102)
 * Avoid memory leak when collecting sstable metadata (CASSANDRA-11026)
 * Mutations do not block for completion under view lock contention (CASSANDRA-10779)
 * Invalidate legacy schema tables when unloading them (CASSANDRA-11071)
 * (cqlsh) handle INSERT and UPDATE statements with LWT conditions correctly
   (CASSANDRA-11003)
 * Fix DISTINCT queries in mixed version clusters (CASSANDRA-10762)
 * Migrate build status for indexes along with legacy schema (CASSANDRA-11046)
 * Ensure SSTables for legacy KEYS indexes can be read (CASSANDRA-11045)
 * Added support for IBM zSystems architecture (CASSANDRA-11054)
 * Update CQL documentation (CASSANDRA-10899)
 * Check the column name, not cell name, for dropped columns when reading
   legacy sstables (CASSANDRA-11018)
 * Don't attempt to index clustering values of static rows (CASSANDRA-11021)
 * Remove checksum files after replaying hints (CASSANDRA-10947)
 * Support passing base table metadata to custom 2i validation (CASSANDRA-10924)
 * Ensure stale index entries are purged during reads (CASSANDRA-11013)
 * Fix AssertionError when removing from list using UPDATE (CASSANDRA-10954)
 * Fix UnsupportedOperationException when reading old sstable with range
   tombstone (CASSANDRA-10743)
 * MV should use the maximum timestamp of the primary key (CASSANDRA-10910)
 * Fix potential assertion error during compaction (CASSANDRA-10944)
 * Fix counting of received sstables in streaming (CASSANDRA-10949)
 * Implement hints compression (CASSANDRA-9428)
 * Fix potential assertion error when reading static columns (CASSANDRA-10903)
 * Avoid NoSuchElementException when executing empty batch (CASSANDRA-10711)
 * Avoid building PartitionUpdate in toString (CASSANDRA-10897)
 * Reduce heap spent when receiving many SSTables (CASSANDRA-10797)
 * Add back support for 3rd party auth providers to bulk loader (CASSANDRA-10873)
 * Eliminate the dependency on jgrapht for UDT resolution (CASSANDRA-10653)
 * (Hadoop) Close Clusters and Sessions in Hadoop Input/Output classes (CASSANDRA-10837)
 * Fix sstableloader not working with upper case keyspace name (CASSANDRA-10806)
Merged from 2.2:
 * maxPurgeableTimestamp needs to check memtables too (CASSANDRA-9949)
 * Apply change to compaction throughput in real time (CASSANDRA-10025)
 * Fix potential NPE on ORDER BY queries with IN (CASSANDRA-10955)
 * Start L0 STCS-compactions even if there is a L0 -> L1 compaction
   going (CASSANDRA-10979)
 * Make UUID LSB unique per process (CASSANDRA-7925)
 * Avoid NPE when performing sstable tasks (scrub etc.) (CASSANDRA-10980)
 * Make sure client gets tombstone overwhelmed warning (CASSANDRA-9465)
 * Fix error streaming section more than 2GB (CASSANDRA-10961)
 * (cqlsh) Also apply --connect-timeout to control connection
   timeout (CASSANDRA-10959)
 * Histogram buckets exposed in jmx are sorted incorrectly (CASSANDRA-10975)
 * Enable GC logging by default (CASSANDRA-10140)
 * Optimize pending range computation (CASSANDRA-9258)
 * Skip commit log and saved cache directories in SSTable version startup check (CASSANDRA-10902)
 * drop/alter user should be case sensitive (CASSANDRA-10817)
 * jemalloc detection fails due to quoting issues in regexv (CASSANDRA-10946)
 * (cqlsh) show correct column names for empty result sets (CASSANDRA-9813)
 * Add new types to Stress (CASSANDRA-9556)
 * Add property to allow listening on broadcast interface (CASSANDRA-9748)
 * Fix regression in split size on CqlInputFormat (CASSANDRA-10835)
 * Better handling of SSL connection errors inter-node (CASSANDRA-10816)
 * Disable reloading of GossipingPropertyFileSnitch (CASSANDRA-9474)
 * Verify tables in pseudo-system keyspaces at startup (CASSANDRA-10761)
 * (cqlsh) encode input correctly when saving history
Merged from 2.1:
 * test_bulk_round_trip_blogposts is failing occasionally (CASSANDRA-10938)
 * Fix isJoined return true only after becoming cluster member (CASANDRA-11007)
 * Fix bad gossip generation seen in long-running clusters (CASSANDRA-10969)
 * Avoid NPE when incremental repair fails (CASSANDRA-10909)
 * Unmark sstables compacting once they are done in cleanup/scrub/upgradesstables (CASSANDRA-10829)
 * Allow simultaneous bootstrapping with strict consistency when no vnodes are used (CASSANDRA-11005)
 * Log a message when major compaction does not result in a single file (CASSANDRA-10847)
 * (cqlsh) fix cqlsh_copy_tests when vnodes are disabled (CASSANDRA-10997)
 * (cqlsh) Add request timeout option to cqlsh (CASSANDRA-10686)
 * Avoid AssertionError while submitting hint with LWT (CASSANDRA-10477)
 * If CompactionMetadata is not in stats file, use index summary instead (CASSANDRA-10676)
 * Retry sending gossip syn multiple times during shadow round (CASSANDRA-8072)
 * Fix pending range calculation during moves (CASSANDRA-10887)
 * Sane default (200Mbps) for inter-DC streaming througput (CASSANDRA-8708)
 * Match cassandra-loader options in COPY FROM (CASSANDRA-9303)
 * Fix binding to any address in CqlBulkRecordWriter (CASSANDRA-9309)
 * cqlsh fails to decode utf-8 characters for text typed columns (CASSANDRA-10875)
 * Log error when stream session fails (CASSANDRA-9294)
 * Fix bugs in commit log archiving startup behavior (CASSANDRA-10593)
 * (cqlsh) further optimise COPY FROM (CASSANDRA-9302)
 * Allow CREATE TABLE WITH ID (CASSANDRA-9179)
 * Make Stress compiles within eclipse (CASSANDRA-10807)
 * Cassandra Daemon should print JVM arguments (CASSANDRA-10764)
 * Allow cancellation of index summary redistribution (CASSANDRA-8805)


3.0.2
 * Fix upgrade data loss due to range tombstone deleting more data than then should
   (CASSANDRA-10822)


3.0.1
 * Avoid MV race during node decommission (CASSANDRA-10674)
 * Disable reloading of GossipingPropertyFileSnitch (CASSANDRA-9474)
 * Handle single-column deletions correction in materialized views
   when the column is part of the view primary key (CASSANDRA-10796)
 * Fix issue with datadir migration on upgrade (CASSANDRA-10788)
 * Fix bug with range tombstones on reverse queries and test coverage for
   AbstractBTreePartition (CASSANDRA-10059)
 * Remove 64k limit on collection elements (CASSANDRA-10374)
 * Remove unclear Indexer.indexes() method (CASSANDRA-10690)
 * Fix NPE on stream read error (CASSANDRA-10771)
 * Normalize cqlsh DESC output (CASSANDRA-10431)
 * Rejects partition range deletions when columns are specified (CASSANDRA-10739)
 * Fix error when saving cached key for old format sstable (CASSANDRA-10778)
 * Invalidate prepared statements on DROP INDEX (CASSANDRA-10758)
 * Fix SELECT statement with IN restrictions on partition key,
   ORDER BY and LIMIT (CASSANDRA-10729)
 * Improve stress performance over 1k threads (CASSANDRA-7217)
 * Wait for migration responses to complete before bootstrapping (CASSANDRA-10731)
 * Unable to create a function with argument of type Inet (CASSANDRA-10741)
 * Fix backward incompatibiliy in CqlInputFormat (CASSANDRA-10717)
 * Correctly preserve deletion info on updated rows when notifying indexers
   of single-row deletions (CASSANDRA-10694)
 * Notify indexers of partition delete during cleanup (CASSANDRA-10685)
 * Keep the file open in trySkipCache (CASSANDRA-10669)
 * Updated trigger example (CASSANDRA-10257)
Merged from 2.2:
 * Verify tables in pseudo-system keyspaces at startup (CASSANDRA-10761)
 * Fix IllegalArgumentException in DataOutputBuffer.reallocate for large buffers (CASSANDRA-10592)
 * Show CQL help in cqlsh in web browser (CASSANDRA-7225)
 * Serialize on disk the proper SSTable compression ratio (CASSANDRA-10775)
 * Reject index queries while the index is building (CASSANDRA-8505)
 * CQL.textile syntax incorrectly includes optional keyspace for aggregate SFUNC and FINALFUNC (CASSANDRA-10747)
 * Fix JSON update with prepared statements (CASSANDRA-10631)
 * Don't do anticompaction after subrange repair (CASSANDRA-10422)
 * Fix SimpleDateType type compatibility (CASSANDRA-10027)
 * (Hadoop) fix splits calculation (CASSANDRA-10640)
 * (Hadoop) ensure that Cluster instances are always closed (CASSANDRA-10058)
Merged from 2.1:
 * Fix Stress profile parsing on Windows (CASSANDRA-10808)
 * Fix incremental repair hang when replica is down (CASSANDRA-10288)
 * Optimize the way we check if a token is repaired in anticompaction (CASSANDRA-10768)
 * Add proper error handling to stream receiver (CASSANDRA-10774)
 * Warn or fail when changing cluster topology live (CASSANDRA-10243)
 * Status command in debian/ubuntu init script doesn't work (CASSANDRA-10213)
 * Some DROP ... IF EXISTS incorrectly result in exceptions on non-existing KS (CASSANDRA-10658)
 * DeletionTime.compareTo wrong in rare cases (CASSANDRA-10749)
 * Force encoding when computing statement ids (CASSANDRA-10755)
 * Properly reject counters as map keys (CASSANDRA-10760)
 * Fix the sstable-needs-cleanup check (CASSANDRA-10740)
 * (cqlsh) Print column names before COPY operation (CASSANDRA-8935)
 * Fix CompressedInputStream for proper cleanup (CASSANDRA-10012)
 * (cqlsh) Support counters in COPY commands (CASSANDRA-9043)
 * Try next replica if not possible to connect to primary replica on
   ColumnFamilyRecordReader (CASSANDRA-2388)
 * Limit window size in DTCS (CASSANDRA-10280)
 * sstableloader does not use MAX_HEAP_SIZE env parameter (CASSANDRA-10188)
 * (cqlsh) Improve COPY TO performance and error handling (CASSANDRA-9304)
 * Create compression chunk for sending file only (CASSANDRA-10680)
 * Forbid compact clustering column type changes in ALTER TABLE (CASSANDRA-8879)
 * Reject incremental repair with subrange repair (CASSANDRA-10422)
 * Add a nodetool command to refresh size_estimates (CASSANDRA-9579)
 * Invalidate cache after stream receive task is completed (CASSANDRA-10341)
 * Reject counter writes in CQLSSTableWriter (CASSANDRA-10258)
 * Remove superfluous COUNTER_MUTATION stage mapping (CASSANDRA-10605)


3.0
 * Fix AssertionError while flushing memtable due to materialized views
   incorrectly inserting empty rows (CASSANDRA-10614)
 * Store UDA initcond as CQL literal in the schema table, instead of a blob (CASSANDRA-10650)
 * Don't use -1 for the position of partition key in schema (CASSANDRA-10491)
 * Fix distinct queries in mixed version cluster (CASSANDRA-10573)
 * Skip sstable on clustering in names query (CASSANDRA-10571)
 * Remove value skipping as it breaks read-repair (CASSANDRA-10655)
 * Fix bootstrapping with MVs (CASSANDRA-10621)
 * Make sure EACH_QUORUM reads are using NTS (CASSANDRA-10584)
 * Fix MV replica filtering for non-NetworkTopologyStrategy (CASSANDRA-10634)
 * (Hadoop) fix CIF describeSplits() not handling 0 size estimates (CASSANDRA-10600)
 * Fix reading of legacy sstables (CASSANDRA-10590)
 * Use CQL type names in schema metadata tables (CASSANDRA-10365)
 * Guard batchlog replay against integer division by zero (CASSANDRA-9223)
 * Fix bug when adding a column to thrift with the same name than a primary key (CASSANDRA-10608)
 * Add client address argument to IAuthenticator::newSaslNegotiator (CASSANDRA-8068)
 * Fix implementation of LegacyLayout.LegacyBoundComparator (CASSANDRA-10602)
 * Don't use 'names query' read path for counters (CASSANDRA-10572)
 * Fix backward compatibility for counters (CASSANDRA-10470)
 * Remove memory_allocator paramter from cassandra.yaml (CASSANDRA-10581,10628)
 * Execute the metadata reload task of all registered indexes on CFS::reload (CASSANDRA-10604)
 * Fix thrift cas operations with defined columns (CASSANDRA-10576)
 * Fix PartitionUpdate.operationCount()for updates with static column operations (CASSANDRA-10606)
 * Fix thrift get() queries with defined columns (CASSANDRA-10586)
 * Fix marking of indexes as built and removed (CASSANDRA-10601)
 * Skip initialization of non-registered 2i instances, remove Index::getIndexName (CASSANDRA-10595)
 * Fix batches on multiple tables (CASSANDRA-10554)
 * Ensure compaction options are validated when updating KeyspaceMetadata (CASSANDRA-10569)
 * Flatten Iterator Transformation Hierarchy (CASSANDRA-9975)
 * Remove token generator (CASSANDRA-5261)
 * RolesCache should not be created for any authenticator that does not requireAuthentication (CASSANDRA-10562)
 * Fix LogTransaction checking only a single directory for files (CASSANDRA-10421)
 * Fix handling of range tombstones when reading old format sstables (CASSANDRA-10360)
 * Aggregate with Initial Condition fails with C* 3.0 (CASSANDRA-10367)
Merged from 2.2:
 * (cqlsh) show partial trace if incomplete after max_trace_wait (CASSANDRA-7645)
 * Use most up-to-date version of schema for system tables (CASSANDRA-10652)
 * Deprecate memory_allocator in cassandra.yaml (CASSANDRA-10581,10628)
 * Expose phi values from failure detector via JMX and tweak debug
   and trace logging (CASSANDRA-9526)
 * Fix IllegalArgumentException in DataOutputBuffer.reallocate for large buffers (CASSANDRA-10592)
Merged from 2.1:
 * Shutdown compaction in drain to prevent leak (CASSANDRA-10079)
 * (cqlsh) fix COPY using wrong variable name for time_format (CASSANDRA-10633)
 * Do not run SizeEstimatesRecorder if a node is not a member of the ring (CASSANDRA-9912)
 * Improve handling of dead nodes in gossip (CASSANDRA-10298)
 * Fix logback-tools.xml incorrectly configured for outputing to System.err
   (CASSANDRA-9937)
 * Fix streaming to catch exception so retry not fail (CASSANDRA-10557)
 * Add validation method to PerRowSecondaryIndex (CASSANDRA-10092)
 * Support encrypted and plain traffic on the same port (CASSANDRA-10559)
 * Do STCS in DTCS windows (CASSANDRA-10276)
 * Avoid repetition of JVM_OPTS in debian package (CASSANDRA-10251)
 * Fix potential NPE from handling result of SIM.highestSelectivityIndex (CASSANDRA-10550)
 * Fix paging issues with partitions containing only static columns data (CASSANDRA-10381)
 * Fix conditions on static columns (CASSANDRA-10264)
 * AssertionError: attempted to delete non-existing file CommitLog (CASSANDRA-10377)
 * Fix sorting for queries with an IN condition on partition key columns (CASSANDRA-10363)


3.0-rc2
 * Fix SELECT DISTINCT queries between 2.2.2 nodes and 3.0 nodes (CASSANDRA-10473)
 * Remove circular references in SegmentedFile (CASSANDRA-10543)
 * Ensure validation of indexed values only occurs once per-partition (CASSANDRA-10536)
 * Fix handling of static columns for range tombstones in thrift (CASSANDRA-10174)
 * Support empty ColumnFilter for backward compatility on empty IN (CASSANDRA-10471)
 * Remove Pig support (CASSANDRA-10542)
 * Fix LogFile throws Exception when assertion is disabled (CASSANDRA-10522)
 * Revert CASSANDRA-7486, make CMS default GC, move GC config to
   conf/jvm.options (CASSANDRA-10403)
 * Fix TeeingAppender causing some logs to be truncated/empty (CASSANDRA-10447)
 * Allow EACH_QUORUM for reads (CASSANDRA-9602)
 * Fix potential ClassCastException while upgrading (CASSANDRA-10468)
 * Fix NPE in MVs on update (CASSANDRA-10503)
 * Only include modified cell data in indexing deltas (CASSANDRA-10438)
 * Do not load keyspace when creating sstable writer (CASSANDRA-10443)
 * If node is not yet gossiping write all MV updates to batchlog only (CASSANDRA-10413)
 * Re-populate token metadata after commit log recovery (CASSANDRA-10293)
 * Provide additional metrics for materialized views (CASSANDRA-10323)
 * Flush system schema tables after local schema changes (CASSANDRA-10429)
Merged from 2.2:
 * Reduce contention getting instances of CompositeType (CASSANDRA-10433)
 * Fix the regression when using LIMIT with aggregates (CASSANDRA-10487)
 * Avoid NoClassDefFoundError during DataDescriptor initialization on windows (CASSANDRA-10412)
 * Preserve case of quoted Role & User names (CASSANDRA-10394)
 * cqlsh pg-style-strings broken (CASSANDRA-10484)
 * cqlsh prompt includes name of keyspace after failed `use` statement (CASSANDRA-10369)
Merged from 2.1:
 * (cqlsh) Distinguish negative and positive infinity in output (CASSANDRA-10523)
 * (cqlsh) allow custom time_format for COPY TO (CASSANDRA-8970)
 * Don't allow startup if the node's rack has changed (CASSANDRA-10242)
 * (cqlsh) show partial trace if incomplete after max_trace_wait (CASSANDRA-7645)
 * Allow LOCAL_JMX to be easily overridden (CASSANDRA-10275)
 * Mark nodes as dead even if they've already left (CASSANDRA-10205)


3.0.0-rc1
 * Fix mixed version read request compatibility for compact static tables
   (CASSANDRA-10373)
 * Fix paging of DISTINCT with static and IN (CASSANDRA-10354)
 * Allow MATERIALIZED VIEW's SELECT statement to restrict primary key
   columns (CASSANDRA-9664)
 * Move crc_check_chance out of compression options (CASSANDRA-9839)
 * Fix descending iteration past end of BTreeSearchIterator (CASSANDRA-10301)
 * Transfer hints to a different node on decommission (CASSANDRA-10198)
 * Check partition keys for CAS operations during stmt validation (CASSANDRA-10338)
 * Add custom query expressions to SELECT (CASSANDRA-10217)
 * Fix minor bugs in MV handling (CASSANDRA-10362)
 * Allow custom indexes with 0,1 or multiple target columns (CASSANDRA-10124)
 * Improve MV schema representation (CASSANDRA-9921)
 * Add flag to enable/disable coordinator batchlog for MV writes (CASSANDRA-10230)
 * Update cqlsh COPY for new internal driver serialization interface (CASSANDRA-10318)
 * Give index implementations more control over rebuild operations (CASSANDRA-10312)
 * Update index file format (CASSANDRA-10314)
 * Add "shadowable" row tombstones to deal with mv timestamp issues (CASSANDRA-10261)
 * CFS.loadNewSSTables() broken for pre-3.0 sstables
 * Cache selected index in read command to reduce lookups (CASSANDRA-10215)
 * Small optimizations of sstable index serialization (CASSANDRA-10232)
 * Support for both encrypted and unencrypted native transport connections (CASSANDRA-9590)
Merged from 2.2:
 * Configurable page size in cqlsh (CASSANDRA-9855)
 * Defer default role manager setup until all nodes are on 2.2+ (CASSANDRA-9761)
 * Handle missing RoleManager in config after upgrade to 2.2 (CASSANDRA-10209)
Merged from 2.1:
 * Bulk Loader API could not tolerate even node failure (CASSANDRA-10347)
 * Avoid misleading pushed notifications when multiple nodes
   share an rpc_address (CASSANDRA-10052)
 * Fix dropping undroppable when message queue is full (CASSANDRA-10113)
 * Fix potential ClassCastException during paging (CASSANDRA-10352)
 * Prevent ALTER TYPE from creating circular references (CASSANDRA-10339)
 * Fix cache handling of 2i and base tables (CASSANDRA-10155, 10359)
 * Fix NPE in nodetool compactionhistory (CASSANDRA-9758)
 * (Pig) support BulkOutputFormat as a URL parameter (CASSANDRA-7410)
 * BATCH statement is broken in cqlsh (CASSANDRA-10272)
 * (cqlsh) Make cqlsh PEP8 Compliant (CASSANDRA-10066)
 * (cqlsh) Fix error when starting cqlsh with --debug (CASSANDRA-10282)
 * Scrub, Cleanup and Upgrade do not unmark compacting until all operations
   have completed, regardless of the occurence of exceptions (CASSANDRA-10274)


3.0.0-beta2
 * Fix columns returned by AbstractBtreePartitions (CASSANDRA-10220)
 * Fix backward compatibility issue due to AbstractBounds serialization bug (CASSANDRA-9857)
 * Fix startup error when upgrading nodes (CASSANDRA-10136)
 * Base table PRIMARY KEY can be assumed to be NOT NULL in MV creation (CASSANDRA-10147)
 * Improve batchlog write patch (CASSANDRA-9673)
 * Re-apply MaterializedView updates on commitlog replay (CASSANDRA-10164)
 * Require AbstractType.isByteOrderComparable declaration in constructor (CASSANDRA-9901)
 * Avoid digest mismatch on upgrade to 3.0 (CASSANDRA-9554)
 * Fix Materialized View builder when adding multiple MVs (CASSANDRA-10156)
 * Choose better poolingOptions for protocol v4 in cassandra-stress (CASSANDRA-10182)
 * Fix LWW bug affecting Materialized Views (CASSANDRA-10197)
 * Ensures frozen sets and maps are always sorted (CASSANDRA-10162)
 * Don't deadlock when flushing CFS backed custom indexes (CASSANDRA-10181)
 * Fix double flushing of secondary index tables (CASSANDRA-10180)
 * Fix incorrect handling of range tombstones in thrift (CASSANDRA-10046)
 * Only use batchlog when paired materialized view replica is remote (CASSANDRA-10061)
 * Reuse TemporalRow when updating multiple MaterializedViews (CASSANDRA-10060)
 * Validate gc_grace_seconds for batchlog writes and MVs (CASSANDRA-9917)
 * Fix sstablerepairedset (CASSANDRA-10132)
Merged from 2.2:
 * Cancel transaction for sstables we wont redistribute index summary
   for (CASSANDRA-10270)
 * Retry snapshot deletion after compaction and gc on Windows (CASSANDRA-10222)
 * Fix failure to start with space in directory path on Windows (CASSANDRA-10239)
 * Fix repair hang when snapshot failed (CASSANDRA-10057)
 * Fall back to 1/4 commitlog volume for commitlog_total_space on small disks
   (CASSANDRA-10199)
Merged from 2.1:
 * Added configurable warning threshold for GC duration (CASSANDRA-8907)
 * Fix handling of streaming EOF (CASSANDRA-10206)
 * Only check KeyCache when it is enabled
 * Change streaming_socket_timeout_in_ms default to 1 hour (CASSANDRA-8611)
 * (cqlsh) update list of CQL keywords (CASSANDRA-9232)
 * Add nodetool gettraceprobability command (CASSANDRA-10234)
Merged from 2.0:
 * Fix rare race where older gossip states can be shadowed (CASSANDRA-10366)
 * Fix consolidating racks violating the RF contract (CASSANDRA-10238)
 * Disallow decommission when node is in drained state (CASSANDRA-8741)


2.2.1
 * Fix race during construction of commit log (CASSANDRA-10049)
 * Fix LeveledCompactionStrategyTest (CASSANDRA-9757)
 * Fix broken UnbufferedDataOutputStreamPlus.writeUTF (CASSANDRA-10203)
 * (cqlsh) default load-from-file encoding to utf-8 (CASSANDRA-9898)
 * Avoid returning Permission.NONE when failing to query users table (CASSANDRA-10168)
 * (cqlsh) add CLEAR command (CASSANDRA-10086)
 * Support string literals as Role names for compatibility (CASSANDRA-10135)
Merged from 2.1:
 * Only check KeyCache when it is enabled
 * Change streaming_socket_timeout_in_ms default to 1 hour (CASSANDRA-8611)
 * (cqlsh) update list of CQL keywords (CASSANDRA-9232)


3.0.0-beta1
 * Redesign secondary index API (CASSANDRA-9459, 7771, 9041)
 * Fix throwing ReadFailure instead of ReadTimeout on range queries (CASSANDRA-10125)
 * Rewrite hinted handoff (CASSANDRA-6230)
 * Fix query on static compact tables (CASSANDRA-10093)
 * Fix race during construction of commit log (CASSANDRA-10049)
 * Add option to only purge repaired tombstones (CASSANDRA-6434)
 * Change authorization handling for MVs (CASSANDRA-9927)
 * Add custom JMX enabled executor for UDF sandbox (CASSANDRA-10026)
 * Fix row deletion bug for Materialized Views (CASSANDRA-10014)
 * Support mixed-version clusters with Cassandra 2.1 and 2.2 (CASSANDRA-9704)
 * Fix multiple slices on RowSearchers (CASSANDRA-10002)
 * Fix bug in merging of collections (CASSANDRA-10001)
 * Optimize batchlog replay to avoid full scans (CASSANDRA-7237)
 * Repair improvements when using vnodes (CASSANDRA-5220)
 * Disable scripted UDFs by default (CASSANDRA-9889)
 * Bytecode inspection for Java-UDFs (CASSANDRA-9890)
 * Use byte to serialize MT hash length (CASSANDRA-9792)
 * Replace usage of Adler32 with CRC32 (CASSANDRA-8684)
 * Fix migration to new format from 2.1 SSTable (CASSANDRA-10006)
 * SequentialWriter should extend BufferedDataOutputStreamPlus (CASSANDRA-9500)
 * Use the same repairedAt timestamp within incremental repair session (CASSANDRA-9111)
Merged from 2.2:
 * Allow count(*) and count(1) to be use as normal aggregation (CASSANDRA-10114)
 * An NPE is thrown if the column name is unknown for an IN relation (CASSANDRA-10043)
 * Apply commit_failure_policy to more errors on startup (CASSANDRA-9749)
 * Fix histogram overflow exception (CASSANDRA-9973)
 * Route gossip messages over dedicated socket (CASSANDRA-9237)
 * Add checksum to saved cache files (CASSANDRA-9265)
 * Log warning when using an aggregate without partition key (CASSANDRA-9737)
Merged from 2.1:
 * (cqlsh) Allow encoding to be set through command line (CASSANDRA-10004)
 * Add new JMX methods to change local compaction strategy (CASSANDRA-9965)
 * Write hints for paxos commits (CASSANDRA-7342)
 * (cqlsh) Fix timestamps before 1970 on Windows, always
   use UTC for timestamp display (CASSANDRA-10000)
 * (cqlsh) Avoid overwriting new config file with old config
   when both exist (CASSANDRA-9777)
 * Release snapshot selfRef when doing snapshot repair (CASSANDRA-9998)
 * Cannot replace token does not exist - DN node removed as Fat Client (CASSANDRA-9871)
Merged from 2.0:
 * Don't cast expected bf size to an int (CASSANDRA-9959)
 * Make getFullyExpiredSSTables less expensive (CASSANDRA-9882)


3.0.0-alpha1
 * Implement proper sandboxing for UDFs (CASSANDRA-9402)
 * Simplify (and unify) cleanup of compaction leftovers (CASSANDRA-7066)
 * Allow extra schema definitions in cassandra-stress yaml (CASSANDRA-9850)
 * Metrics should use up to date nomenclature (CASSANDRA-9448)
 * Change CREATE/ALTER TABLE syntax for compression (CASSANDRA-8384)
 * Cleanup crc and adler code for java 8 (CASSANDRA-9650)
 * Storage engine refactor (CASSANDRA-8099, 9743, 9746, 9759, 9781, 9808, 9825,
   9848, 9705, 9859, 9867, 9874, 9828, 9801)
 * Update Guava to 18.0 (CASSANDRA-9653)
 * Bloom filter false positive ratio is not honoured (CASSANDRA-8413)
 * New option for cassandra-stress to leave a ratio of columns null (CASSANDRA-9522)
 * Change hinted_handoff_enabled yaml setting, JMX (CASSANDRA-9035)
 * Add algorithmic token allocation (CASSANDRA-7032)
 * Add nodetool command to replay batchlog (CASSANDRA-9547)
 * Make file buffer cache independent of paths being read (CASSANDRA-8897)
 * Remove deprecated legacy Hadoop code (CASSANDRA-9353)
 * Decommissioned nodes will not rejoin the cluster (CASSANDRA-8801)
 * Change gossip stabilization to use endpoit size (CASSANDRA-9401)
 * Change default garbage collector to G1 (CASSANDRA-7486)
 * Populate TokenMetadata early during startup (CASSANDRA-9317)
 * Undeprecate cache recentHitRate (CASSANDRA-6591)
 * Add support for selectively varint encoding fields (CASSANDRA-9499, 9865)
 * Materialized Views (CASSANDRA-6477)
Merged from 2.2:
 * Avoid grouping sstables for anticompaction with DTCS (CASSANDRA-9900)
 * UDF / UDA execution time in trace (CASSANDRA-9723)
 * Fix broken internode SSL (CASSANDRA-9884)
Merged from 2.1:
 * Add new JMX methods to change local compaction strategy (CASSANDRA-9965)
 * Fix handling of enable/disable autocompaction (CASSANDRA-9899)
 * Add consistency level to tracing ouput (CASSANDRA-9827)
 * Remove repair snapshot leftover on startup (CASSANDRA-7357)
 * Use random nodes for batch log when only 2 racks (CASSANDRA-8735)
 * Ensure atomicity inside thrift and stream session (CASSANDRA-7757)
 * Fix nodetool info error when the node is not joined (CASSANDRA-9031)
Merged from 2.0:
 * Log when messages are dropped due to cross_node_timeout (CASSANDRA-9793)
 * Don't track hotness when opening from snapshot for validation (CASSANDRA-9382)


2.2.0
 * Allow the selection of columns together with aggregates (CASSANDRA-9767)
 * Fix cqlsh copy methods and other windows specific issues (CASSANDRA-9795)
 * Don't wrap byte arrays in SequentialWriter (CASSANDRA-9797)
 * sum() and avg() functions missing for smallint and tinyint types (CASSANDRA-9671)
 * Revert CASSANDRA-9542 (allow native functions in UDA) (CASSANDRA-9771)
Merged from 2.1:
 * Fix MarshalException when upgrading superColumn family (CASSANDRA-9582)
 * Fix broken logging for "empty" flushes in Memtable (CASSANDRA-9837)
 * Handle corrupt files on startup (CASSANDRA-9686)
 * Fix clientutil jar and tests (CASSANDRA-9760)
 * (cqlsh) Allow the SSL protocol version to be specified through the
    config file or environment variables (CASSANDRA-9544)
Merged from 2.0:
 * Add tool to find why expired sstables are not getting dropped (CASSANDRA-10015)
 * Remove erroneous pending HH tasks from tpstats/jmx (CASSANDRA-9129)
 * Don't cast expected bf size to an int (CASSANDRA-9959)
 * checkForEndpointCollision fails for legitimate collisions (CASSANDRA-9765)
 * Complete CASSANDRA-8448 fix (CASSANDRA-9519)
 * Don't include auth credentials in debug log (CASSANDRA-9682)
 * Can't transition from write survey to normal mode (CASSANDRA-9740)
 * Scrub (recover) sstables even when -Index.db is missing (CASSANDRA-9591)
 * Fix growing pending background compaction (CASSANDRA-9662)


2.2.0-rc2
 * Re-enable memory-mapped I/O on Windows (CASSANDRA-9658)
 * Warn when an extra-large partition is compacted (CASSANDRA-9643)
 * (cqlsh) Allow setting the initial connection timeout (CASSANDRA-9601)
 * BulkLoader has --transport-factory option but does not use it (CASSANDRA-9675)
 * Allow JMX over SSL directly from nodetool (CASSANDRA-9090)
 * Update cqlsh for UDFs (CASSANDRA-7556)
 * Change Windows kernel default timer resolution (CASSANDRA-9634)
 * Deprected sstable2json and json2sstable (CASSANDRA-9618)
 * Allow native functions in user-defined aggregates (CASSANDRA-9542)
 * Don't repair system_distributed by default (CASSANDRA-9621)
 * Fix mixing min, max, and count aggregates for blob type (CASSANRA-9622)
 * Rename class for DATE type in Java driver (CASSANDRA-9563)
 * Duplicate compilation of UDFs on coordinator (CASSANDRA-9475)
 * Fix connection leak in CqlRecordWriter (CASSANDRA-9576)
 * Mlockall before opening system sstables & remove boot_without_jna option (CASSANDRA-9573)
 * Add functions to convert timeuuid to date or time, deprecate dateOf and unixTimestampOf (CASSANDRA-9229)
 * Make sure we cancel non-compacting sstables from LifecycleTransaction (CASSANDRA-9566)
 * Fix deprecated repair JMX API (CASSANDRA-9570)
 * Add logback metrics (CASSANDRA-9378)
 * Update and refactor ant test/test-compression to run the tests in parallel (CASSANDRA-9583)
 * Fix upgrading to new directory for secondary index (CASSANDRA-9687)
Merged from 2.1:
 * (cqlsh) Fix bad check for CQL compatibility when DESCRIBE'ing
   COMPACT STORAGE tables with no clustering columns
 * Eliminate strong self-reference chains in sstable ref tidiers (CASSANDRA-9656)
 * Ensure StreamSession uses canonical sstable reader instances (CASSANDRA-9700) 
 * Ensure memtable book keeping is not corrupted in the event we shrink usage (CASSANDRA-9681)
 * Update internal python driver for cqlsh (CASSANDRA-9064)
 * Fix IndexOutOfBoundsException when inserting tuple with too many
   elements using the string literal notation (CASSANDRA-9559)
 * Enable describe on indices (CASSANDRA-7814)
 * Fix incorrect result for IN queries where column not found (CASSANDRA-9540)
 * ColumnFamilyStore.selectAndReference may block during compaction (CASSANDRA-9637)
 * Fix bug in cardinality check when compacting (CASSANDRA-9580)
 * Fix memory leak in Ref due to ConcurrentLinkedQueue.remove() behaviour (CASSANDRA-9549)
 * Make rebuild only run one at a time (CASSANDRA-9119)
Merged from 2.0:
 * Avoid NPE in AuthSuccess#decode (CASSANDRA-9727)
 * Add listen_address to system.local (CASSANDRA-9603)
 * Bug fixes to resultset metadata construction (CASSANDRA-9636)
 * Fix setting 'durable_writes' in ALTER KEYSPACE (CASSANDRA-9560)
 * Avoids ballot clash in Paxos (CASSANDRA-9649)
 * Improve trace messages for RR (CASSANDRA-9479)
 * Fix suboptimal secondary index selection when restricted
   clustering column is also indexed (CASSANDRA-9631)
 * (cqlsh) Add min_threshold to DTCS option autocomplete (CASSANDRA-9385)
 * Fix error message when attempting to create an index on a column
   in a COMPACT STORAGE table with clustering columns (CASSANDRA-9527)
 * 'WITH WITH' in alter keyspace statements causes NPE (CASSANDRA-9565)
 * Expose some internals of SelectStatement for inspection (CASSANDRA-9532)
 * ArrivalWindow should use primitives (CASSANDRA-9496)
 * Periodically submit background compaction tasks (CASSANDRA-9592)
 * Set HAS_MORE_PAGES flag to false when PagingState is null (CASSANDRA-9571)


2.2.0-rc1
 * Compressed commit log should measure compressed space used (CASSANDRA-9095)
 * Fix comparison bug in CassandraRoleManager#collectRoles (CASSANDRA-9551)
 * Add tinyint,smallint,time,date support for UDFs (CASSANDRA-9400)
 * Deprecates SSTableSimpleWriter and SSTableSimpleUnsortedWriter (CASSANDRA-9546)
 * Empty INITCOND treated as null in aggregate (CASSANDRA-9457)
 * Remove use of Cell in Thrift MapReduce classes (CASSANDRA-8609)
 * Integrate pre-release Java Driver 2.2-rc1, custom build (CASSANDRA-9493)
 * Clean up gossiper logic for old versions (CASSANDRA-9370)
 * Fix custom payload coding/decoding to match the spec (CASSANDRA-9515)
 * ant test-all results incomplete when parsed (CASSANDRA-9463)
 * Disallow frozen<> types in function arguments and return types for
   clarity (CASSANDRA-9411)
 * Static Analysis to warn on unsafe use of Autocloseable instances (CASSANDRA-9431)
 * Update commitlog archiving examples now that commitlog segments are
   not recycled (CASSANDRA-9350)
 * Extend Transactional API to sstable lifecycle management (CASSANDRA-8568)
 * (cqlsh) Add support for native protocol 4 (CASSANDRA-9399)
 * Ensure that UDF and UDAs are keyspace-isolated (CASSANDRA-9409)
 * Revert CASSANDRA-7807 (tracing completion client notifications) (CASSANDRA-9429)
 * Add ability to stop compaction by ID (CASSANDRA-7207)
 * Let CassandraVersion handle SNAPSHOT version (CASSANDRA-9438)
Merged from 2.1:
 * (cqlsh) Fix using COPY through SOURCE or -f (CASSANDRA-9083)
 * Fix occasional lack of `system` keyspace in schema tables (CASSANDRA-8487)
 * Use ProtocolError code instead of ServerError code for native protocol
   error responses to unsupported protocol versions (CASSANDRA-9451)
 * Default commitlog_sync_batch_window_in_ms changed to 2ms (CASSANDRA-9504)
 * Fix empty partition assertion in unsorted sstable writing tools (CASSANDRA-9071)
 * Ensure truncate without snapshot cannot produce corrupt responses (CASSANDRA-9388) 
 * Consistent error message when a table mixes counter and non-counter
   columns (CASSANDRA-9492)
 * Avoid getting unreadable keys during anticompaction (CASSANDRA-9508)
 * (cqlsh) Better float precision by default (CASSANDRA-9224)
 * Improve estimated row count (CASSANDRA-9107)
 * Optimize range tombstone memory footprint (CASSANDRA-8603)
 * Use configured gcgs in anticompaction (CASSANDRA-9397)
Merged from 2.0:
 * Don't accumulate more range than necessary in RangeTombstone.Tracker (CASSANDRA-9486)
 * Add broadcast and rpc addresses to system.local (CASSANDRA-9436)
 * Always mark sstable suspect when corrupted (CASSANDRA-9478)
 * Add database users and permissions to CQL3 documentation (CASSANDRA-7558)
 * Allow JVM_OPTS to be passed to standalone tools (CASSANDRA-5969)
 * Fix bad condition in RangeTombstoneList (CASSANDRA-9485)
 * Fix potential StackOverflow when setting CrcCheckChance over JMX (CASSANDRA-9488)
 * Fix null static columns in pages after the first, paged reversed
   queries (CASSANDRA-8502)
 * Fix counting cache serialization in request metrics (CASSANDRA-9466)
 * Add option not to validate atoms during scrub (CASSANDRA-9406)


2.2.0-beta1
 * Introduce Transactional API for internal state changes (CASSANDRA-8984)
 * Add a flag in cassandra.yaml to enable UDFs (CASSANDRA-9404)
 * Better support of null for UDF (CASSANDRA-8374)
 * Use ecj instead of javassist for UDFs (CASSANDRA-8241)
 * faster async logback configuration for tests (CASSANDRA-9376)
 * Add `smallint` and `tinyint` data types (CASSANDRA-8951)
 * Avoid thrift schema creation when native driver is used in stress tool (CASSANDRA-9374)
 * Make Functions.declared thread-safe
 * Add client warnings to native protocol v4 (CASSANDRA-8930)
 * Allow roles cache to be invalidated (CASSANDRA-8967)
 * Upgrade Snappy (CASSANDRA-9063)
 * Don't start Thrift rpc by default (CASSANDRA-9319)
 * Only stream from unrepaired sstables with incremental repair (CASSANDRA-8267)
 * Aggregate UDFs allow SFUNC return type to differ from STYPE if FFUNC specified (CASSANDRA-9321)
 * Remove Thrift dependencies in bundled tools (CASSANDRA-8358)
 * Disable memory mapping of hsperfdata file for JVM statistics (CASSANDRA-9242)
 * Add pre-startup checks to detect potential incompatibilities (CASSANDRA-8049)
 * Distinguish between null and unset in protocol v4 (CASSANDRA-7304)
 * Add user/role permissions for user-defined functions (CASSANDRA-7557)
 * Allow cassandra config to be updated to restart daemon without unloading classes (CASSANDRA-9046)
 * Don't initialize compaction writer before checking if iter is empty (CASSANDRA-9117)
 * Don't execute any functions at prepare-time (CASSANDRA-9037)
 * Share file handles between all instances of a SegmentedFile (CASSANDRA-8893)
 * Make it possible to major compact LCS (CASSANDRA-7272)
 * Make FunctionExecutionException extend RequestExecutionException
   (CASSANDRA-9055)
 * Add support for SELECT JSON, INSERT JSON syntax and new toJson(), fromJson()
   functions (CASSANDRA-7970)
 * Optimise max purgeable timestamp calculation in compaction (CASSANDRA-8920)
 * Constrain internode message buffer sizes, and improve IO class hierarchy (CASSANDRA-8670) 
 * New tool added to validate all sstables in a node (CASSANDRA-5791)
 * Push notification when tracing completes for an operation (CASSANDRA-7807)
 * Delay "node up" and "node added" notifications until native protocol server is started (CASSANDRA-8236)
 * Compressed Commit Log (CASSANDRA-6809)
 * Optimise IntervalTree (CASSANDRA-8988)
 * Add a key-value payload for third party usage (CASSANDRA-8553, 9212)
 * Bump metrics-reporter-config dependency for metrics 3.0 (CASSANDRA-8149)
 * Partition intra-cluster message streams by size, not type (CASSANDRA-8789)
 * Add WriteFailureException to native protocol, notify coordinator of
   write failures (CASSANDRA-8592)
 * Convert SequentialWriter to nio (CASSANDRA-8709)
 * Add role based access control (CASSANDRA-7653, 8650, 7216, 8760, 8849, 8761, 8850)
 * Record client ip address in tracing sessions (CASSANDRA-8162)
 * Indicate partition key columns in response metadata for prepared
   statements (CASSANDRA-7660)
 * Merge UUIDType and TimeUUIDType parse logic (CASSANDRA-8759)
 * Avoid memory allocation when searching index summary (CASSANDRA-8793)
 * Optimise (Time)?UUIDType Comparisons (CASSANDRA-8730)
 * Make CRC32Ex into a separate maven dependency (CASSANDRA-8836)
 * Use preloaded jemalloc w/ Unsafe (CASSANDRA-8714, 9197)
 * Avoid accessing partitioner through StorageProxy (CASSANDRA-8244, 8268)
 * Upgrade Metrics library and remove depricated metrics (CASSANDRA-5657)
 * Serializing Row cache alternative, fully off heap (CASSANDRA-7438)
 * Duplicate rows returned when in clause has repeated values (CASSANDRA-6706)
 * Make CassandraException unchecked, extend RuntimeException (CASSANDRA-8560)
 * Support direct buffer decompression for reads (CASSANDRA-8464)
 * DirectByteBuffer compatible LZ4 methods (CASSANDRA-7039)
 * Group sstables for anticompaction correctly (CASSANDRA-8578)
 * Add ReadFailureException to native protocol, respond
   immediately when replicas encounter errors while handling
   a read request (CASSANDRA-7886)
 * Switch CommitLogSegment from RandomAccessFile to nio (CASSANDRA-8308)
 * Allow mixing token and partition key restrictions (CASSANDRA-7016)
 * Support index key/value entries on map collections (CASSANDRA-8473)
 * Modernize schema tables (CASSANDRA-8261)
 * Support for user-defined aggregation functions (CASSANDRA-8053)
 * Fix NPE in SelectStatement with empty IN values (CASSANDRA-8419)
 * Refactor SelectStatement, return IN results in natural order instead
   of IN value list order and ignore duplicate values in partition key IN restrictions (CASSANDRA-7981)
 * Support UDTs, tuples, and collections in user-defined
   functions (CASSANDRA-7563)
 * Fix aggregate fn results on empty selection, result column name,
   and cqlsh parsing (CASSANDRA-8229)
 * Mark sstables as repaired after full repair (CASSANDRA-7586)
 * Extend Descriptor to include a format value and refactor reader/writer
   APIs (CASSANDRA-7443)
 * Integrate JMH for microbenchmarks (CASSANDRA-8151)
 * Keep sstable levels when bootstrapping (CASSANDRA-7460)
 * Add Sigar library and perform basic OS settings check on startup (CASSANDRA-7838)
 * Support for aggregation functions (CASSANDRA-4914)
 * Remove cassandra-cli (CASSANDRA-7920)
 * Accept dollar quoted strings in CQL (CASSANDRA-7769)
 * Make assassinate a first class command (CASSANDRA-7935)
 * Support IN clause on any partition key column (CASSANDRA-7855)
 * Support IN clause on any clustering column (CASSANDRA-4762)
 * Improve compaction logging (CASSANDRA-7818)
 * Remove YamlFileNetworkTopologySnitch (CASSANDRA-7917)
 * Do anticompaction in groups (CASSANDRA-6851)
 * Support user-defined functions (CASSANDRA-7395, 7526, 7562, 7740, 7781, 7929,
   7924, 7812, 8063, 7813, 7708)
 * Permit configurable timestamps with cassandra-stress (CASSANDRA-7416)
 * Move sstable RandomAccessReader to nio2, which allows using the
   FILE_SHARE_DELETE flag on Windows (CASSANDRA-4050)
 * Remove CQL2 (CASSANDRA-5918)
 * Optimize fetching multiple cells by name (CASSANDRA-6933)
 * Allow compilation in java 8 (CASSANDRA-7028)
 * Make incremental repair default (CASSANDRA-7250)
 * Enable code coverage thru JaCoCo (CASSANDRA-7226)
 * Switch external naming of 'column families' to 'tables' (CASSANDRA-4369) 
 * Shorten SSTable path (CASSANDRA-6962)
 * Use unsafe mutations for most unit tests (CASSANDRA-6969)
 * Fix race condition during calculation of pending ranges (CASSANDRA-7390)
 * Fail on very large batch sizes (CASSANDRA-8011)
 * Improve concurrency of repair (CASSANDRA-6455, 8208, 9145)
 * Select optimal CRC32 implementation at runtime (CASSANDRA-8614)
 * Evaluate MurmurHash of Token once per query (CASSANDRA-7096)
 * Generalize progress reporting (CASSANDRA-8901)
 * Resumable bootstrap streaming (CASSANDRA-8838, CASSANDRA-8942)
 * Allow scrub for secondary index (CASSANDRA-5174)
 * Save repair data to system table (CASSANDRA-5839)
 * fix nodetool names that reference column families (CASSANDRA-8872)
 Merged from 2.1:
 * Warn on misuse of unlogged batches (CASSANDRA-9282)
 * Failure detector detects and ignores local pauses (CASSANDRA-9183)
 * Add utility class to support for rate limiting a given log statement (CASSANDRA-9029)
 * Add missing consistency levels to cassandra-stess (CASSANDRA-9361)
 * Fix commitlog getCompletedTasks to not increment (CASSANDRA-9339)
 * Fix for harmless exceptions logged as ERROR (CASSANDRA-8564)
 * Delete processed sstables in sstablesplit/sstableupgrade (CASSANDRA-8606)
 * Improve sstable exclusion from partition tombstones (CASSANDRA-9298)
 * Validate the indexed column rather than the cell's contents for 2i (CASSANDRA-9057)
 * Add support for top-k custom 2i queries (CASSANDRA-8717)
 * Fix error when dropping table during compaction (CASSANDRA-9251)
 * cassandra-stress supports validation operations over user profiles (CASSANDRA-8773)
 * Add support for rate limiting log messages (CASSANDRA-9029)
 * Log the partition key with tombstone warnings (CASSANDRA-8561)
 * Reduce runWithCompactionsDisabled poll interval to 1ms (CASSANDRA-9271)
 * Fix PITR commitlog replay (CASSANDRA-9195)
 * GCInspector logs very different times (CASSANDRA-9124)
 * Fix deleting from an empty list (CASSANDRA-9198)
 * Update tuple and collection types that use a user-defined type when that UDT
   is modified (CASSANDRA-9148, CASSANDRA-9192)
 * Use higher timeout for prepair and snapshot in repair (CASSANDRA-9261)
 * Fix anticompaction blocking ANTI_ENTROPY stage (CASSANDRA-9151)
 * Repair waits for anticompaction to finish (CASSANDRA-9097)
 * Fix streaming not holding ref when stream error (CASSANDRA-9295)
 * Fix canonical view returning early opened SSTables (CASSANDRA-9396)
Merged from 2.0:
 * (cqlsh) Add LOGIN command to switch users (CASSANDRA-7212)
 * Clone SliceQueryFilter in AbstractReadCommand implementations (CASSANDRA-8940)
 * Push correct protocol notification for DROP INDEX (CASSANDRA-9310)
 * token-generator - generated tokens too long (CASSANDRA-9300)
 * Fix counting of tombstones for TombstoneOverwhelmingException (CASSANDRA-9299)
 * Fix ReconnectableSnitch reconnecting to peers during upgrade (CASSANDRA-6702)
 * Include keyspace and table name in error log for collections over the size
   limit (CASSANDRA-9286)
 * Avoid potential overlap in LCS with single-partition sstables (CASSANDRA-9322)
 * Log warning message when a table is queried before the schema has fully
   propagated (CASSANDRA-9136)
 * Overload SecondaryIndex#indexes to accept the column definition (CASSANDRA-9314)
 * (cqlsh) Add SERIAL and LOCAL_SERIAL consistency levels (CASSANDRA-8051)
 * Fix index selection during rebuild with certain table layouts (CASSANDRA-9281)
 * Fix partition-level-delete-only workload accounting (CASSANDRA-9194)
 * Allow scrub to handle corrupted compressed chunks (CASSANDRA-9140)
 * Fix assertion error when resetlocalschema is run during repair (CASSANDRA-9249)
 * Disable single sstable tombstone compactions for DTCS by default (CASSANDRA-9234)
 * IncomingTcpConnection thread is not named (CASSANDRA-9262)
 * Close incoming connections when MessagingService is stopped (CASSANDRA-9238)
 * Fix streaming hang when retrying (CASSANDRA-9132)


2.1.5
 * Re-add deprecated cold_reads_to_omit param for backwards compat (CASSANDRA-9203)
 * Make anticompaction visible in compactionstats (CASSANDRA-9098)
 * Improve nodetool getendpoints documentation about the partition
   key parameter (CASSANDRA-6458)
 * Don't check other keyspaces for schema changes when an user-defined
   type is altered (CASSANDRA-9187)
 * Add generate-idea-files target to build.xml (CASSANDRA-9123)
 * Allow takeColumnFamilySnapshot to take a list of tables (CASSANDRA-8348)
 * Limit major sstable operations to their canonical representation (CASSANDRA-8669)
 * cqlsh: Add tests for INSERT and UPDATE tab completion (CASSANDRA-9125)
 * cqlsh: quote column names when needed in COPY FROM inserts (CASSANDRA-9080)
 * Do not load read meter for offline operations (CASSANDRA-9082)
 * cqlsh: Make CompositeType data readable (CASSANDRA-8919)
 * cqlsh: Fix display of triggers (CASSANDRA-9081)
 * Fix NullPointerException when deleting or setting an element by index on
   a null list collection (CASSANDRA-9077)
 * Buffer bloom filter serialization (CASSANDRA-9066)
 * Fix anti-compaction target bloom filter size (CASSANDRA-9060)
 * Make FROZEN and TUPLE unreserved keywords in CQL (CASSANDRA-9047)
 * Prevent AssertionError from SizeEstimatesRecorder (CASSANDRA-9034)
 * Avoid overwriting index summaries for sstables with an older format that
   does not support downsampling; rebuild summaries on startup when this
   is detected (CASSANDRA-8993)
 * Fix potential data loss in CompressedSequentialWriter (CASSANDRA-8949)
 * Make PasswordAuthenticator number of hashing rounds configurable (CASSANDRA-8085)
 * Fix AssertionError when binding nested collections in DELETE (CASSANDRA-8900)
 * Check for overlap with non-early sstables in LCS (CASSANDRA-8739)
 * Only calculate max purgable timestamp if we have to (CASSANDRA-8914)
 * (cqlsh) Greatly improve performance of COPY FROM (CASSANDRA-8225)
 * IndexSummary effectiveIndexInterval is now a guideline, not a rule (CASSANDRA-8993)
 * Use correct bounds for page cache eviction of compressed files (CASSANDRA-8746)
 * SSTableScanner enforces its bounds (CASSANDRA-8946)
 * Cleanup cell equality (CASSANDRA-8947)
 * Introduce intra-cluster message coalescing (CASSANDRA-8692)
 * DatabaseDescriptor throws NPE when rpc_interface is used (CASSANDRA-8839)
 * Don't check if an sstable is live for offline compactions (CASSANDRA-8841)
 * Don't set clientMode in SSTableLoader (CASSANDRA-8238)
 * Fix SSTableRewriter with disabled early open (CASSANDRA-8535)
 * Fix cassandra-stress so it respects the CL passed in user mode (CASSANDRA-8948)
 * Fix rare NPE in ColumnDefinition#hasIndexOption() (CASSANDRA-8786)
 * cassandra-stress reports per-operation statistics, plus misc (CASSANDRA-8769)
 * Add SimpleDate (cql date) and Time (cql time) types (CASSANDRA-7523)
 * Use long for key count in cfstats (CASSANDRA-8913)
 * Make SSTableRewriter.abort() more robust to failure (CASSANDRA-8832)
 * Remove cold_reads_to_omit from STCS (CASSANDRA-8860)
 * Make EstimatedHistogram#percentile() use ceil instead of floor (CASSANDRA-8883)
 * Fix top partitions reporting wrong cardinality (CASSANDRA-8834)
 * Fix rare NPE in KeyCacheSerializer (CASSANDRA-8067)
 * Pick sstables for validation as late as possible inc repairs (CASSANDRA-8366)
 * Fix commitlog getPendingTasks to not increment (CASSANDRA-8862)
 * Fix parallelism adjustment in range and secondary index queries
   when the first fetch does not satisfy the limit (CASSANDRA-8856)
 * Check if the filtered sstables is non-empty in STCS (CASSANDRA-8843)
 * Upgrade java-driver used for cassandra-stress (CASSANDRA-8842)
 * Fix CommitLog.forceRecycleAllSegments() memory access error (CASSANDRA-8812)
 * Improve assertions in Memory (CASSANDRA-8792)
 * Fix SSTableRewriter cleanup (CASSANDRA-8802)
 * Introduce SafeMemory for CompressionMetadata.Writer (CASSANDRA-8758)
 * 'nodetool info' prints exception against older node (CASSANDRA-8796)
 * Ensure SSTableReader.last corresponds exactly with the file end (CASSANDRA-8750)
 * Make SSTableWriter.openEarly more robust and obvious (CASSANDRA-8747)
 * Enforce SSTableReader.first/last (CASSANDRA-8744)
 * Cleanup SegmentedFile API (CASSANDRA-8749)
 * Avoid overlap with early compaction replacement (CASSANDRA-8683)
 * Safer Resource Management++ (CASSANDRA-8707)
 * Write partition size estimates into a system table (CASSANDRA-7688)
 * cqlsh: Fix keys() and full() collection indexes in DESCRIBE output
   (CASSANDRA-8154)
 * Show progress of streaming in nodetool netstats (CASSANDRA-8886)
 * IndexSummaryBuilder utilises offheap memory, and shares data between
   each IndexSummary opened from it (CASSANDRA-8757)
 * markCompacting only succeeds if the exact SSTableReader instances being 
   marked are in the live set (CASSANDRA-8689)
 * cassandra-stress support for varint (CASSANDRA-8882)
 * Fix Adler32 digest for compressed sstables (CASSANDRA-8778)
 * Add nodetool statushandoff/statusbackup (CASSANDRA-8912)
 * Use stdout for progress and stats in sstableloader (CASSANDRA-8982)
 * Correctly identify 2i datadir from older versions (CASSANDRA-9116)
Merged from 2.0:
 * Ignore gossip SYNs after shutdown (CASSANDRA-9238)
 * Avoid overflow when calculating max sstable size in LCS (CASSANDRA-9235)
 * Make sstable blacklisting work with compression (CASSANDRA-9138)
 * Do not attempt to rebuild indexes if no index accepts any column (CASSANDRA-9196)
 * Don't initiate snitch reconnection for dead states (CASSANDRA-7292)
 * Fix ArrayIndexOutOfBoundsException in CQLSSTableWriter (CASSANDRA-8978)
 * Add shutdown gossip state to prevent timeouts during rolling restarts (CASSANDRA-8336)
 * Fix running with java.net.preferIPv6Addresses=true (CASSANDRA-9137)
 * Fix failed bootstrap/replace attempts being persisted in system.peers (CASSANDRA-9180)
 * Flush system.IndexInfo after marking index built (CASSANDRA-9128)
 * Fix updates to min/max_compaction_threshold through cassandra-cli
   (CASSANDRA-8102)
 * Don't include tmp files when doing offline relevel (CASSANDRA-9088)
 * Use the proper CAS WriteType when finishing a previous round during Paxos
   preparation (CASSANDRA-8672)
 * Avoid race in cancelling compactions (CASSANDRA-9070)
 * More aggressive check for expired sstables in DTCS (CASSANDRA-8359)
 * Fix ignored index_interval change in ALTER TABLE statements (CASSANDRA-7976)
 * Do more aggressive compaction in old time windows in DTCS (CASSANDRA-8360)
 * java.lang.AssertionError when reading saved cache (CASSANDRA-8740)
 * "disk full" when running cleanup (CASSANDRA-9036)
 * Lower logging level from ERROR to DEBUG when a scheduled schema pull
   cannot be completed due to a node being down (CASSANDRA-9032)
 * Fix MOVED_NODE client event (CASSANDRA-8516)
 * Allow overriding MAX_OUTSTANDING_REPLAY_COUNT (CASSANDRA-7533)
 * Fix malformed JMX ObjectName containing IPv6 addresses (CASSANDRA-9027)
 * (cqlsh) Allow increasing CSV field size limit through
   cqlshrc config option (CASSANDRA-8934)
 * Stop logging range tombstones when exceeding the threshold
   (CASSANDRA-8559)
 * Fix NullPointerException when nodetool getendpoints is run
   against invalid keyspaces or tables (CASSANDRA-8950)
 * Allow specifying the tmp dir (CASSANDRA-7712)
 * Improve compaction estimated tasks estimation (CASSANDRA-8904)
 * Fix duplicate up/down messages sent to native clients (CASSANDRA-7816)
 * Expose commit log archive status via JMX (CASSANDRA-8734)
 * Provide better exceptions for invalid replication strategy parameters
   (CASSANDRA-8909)
 * Fix regression in mixed single and multi-column relation support for
   SELECT statements (CASSANDRA-8613)
 * Add ability to limit number of native connections (CASSANDRA-8086)
 * Fix CQLSSTableWriter throwing exception and spawning threads
   (CASSANDRA-8808)
 * Fix MT mismatch between empty and GC-able data (CASSANDRA-8979)
 * Fix incorrect validation when snapshotting single table (CASSANDRA-8056)
 * Add offline tool to relevel sstables (CASSANDRA-8301)
 * Preserve stream ID for more protocol errors (CASSANDRA-8848)
 * Fix combining token() function with multi-column relations on
   clustering columns (CASSANDRA-8797)
 * Make CFS.markReferenced() resistant to bad refcounting (CASSANDRA-8829)
 * Fix StreamTransferTask abort/complete bad refcounting (CASSANDRA-8815)
 * Fix AssertionError when querying a DESC clustering ordered
   table with ASC ordering and paging (CASSANDRA-8767)
 * AssertionError: "Memory was freed" when running cleanup (CASSANDRA-8716)
 * Make it possible to set max_sstable_age to fractional days (CASSANDRA-8406)
 * Fix some multi-column relations with indexes on some clustering
   columns (CASSANDRA-8275)
 * Fix memory leak in SSTableSimple*Writer and SSTableReader.validate()
   (CASSANDRA-8748)
 * Throw OOM if allocating memory fails to return a valid pointer (CASSANDRA-8726)
 * Fix SSTableSimpleUnsortedWriter ConcurrentModificationException (CASSANDRA-8619)
 * 'nodetool info' prints exception against older node (CASSANDRA-8796)
 * Ensure SSTableSimpleUnsortedWriter.close() terminates if
   disk writer has crashed (CASSANDRA-8807)


2.1.4
 * Bind JMX to localhost unless explicitly configured otherwise (CASSANDRA-9085)


2.1.3
 * Fix HSHA/offheap_objects corruption (CASSANDRA-8719)
 * Upgrade libthrift to 0.9.2 (CASSANDRA-8685)
 * Don't use the shared ref in sstableloader (CASSANDRA-8704)
 * Purge internal prepared statements if related tables or
   keyspaces are dropped (CASSANDRA-8693)
 * (cqlsh) Handle unicode BOM at start of files (CASSANDRA-8638)
 * Stop compactions before exiting offline tools (CASSANDRA-8623)
 * Update tools/stress/README.txt to match current behaviour (CASSANDRA-7933)
 * Fix schema from Thrift conversion with empty metadata (CASSANDRA-8695)
 * Safer Resource Management (CASSANDRA-7705)
 * Make sure we compact highly overlapping cold sstables with
   STCS (CASSANDRA-8635)
 * rpc_interface and listen_interface generate NPE on startup when specified
   interface doesn't exist (CASSANDRA-8677)
 * Fix ArrayIndexOutOfBoundsException in nodetool cfhistograms (CASSANDRA-8514)
 * Switch from yammer metrics for nodetool cf/proxy histograms (CASSANDRA-8662)
 * Make sure we don't add tmplink files to the compaction
   strategy (CASSANDRA-8580)
 * (cqlsh) Handle maps with blob keys (CASSANDRA-8372)
 * (cqlsh) Handle DynamicCompositeType schemas correctly (CASSANDRA-8563)
 * Duplicate rows returned when in clause has repeated values (CASSANDRA-6706)
 * Add tooling to detect hot partitions (CASSANDRA-7974)
 * Fix cassandra-stress user-mode truncation of partition generation (CASSANDRA-8608)
 * Only stream from unrepaired sstables during inc repair (CASSANDRA-8267)
 * Don't allow starting multiple inc repairs on the same sstables (CASSANDRA-8316)
 * Invalidate prepared BATCH statements when related tables
   or keyspaces are dropped (CASSANDRA-8652)
 * Fix missing results in secondary index queries on collections
   with ALLOW FILTERING (CASSANDRA-8421)
 * Expose EstimatedHistogram metrics for range slices (CASSANDRA-8627)
 * (cqlsh) Escape clqshrc passwords properly (CASSANDRA-8618)
 * Fix NPE when passing wrong argument in ALTER TABLE statement (CASSANDRA-8355)
 * Pig: Refactor and deprecate CqlStorage (CASSANDRA-8599)
 * Don't reuse the same cleanup strategy for all sstables (CASSANDRA-8537)
 * Fix case-sensitivity of index name on CREATE and DROP INDEX
   statements (CASSANDRA-8365)
 * Better detection/logging for corruption in compressed sstables (CASSANDRA-8192)
 * Use the correct repairedAt value when closing writer (CASSANDRA-8570)
 * (cqlsh) Handle a schema mismatch being detected on startup (CASSANDRA-8512)
 * Properly calculate expected write size during compaction (CASSANDRA-8532)
 * Invalidate affected prepared statements when a table's columns
   are altered (CASSANDRA-7910)
 * Stress - user defined writes should populate sequentally (CASSANDRA-8524)
 * Fix regression in SSTableRewriter causing some rows to become unreadable 
   during compaction (CASSANDRA-8429)
 * Run major compactions for repaired/unrepaired in parallel (CASSANDRA-8510)
 * (cqlsh) Fix compression options in DESCRIBE TABLE output when compression
   is disabled (CASSANDRA-8288)
 * (cqlsh) Fix DESCRIBE output after keyspaces are altered (CASSANDRA-7623)
 * Make sure we set lastCompactedKey correctly (CASSANDRA-8463)
 * (cqlsh) Fix output of CONSISTENCY command (CASSANDRA-8507)
 * (cqlsh) Fixed the handling of LIST statements (CASSANDRA-8370)
 * Make sstablescrub check leveled manifest again (CASSANDRA-8432)
 * Check first/last keys in sstable when giving out positions (CASSANDRA-8458)
 * Disable mmap on Windows (CASSANDRA-6993)
 * Add missing ConsistencyLevels to cassandra-stress (CASSANDRA-8253)
 * Add auth support to cassandra-stress (CASSANDRA-7985)
 * Fix ArrayIndexOutOfBoundsException when generating error message
   for some CQL syntax errors (CASSANDRA-8455)
 * Scale memtable slab allocation logarithmically (CASSANDRA-7882)
 * cassandra-stress simultaneous inserts over same seed (CASSANDRA-7964)
 * Reduce cassandra-stress sampling memory requirements (CASSANDRA-7926)
 * Ensure memtable flush cannot expire commit log entries from its future (CASSANDRA-8383)
 * Make read "defrag" async to reclaim memtables (CASSANDRA-8459)
 * Remove tmplink files for offline compactions (CASSANDRA-8321)
 * Reduce maxHintsInProgress (CASSANDRA-8415)
 * BTree updates may call provided update function twice (CASSANDRA-8018)
 * Release sstable references after anticompaction (CASSANDRA-8386)
 * Handle abort() in SSTableRewriter properly (CASSANDRA-8320)
 * Centralize shared executors (CASSANDRA-8055)
 * Fix filtering for CONTAINS (KEY) relations on frozen collection
   clustering columns when the query is restricted to a single
   partition (CASSANDRA-8203)
 * Do more aggressive entire-sstable TTL expiry checks (CASSANDRA-8243)
 * Add more log info if readMeter is null (CASSANDRA-8238)
 * add check of the system wall clock time at startup (CASSANDRA-8305)
 * Support for frozen collections (CASSANDRA-7859)
 * Fix overflow on histogram computation (CASSANDRA-8028)
 * Have paxos reuse the timestamp generation of normal queries (CASSANDRA-7801)
 * Fix incremental repair not remove parent session on remote (CASSANDRA-8291)
 * Improve JBOD disk utilization (CASSANDRA-7386)
 * Log failed host when preparing incremental repair (CASSANDRA-8228)
 * Force config client mode in CQLSSTableWriter (CASSANDRA-8281)
 * Fix sstableupgrade throws exception (CASSANDRA-8688)
 * Fix hang when repairing empty keyspace (CASSANDRA-8694)
Merged from 2.0:
 * Fix IllegalArgumentException in dynamic snitch (CASSANDRA-8448)
 * Add support for UPDATE ... IF EXISTS (CASSANDRA-8610)
 * Fix reversal of list prepends (CASSANDRA-8733)
 * Prevent non-zero default_time_to_live on tables with counters
   (CASSANDRA-8678)
 * Fix SSTableSimpleUnsortedWriter ConcurrentModificationException
   (CASSANDRA-8619)
 * Round up time deltas lower than 1ms in BulkLoader (CASSANDRA-8645)
 * Add batch remove iterator to ABSC (CASSANDRA-8414, 8666)
 * Round up time deltas lower than 1ms in BulkLoader (CASSANDRA-8645)
 * Fix isClientMode check in Keyspace (CASSANDRA-8687)
 * Use more efficient slice size for querying internal secondary
   index tables (CASSANDRA-8550)
 * Fix potentially returning deleted rows with range tombstone (CASSANDRA-8558)
 * Check for available disk space before starting a compaction (CASSANDRA-8562)
 * Fix DISTINCT queries with LIMITs or paging when some partitions
   contain only tombstones (CASSANDRA-8490)
 * Introduce background cache refreshing to permissions cache
   (CASSANDRA-8194)
 * Fix race condition in StreamTransferTask that could lead to
   infinite loops and premature sstable deletion (CASSANDRA-7704)
 * Add an extra version check to MigrationTask (CASSANDRA-8462)
 * Ensure SSTableWriter cleans up properly after failure (CASSANDRA-8499)
 * Increase bf true positive count on key cache hit (CASSANDRA-8525)
 * Move MeteredFlusher to its own thread (CASSANDRA-8485)
 * Fix non-distinct results in DISTNCT queries on static columns when
   paging is enabled (CASSANDRA-8087)
 * Move all hints related tasks to hints internal executor (CASSANDRA-8285)
 * Fix paging for multi-partition IN queries (CASSANDRA-8408)
 * Fix MOVED_NODE topology event never being emitted when a node
   moves its token (CASSANDRA-8373)
 * Fix validation of indexes in COMPACT tables (CASSANDRA-8156)
 * Avoid StackOverflowError when a large list of IN values
   is used for a clustering column (CASSANDRA-8410)
 * Fix NPE when writetime() or ttl() calls are wrapped by
   another function call (CASSANDRA-8451)
 * Fix NPE after dropping a keyspace (CASSANDRA-8332)
 * Fix error message on read repair timeouts (CASSANDRA-7947)
 * Default DTCS base_time_seconds changed to 60 (CASSANDRA-8417)
 * Refuse Paxos operation with more than one pending endpoint (CASSANDRA-8346, 8640)
 * Throw correct exception when trying to bind a keyspace or table
   name (CASSANDRA-6952)
 * Make HHOM.compact synchronized (CASSANDRA-8416)
 * cancel latency-sampling task when CF is dropped (CASSANDRA-8401)
 * don't block SocketThread for MessagingService (CASSANDRA-8188)
 * Increase quarantine delay on replacement (CASSANDRA-8260)
 * Expose off-heap memory usage stats (CASSANDRA-7897)
 * Ignore Paxos commits for truncated tables (CASSANDRA-7538)
 * Validate size of indexed column values (CASSANDRA-8280)
 * Make LCS split compaction results over all data directories (CASSANDRA-8329)
 * Fix some failing queries that use multi-column relations
   on COMPACT STORAGE tables (CASSANDRA-8264)
 * Fix InvalidRequestException with ORDER BY (CASSANDRA-8286)
 * Disable SSLv3 for POODLE (CASSANDRA-8265)
 * Fix millisecond timestamps in Tracing (CASSANDRA-8297)
 * Include keyspace name in error message when there are insufficient
   live nodes to stream from (CASSANDRA-8221)
 * Avoid overlap in L1 when L0 contains many nonoverlapping
   sstables (CASSANDRA-8211)
 * Improve PropertyFileSnitch logging (CASSANDRA-8183)
 * Add DC-aware sequential repair (CASSANDRA-8193)
 * Use live sstables in snapshot repair if possible (CASSANDRA-8312)
 * Fix hints serialized size calculation (CASSANDRA-8587)


2.1.2
 * (cqlsh) parse_for_table_meta errors out on queries with undefined
   grammars (CASSANDRA-8262)
 * (cqlsh) Fix SELECT ... TOKEN() function broken in C* 2.1.1 (CASSANDRA-8258)
 * Fix Cassandra crash when running on JDK8 update 40 (CASSANDRA-8209)
 * Optimize partitioner tokens (CASSANDRA-8230)
 * Improve compaction of repaired/unrepaired sstables (CASSANDRA-8004)
 * Make cache serializers pluggable (CASSANDRA-8096)
 * Fix issues with CONTAINS (KEY) queries on secondary indexes
   (CASSANDRA-8147)
 * Fix read-rate tracking of sstables for some queries (CASSANDRA-8239)
 * Fix default timestamp in QueryOptions (CASSANDRA-8246)
 * Set socket timeout when reading remote version (CASSANDRA-8188)
 * Refactor how we track live size (CASSANDRA-7852)
 * Make sure unfinished compaction files are removed (CASSANDRA-8124)
 * Fix shutdown when run as Windows service (CASSANDRA-8136)
 * Fix DESCRIBE TABLE with custom indexes (CASSANDRA-8031)
 * Fix race in RecoveryManagerTest (CASSANDRA-8176)
 * Avoid IllegalArgumentException while sorting sstables in
   IndexSummaryManager (CASSANDRA-8182)
 * Shutdown JVM on file descriptor exhaustion (CASSANDRA-7579)
 * Add 'die' policy for commit log and disk failure (CASSANDRA-7927)
 * Fix installing as service on Windows (CASSANDRA-8115)
 * Fix CREATE TABLE for CQL2 (CASSANDRA-8144)
 * Avoid boxing in ColumnStats min/max trackers (CASSANDRA-8109)
Merged from 2.0:
 * Correctly handle non-text column names in cql3 (CASSANDRA-8178)
 * Fix deletion for indexes on primary key columns (CASSANDRA-8206)
 * Add 'nodetool statusgossip' (CASSANDRA-8125)
 * Improve client notification that nodes are ready for requests (CASSANDRA-7510)
 * Handle negative timestamp in writetime method (CASSANDRA-8139)
 * Pig: Remove errant LIMIT clause in CqlNativeStorage (CASSANDRA-8166)
 * Throw ConfigurationException when hsha is used with the default
   rpc_max_threads setting of 'unlimited' (CASSANDRA-8116)
 * Allow concurrent writing of the same table in the same JVM using
   CQLSSTableWriter (CASSANDRA-7463)
 * Fix totalDiskSpaceUsed calculation (CASSANDRA-8205)


2.1.1
 * Fix spin loop in AtomicSortedColumns (CASSANDRA-7546)
 * Dont notify when replacing tmplink files (CASSANDRA-8157)
 * Fix validation with multiple CONTAINS clause (CASSANDRA-8131)
 * Fix validation of collections in TriggerExecutor (CASSANDRA-8146)
 * Fix IllegalArgumentException when a list of IN values containing tuples
   is passed as a single arg to a prepared statement with the v1 or v2
   protocol (CASSANDRA-8062)
 * Fix ClassCastException in DISTINCT query on static columns with
   query paging (CASSANDRA-8108)
 * Fix NPE on null nested UDT inside a set (CASSANDRA-8105)
 * Fix exception when querying secondary index on set items or map keys
   when some clustering columns are specified (CASSANDRA-8073)
 * Send proper error response when there is an error during native
   protocol message decode (CASSANDRA-8118)
 * Gossip should ignore generation numbers too far in the future (CASSANDRA-8113)
 * Fix NPE when creating a table with frozen sets, lists (CASSANDRA-8104)
 * Fix high memory use due to tracking reads on incrementally opened sstable
   readers (CASSANDRA-8066)
 * Fix EXECUTE request with skipMetadata=false returning no metadata
   (CASSANDRA-8054)
 * Allow concurrent use of CQLBulkOutputFormat (CASSANDRA-7776)
 * Shutdown JVM on OOM (CASSANDRA-7507)
 * Upgrade netty version and enable epoll event loop (CASSANDRA-7761)
 * Don't duplicate sstables smaller than split size when using
   the sstablesplitter tool (CASSANDRA-7616)
 * Avoid re-parsing already prepared statements (CASSANDRA-7923)
 * Fix some Thrift slice deletions and updates of COMPACT STORAGE
   tables with some clustering columns omitted (CASSANDRA-7990)
 * Fix filtering for CONTAINS on sets (CASSANDRA-8033)
 * Properly track added size (CASSANDRA-7239)
 * Allow compilation in java 8 (CASSANDRA-7208)
 * Fix Assertion error on RangeTombstoneList diff (CASSANDRA-8013)
 * Release references to overlapping sstables during compaction (CASSANDRA-7819)
 * Send notification when opening compaction results early (CASSANDRA-8034)
 * Make native server start block until properly bound (CASSANDRA-7885)
 * (cqlsh) Fix IPv6 support (CASSANDRA-7988)
 * Ignore fat clients when checking for endpoint collision (CASSANDRA-7939)
 * Make sstablerepairedset take a list of files (CASSANDRA-7995)
 * (cqlsh) Tab completeion for indexes on map keys (CASSANDRA-7972)
 * (cqlsh) Fix UDT field selection in select clause (CASSANDRA-7891)
 * Fix resource leak in event of corrupt sstable
 * (cqlsh) Add command line option for cqlshrc file path (CASSANDRA-7131)
 * Provide visibility into prepared statements churn (CASSANDRA-7921, CASSANDRA-7930)
 * Invalidate prepared statements when their keyspace or table is
   dropped (CASSANDRA-7566)
 * cassandra-stress: fix support for NetworkTopologyStrategy (CASSANDRA-7945)
 * Fix saving caches when a table is dropped (CASSANDRA-7784)
 * Add better error checking of new stress profile (CASSANDRA-7716)
 * Use ThreadLocalRandom and remove FBUtilities.threadLocalRandom (CASSANDRA-7934)
 * Prevent operator mistakes due to simultaneous bootstrap (CASSANDRA-7069)
 * cassandra-stress supports whitelist mode for node config (CASSANDRA-7658)
 * GCInspector more closely tracks GC; cassandra-stress and nodetool report it (CASSANDRA-7916)
 * nodetool won't output bogus ownership info without a keyspace (CASSANDRA-7173)
 * Add human readable option to nodetool commands (CASSANDRA-5433)
 * Don't try to set repairedAt on old sstables (CASSANDRA-7913)
 * Add metrics for tracking PreparedStatement use (CASSANDRA-7719)
 * (cqlsh) tab-completion for triggers (CASSANDRA-7824)
 * (cqlsh) Support for query paging (CASSANDRA-7514)
 * (cqlsh) Show progress of COPY operations (CASSANDRA-7789)
 * Add syntax to remove multiple elements from a map (CASSANDRA-6599)
 * Support non-equals conditions in lightweight transactions (CASSANDRA-6839)
 * Add IF [NOT] EXISTS to create/drop triggers (CASSANDRA-7606)
 * (cqlsh) Display the current logged-in user (CASSANDRA-7785)
 * (cqlsh) Don't ignore CTRL-C during COPY FROM execution (CASSANDRA-7815)
 * (cqlsh) Order UDTs according to cross-type dependencies in DESCRIBE
   output (CASSANDRA-7659)
 * (cqlsh) Fix handling of CAS statement results (CASSANDRA-7671)
 * (cqlsh) COPY TO/FROM improvements (CASSANDRA-7405)
 * Support list index operations with conditions (CASSANDRA-7499)
 * Add max live/tombstoned cells to nodetool cfstats output (CASSANDRA-7731)
 * Validate IPv6 wildcard addresses properly (CASSANDRA-7680)
 * (cqlsh) Error when tracing query (CASSANDRA-7613)
 * Avoid IOOBE when building SyntaxError message snippet (CASSANDRA-7569)
 * SSTableExport uses correct validator to create string representation of partition
   keys (CASSANDRA-7498)
 * Avoid NPEs when receiving type changes for an unknown keyspace (CASSANDRA-7689)
 * Add support for custom 2i validation (CASSANDRA-7575)
 * Pig support for hadoop CqlInputFormat (CASSANDRA-6454)
 * Add duration mode to cassandra-stress (CASSANDRA-7468)
 * Add listen_interface and rpc_interface options (CASSANDRA-7417)
 * Improve schema merge performance (CASSANDRA-7444)
 * Adjust MT depth based on # of partition validating (CASSANDRA-5263)
 * Optimise NativeCell comparisons (CASSANDRA-6755)
 * Configurable client timeout for cqlsh (CASSANDRA-7516)
 * Include snippet of CQL query near syntax error in messages (CASSANDRA-7111)
 * Make repair -pr work with -local (CASSANDRA-7450)
 * Fix error in sstableloader with -cph > 1 (CASSANDRA-8007)
 * Fix snapshot repair error on indexed tables (CASSANDRA-8020)
 * Do not exit nodetool repair when receiving JMX NOTIF_LOST (CASSANDRA-7909)
 * Stream to private IP when available (CASSANDRA-8084)
Merged from 2.0:
 * Reject conditions on DELETE unless full PK is given (CASSANDRA-6430)
 * Properly reject the token function DELETE (CASSANDRA-7747)
 * Force batchlog replay before decommissioning a node (CASSANDRA-7446)
 * Fix hint replay with many accumulated expired hints (CASSANDRA-6998)
 * Fix duplicate results in DISTINCT queries on static columns with query
   paging (CASSANDRA-8108)
 * Add DateTieredCompactionStrategy (CASSANDRA-6602)
 * Properly validate ascii and utf8 string literals in CQL queries (CASSANDRA-8101)
 * (cqlsh) Fix autocompletion for alter keyspace (CASSANDRA-8021)
 * Create backup directories for commitlog archiving during startup (CASSANDRA-8111)
 * Reduce totalBlockFor() for LOCAL_* consistency levels (CASSANDRA-8058)
 * Fix merging schemas with re-dropped keyspaces (CASSANDRA-7256)
 * Fix counters in supercolumns during live upgrades from 1.2 (CASSANDRA-7188)
 * Notify DT subscribers when a column family is truncated (CASSANDRA-8088)
 * Add sanity check of $JAVA on startup (CASSANDRA-7676)
 * Schedule fat client schema pull on join (CASSANDRA-7993)
 * Don't reset nodes' versions when closing IncomingTcpConnections
   (CASSANDRA-7734)
 * Record the real messaging version in all cases in OutboundTcpConnection
   (CASSANDRA-8057)
 * SSL does not work in cassandra-cli (CASSANDRA-7899)
 * Fix potential exception when using ReversedType in DynamicCompositeType
   (CASSANDRA-7898)
 * Better validation of collection values (CASSANDRA-7833)
 * Track min/max timestamps correctly (CASSANDRA-7969)
 * Fix possible overflow while sorting CL segments for replay (CASSANDRA-7992)
 * Increase nodetool Xmx (CASSANDRA-7956)
 * Archive any commitlog segments present at startup (CASSANDRA-6904)
 * CrcCheckChance should adjust based on live CFMetadata not 
   sstable metadata (CASSANDRA-7978)
 * token() should only accept columns in the partitioning
   key order (CASSANDRA-6075)
 * Add method to invalidate permission cache via JMX (CASSANDRA-7977)
 * Allow propagating multiple gossip states atomically (CASSANDRA-6125)
 * Log exceptions related to unclean native protocol client disconnects
   at DEBUG or INFO (CASSANDRA-7849)
 * Allow permissions cache to be set via JMX (CASSANDRA-7698)
 * Include schema_triggers CF in readable system resources (CASSANDRA-7967)
 * Fix RowIndexEntry to report correct serializedSize (CASSANDRA-7948)
 * Make CQLSSTableWriter sync within partitions (CASSANDRA-7360)
 * Potentially use non-local replicas in CqlConfigHelper (CASSANDRA-7906)
 * Explicitly disallow mixing multi-column and single-column
   relations on clustering columns (CASSANDRA-7711)
 * Better error message when condition is set on PK column (CASSANDRA-7804)
 * Don't send schema change responses and events for no-op DDL
   statements (CASSANDRA-7600)
 * (Hadoop) fix cluster initialisation for a split fetching (CASSANDRA-7774)
 * Throw InvalidRequestException when queries contain relations on entire
   collection columns (CASSANDRA-7506)
 * (cqlsh) enable CTRL-R history search with libedit (CASSANDRA-7577)
 * (Hadoop) allow ACFRW to limit nodes to local DC (CASSANDRA-7252)
 * (cqlsh) cqlsh should automatically disable tracing when selecting
   from system_traces (CASSANDRA-7641)
 * (Hadoop) Add CqlOutputFormat (CASSANDRA-6927)
 * Don't depend on cassandra config for nodetool ring (CASSANDRA-7508)
 * (cqlsh) Fix failing cqlsh formatting tests (CASSANDRA-7703)
 * Fix IncompatibleClassChangeError from hadoop2 (CASSANDRA-7229)
 * Add 'nodetool sethintedhandoffthrottlekb' (CASSANDRA-7635)
 * (cqlsh) Add tab-completion for CREATE/DROP USER IF [NOT] EXISTS (CASSANDRA-7611)
 * Catch errors when the JVM pulls the rug out from GCInspector (CASSANDRA-5345)
 * cqlsh fails when version number parts are not int (CASSANDRA-7524)
 * Fix NPE when table dropped during streaming (CASSANDRA-7946)
 * Fix wrong progress when streaming uncompressed (CASSANDRA-7878)
 * Fix possible infinite loop in creating repair range (CASSANDRA-7983)
 * Fix unit in nodetool for streaming throughput (CASSANDRA-7375)
Merged from 1.2:
 * Don't index tombstones (CASSANDRA-7828)
 * Improve PasswordAuthenticator default super user setup (CASSANDRA-7788)


2.1.0
 * (cqlsh) Removed "ALTER TYPE <name> RENAME TO <name>" from tab-completion
   (CASSANDRA-7895)
 * Fixed IllegalStateException in anticompaction (CASSANDRA-7892)
 * cqlsh: DESCRIBE support for frozen UDTs, tuples (CASSANDRA-7863)
 * Avoid exposing internal classes over JMX (CASSANDRA-7879)
 * Add null check for keys when freezing collection (CASSANDRA-7869)
 * Improve stress workload realism (CASSANDRA-7519)
Merged from 2.0:
 * Configure system.paxos with LeveledCompactionStrategy (CASSANDRA-7753)
 * Fix ALTER clustering column type from DateType to TimestampType when
   using DESC clustering order (CASSANRDA-7797)
 * Throw EOFException if we run out of chunks in compressed datafile
   (CASSANDRA-7664)
 * Fix PRSI handling of CQL3 row markers for row cleanup (CASSANDRA-7787)
 * Fix dropping collection when it's the last regular column (CASSANDRA-7744)
 * Make StreamReceiveTask thread safe and gc friendly (CASSANDRA-7795)
 * Validate empty cell names from counter updates (CASSANDRA-7798)
Merged from 1.2:
 * Don't allow compacted sstables to be marked as compacting (CASSANDRA-7145)
 * Track expired tombstones (CASSANDRA-7810)


2.1.0-rc7
 * Add frozen keyword and require UDT to be frozen (CASSANDRA-7857)
 * Track added sstable size correctly (CASSANDRA-7239)
 * (cqlsh) Fix case insensitivity (CASSANDRA-7834)
 * Fix failure to stream ranges when moving (CASSANDRA-7836)
 * Correctly remove tmplink files (CASSANDRA-7803)
 * (cqlsh) Fix column name formatting for functions, CAS operations,
   and UDT field selections (CASSANDRA-7806)
 * (cqlsh) Fix COPY FROM handling of null/empty primary key
   values (CASSANDRA-7792)
 * Fix ordering of static cells (CASSANDRA-7763)
Merged from 2.0:
 * Forbid re-adding dropped counter columns (CASSANDRA-7831)
 * Fix CFMetaData#isThriftCompatible() for PK-only tables (CASSANDRA-7832)
 * Always reject inequality on the partition key without token()
   (CASSANDRA-7722)
 * Always send Paxos commit to all replicas (CASSANDRA-7479)
 * Make disruptor_thrift_server invocation pool configurable (CASSANDRA-7594)
 * Make repair no-op when RF=1 (CASSANDRA-7864)


2.1.0-rc6
 * Fix OOM issue from netty caching over time (CASSANDRA-7743)
 * json2sstable couldn't import JSON for CQL table (CASSANDRA-7477)
 * Invalidate all caches on table drop (CASSANDRA-7561)
 * Skip strict endpoint selection for ranges if RF == nodes (CASSANRA-7765)
 * Fix Thrift range filtering without 2ary index lookups (CASSANDRA-7741)
 * Add tracing entries about concurrent range requests (CASSANDRA-7599)
 * (cqlsh) Fix DESCRIBE for NTS keyspaces (CASSANDRA-7729)
 * Remove netty buffer ref-counting (CASSANDRA-7735)
 * Pass mutated cf to index updater for use by PRSI (CASSANDRA-7742)
 * Include stress yaml example in release and deb (CASSANDRA-7717)
 * workaround for netty issue causing corrupted data off the wire (CASSANDRA-7695)
 * cqlsh DESC CLUSTER fails retrieving ring information (CASSANDRA-7687)
 * Fix binding null values inside UDT (CASSANDRA-7685)
 * Fix UDT field selection with empty fields (CASSANDRA-7670)
 * Bogus deserialization of static cells from sstable (CASSANDRA-7684)
 * Fix NPE on compaction leftover cleanup for dropped table (CASSANDRA-7770)
Merged from 2.0:
 * Fix race condition in StreamTransferTask that could lead to
   infinite loops and premature sstable deletion (CASSANDRA-7704)
 * (cqlsh) Wait up to 10 sec for a tracing session (CASSANDRA-7222)
 * Fix NPE in FileCacheService.sizeInBytes (CASSANDRA-7756)
 * Remove duplicates from StorageService.getJoiningNodes (CASSANDRA-7478)
 * Clone token map outside of hot gossip loops (CASSANDRA-7758)
 * Fix MS expiring map timeout for Paxos messages (CASSANDRA-7752)
 * Do not flush on truncate if durable_writes is false (CASSANDRA-7750)
 * Give CRR a default input_cql Statement (CASSANDRA-7226)
 * Better error message when adding a collection with the same name
   than a previously dropped one (CASSANDRA-6276)
 * Fix validation when adding static columns (CASSANDRA-7730)
 * (Thrift) fix range deletion of supercolumns (CASSANDRA-7733)
 * Fix potential AssertionError in RangeTombstoneList (CASSANDRA-7700)
 * Validate arguments of blobAs* functions (CASSANDRA-7707)
 * Fix potential AssertionError with 2ndary indexes (CASSANDRA-6612)
 * Avoid logging CompactionInterrupted at ERROR (CASSANDRA-7694)
 * Minor leak in sstable2jon (CASSANDRA-7709)
 * Add cassandra.auto_bootstrap system property (CASSANDRA-7650)
 * Update java driver (for hadoop) (CASSANDRA-7618)
 * Remove CqlPagingRecordReader/CqlPagingInputFormat (CASSANDRA-7570)
 * Support connecting to ipv6 jmx with nodetool (CASSANDRA-7669)


2.1.0-rc5
 * Reject counters inside user types (CASSANDRA-7672)
 * Switch to notification-based GCInspector (CASSANDRA-7638)
 * (cqlsh) Handle nulls in UDTs and tuples correctly (CASSANDRA-7656)
 * Don't use strict consistency when replacing (CASSANDRA-7568)
 * Fix min/max cell name collection on 2.0 SSTables with range
   tombstones (CASSANDRA-7593)
 * Tolerate min/max cell names of different lengths (CASSANDRA-7651)
 * Filter cached results correctly (CASSANDRA-7636)
 * Fix tracing on the new SEPExecutor (CASSANDRA-7644)
 * Remove shuffle and taketoken (CASSANDRA-7601)
 * Clean up Windows batch scripts (CASSANDRA-7619)
 * Fix native protocol drop user type notification (CASSANDRA-7571)
 * Give read access to system.schema_usertypes to all authenticated users
   (CASSANDRA-7578)
 * (cqlsh) Fix cqlsh display when zero rows are returned (CASSANDRA-7580)
 * Get java version correctly when JAVA_TOOL_OPTIONS is set (CASSANDRA-7572)
 * Fix NPE when dropping index from non-existent keyspace, AssertionError when
   dropping non-existent index with IF EXISTS (CASSANDRA-7590)
 * Fix sstablelevelresetter hang (CASSANDRA-7614)
 * (cqlsh) Fix deserialization of blobs (CASSANDRA-7603)
 * Use "keyspace updated" schema change message for UDT changes in v1 and
   v2 protocols (CASSANDRA-7617)
 * Fix tracing of range slices and secondary index lookups that are local
   to the coordinator (CASSANDRA-7599)
 * Set -Dcassandra.storagedir for all tool shell scripts (CASSANDRA-7587)
 * Don't swap max/min col names when mutating sstable metadata (CASSANDRA-7596)
 * (cqlsh) Correctly handle paged result sets (CASSANDRA-7625)
 * (cqlsh) Improve waiting for a trace to complete (CASSANDRA-7626)
 * Fix tracing of concurrent range slices and 2ary index queries (CASSANDRA-7626)
 * Fix scrub against collection type (CASSANDRA-7665)
Merged from 2.0:
 * Set gc_grace_seconds to seven days for system schema tables (CASSANDRA-7668)
 * SimpleSeedProvider no longer caches seeds forever (CASSANDRA-7663)
 * Always flush on truncate (CASSANDRA-7511)
 * Fix ReversedType(DateType) mapping to native protocol (CASSANDRA-7576)
 * Always merge ranges owned by a single node (CASSANDRA-6930)
 * Track max/min timestamps for range tombstones (CASSANDRA-7647)
 * Fix NPE when listing saved caches dir (CASSANDRA-7632)


2.1.0-rc4
 * Fix word count hadoop example (CASSANDRA-7200)
 * Updated memtable_cleanup_threshold and memtable_flush_writers defaults 
   (CASSANDRA-7551)
 * (Windows) fix startup when WMI memory query fails (CASSANDRA-7505)
 * Anti-compaction proceeds if any part of the repair failed (CASSANDRA-7521)
 * Add missing table name to DROP INDEX responses and notifications (CASSANDRA-7539)
 * Bump CQL version to 3.2.0 and update CQL documentation (CASSANDRA-7527)
 * Fix configuration error message when running nodetool ring (CASSANDRA-7508)
 * Support conditional updates, tuple type, and the v3 protocol in cqlsh (CASSANDRA-7509)
 * Handle queries on multiple secondary index types (CASSANDRA-7525)
 * Fix cqlsh authentication with v3 native protocol (CASSANDRA-7564)
 * Fix NPE when unknown prepared statement ID is used (CASSANDRA-7454)
Merged from 2.0:
 * (Windows) force range-based repair to non-sequential mode (CASSANDRA-7541)
 * Fix range merging when DES scores are zero (CASSANDRA-7535)
 * Warn when SSL certificates have expired (CASSANDRA-7528)
 * Fix error when doing reversed queries with static columns (CASSANDRA-7490)
Merged from 1.2:
 * Set correct stream ID on responses when non-Exception Throwables
   are thrown while handling native protocol messages (CASSANDRA-7470)


2.1.0-rc3
 * Consider expiry when reconciling otherwise equal cells (CASSANDRA-7403)
 * Introduce CQL support for stress tool (CASSANDRA-6146)
 * Fix ClassCastException processing expired messages (CASSANDRA-7496)
 * Fix prepared marker for collections inside UDT (CASSANDRA-7472)
 * Remove left-over populate_io_cache_on_flush and replicate_on_write
   uses (CASSANDRA-7493)
 * (Windows) handle spaces in path names (CASSANDRA-7451)
 * Ensure writes have completed after dropping a table, before recycling
   commit log segments (CASSANDRA-7437)
 * Remove left-over rows_per_partition_to_cache (CASSANDRA-7493)
 * Fix error when CONTAINS is used with a bind marker (CASSANDRA-7502)
 * Properly reject unknown UDT field (CASSANDRA-7484)
Merged from 2.0:
 * Fix CC#collectTimeOrderedData() tombstone optimisations (CASSANDRA-7394)
 * Support DISTINCT for static columns and fix behaviour when DISTINC is
   not use (CASSANDRA-7305).
 * Workaround JVM NPE on JMX bind failure (CASSANDRA-7254)
 * Fix race in FileCacheService RemovalListener (CASSANDRA-7278)
 * Fix inconsistent use of consistencyForCommit that allowed LOCAL_QUORUM
   operations to incorrect become full QUORUM (CASSANDRA-7345)
 * Properly handle unrecognized opcodes and flags (CASSANDRA-7440)
 * (Hadoop) close CqlRecordWriter clients when finished (CASSANDRA-7459)
 * Commit disk failure policy (CASSANDRA-7429)
 * Make sure high level sstables get compacted (CASSANDRA-7414)
 * Fix AssertionError when using empty clustering columns and static columns
   (CASSANDRA-7455)
 * Add option to disable STCS in L0 (CASSANDRA-6621)
 * Upgrade to snappy-java 1.0.5.2 (CASSANDRA-7476)


2.1.0-rc2
 * Fix heap size calculation for CompoundSparseCellName and 
   CompoundSparseCellName.WithCollection (CASSANDRA-7421)
 * Allow counter mutations in UNLOGGED batches (CASSANDRA-7351)
 * Modify reconcile logic to always pick a tombstone over a counter cell
   (CASSANDRA-7346)
 * Avoid incremental compaction on Windows (CASSANDRA-7365)
 * Fix exception when querying a composite-keyed table with a collection index
   (CASSANDRA-7372)
 * Use node's host id in place of counter ids (CASSANDRA-7366)
 * Fix error when doing reversed queries with static columns (CASSANDRA-7490)
 * Backport CASSANDRA-6747 (CASSANDRA-7560)
 * Track max/min timestamps for range tombstones (CASSANDRA-7647)
 * Fix NPE when listing saved caches dir (CASSANDRA-7632)
 * Fix sstableloader unable to connect encrypted node (CASSANDRA-7585)
Merged from 1.2:
 * Clone token map outside of hot gossip loops (CASSANDRA-7758)
 * Add stop method to EmbeddedCassandraService (CASSANDRA-7595)
 * Support connecting to ipv6 jmx with nodetool (CASSANDRA-7669)
 * Set gc_grace_seconds to seven days for system schema tables (CASSANDRA-7668)
 * SimpleSeedProvider no longer caches seeds forever (CASSANDRA-7663)
 * Set correct stream ID on responses when non-Exception Throwables
   are thrown while handling native protocol messages (CASSANDRA-7470)
 * Fix row size miscalculation in LazilyCompactedRow (CASSANDRA-7543)
 * Fix race in background compaction check (CASSANDRA-7745)
 * Don't clear out range tombstones during compaction (CASSANDRA-7808)


2.1.0-rc1
 * Revert flush directory (CASSANDRA-6357)
 * More efficient executor service for fast operations (CASSANDRA-4718)
 * Move less common tools into a new cassandra-tools package (CASSANDRA-7160)
 * Support more concurrent requests in native protocol (CASSANDRA-7231)
 * Add tab-completion to debian nodetool packaging (CASSANDRA-6421)
 * Change concurrent_compactors defaults (CASSANDRA-7139)
 * Add PowerShell Windows launch scripts (CASSANDRA-7001)
 * Make commitlog archive+restore more robust (CASSANDRA-6974)
 * Fix marking commitlogsegments clean (CASSANDRA-6959)
 * Add snapshot "manifest" describing files included (CASSANDRA-6326)
 * Parallel streaming for sstableloader (CASSANDRA-3668)
 * Fix bugs in supercolumns handling (CASSANDRA-7138)
 * Fix ClassClassException on composite dense tables (CASSANDRA-7112)
 * Cleanup and optimize collation and slice iterators (CASSANDRA-7107)
 * Upgrade NBHM lib (CASSANDRA-7128)
 * Optimize netty server (CASSANDRA-6861)
 * Fix repair hang when given CF does not exist (CASSANDRA-7189)
 * Allow c* to be shutdown in an embedded mode (CASSANDRA-5635)
 * Add server side batching to native transport (CASSANDRA-5663)
 * Make batchlog replay asynchronous (CASSANDRA-6134)
 * remove unused classes (CASSANDRA-7197)
 * Limit user types to the keyspace they are defined in (CASSANDRA-6643)
 * Add validate method to CollectionType (CASSANDRA-7208)
 * New serialization format for UDT values (CASSANDRA-7209, CASSANDRA-7261)
 * Fix nodetool netstats (CASSANDRA-7270)
 * Fix potential ClassCastException in HintedHandoffManager (CASSANDRA-7284)
 * Use prepared statements internally (CASSANDRA-6975)
 * Fix broken paging state with prepared statement (CASSANDRA-7120)
 * Fix IllegalArgumentException in CqlStorage (CASSANDRA-7287)
 * Allow nulls/non-existant fields in UDT (CASSANDRA-7206)
 * Add Thrift MultiSliceRequest (CASSANDRA-6757, CASSANDRA-7027)
 * Handle overlapping MultiSlices (CASSANDRA-7279)
 * Fix DataOutputTest on Windows (CASSANDRA-7265)
 * Embedded sets in user defined data-types are not updating (CASSANDRA-7267)
 * Add tuple type to CQL/native protocol (CASSANDRA-7248)
 * Fix CqlPagingRecordReader on tables with few rows (CASSANDRA-7322)
Merged from 2.0:
 * Copy compaction options to make sure they are reloaded (CASSANDRA-7290)
 * Add option to do more aggressive tombstone compactions (CASSANDRA-6563)
 * Don't try to compact already-compacting files in HHOM (CASSANDRA-7288)
 * Always reallocate buffers in HSHA (CASSANDRA-6285)
 * (Hadoop) support authentication in CqlRecordReader (CASSANDRA-7221)
 * (Hadoop) Close java driver Cluster in CQLRR.close (CASSANDRA-7228)
 * Warn when 'USING TIMESTAMP' is used on a CAS BATCH (CASSANDRA-7067)
 * return all cpu values from BackgroundActivityMonitor.readAndCompute (CASSANDRA-7183)
 * Correctly delete scheduled range xfers (CASSANDRA-7143)
 * return all cpu values from BackgroundActivityMonitor.readAndCompute (CASSANDRA-7183)  
 * reduce garbage creation in calculatePendingRanges (CASSANDRA-7191)
 * fix c* launch issues on Russian os's due to output of linux 'free' cmd (CASSANDRA-6162)
 * Fix disabling autocompaction (CASSANDRA-7187)
 * Fix potential NumberFormatException when deserializing IntegerType (CASSANDRA-7088)
 * cqlsh can't tab-complete disabling compaction (CASSANDRA-7185)
 * cqlsh: Accept and execute CQL statement(s) from command-line parameter (CASSANDRA-7172)
 * Fix IllegalStateException in CqlPagingRecordReader (CASSANDRA-7198)
 * Fix the InvertedIndex trigger example (CASSANDRA-7211)
 * Add --resolve-ip option to 'nodetool ring' (CASSANDRA-7210)
 * reduce garbage on codec flag deserialization (CASSANDRA-7244) 
 * Fix duplicated error messages on directory creation error at startup (CASSANDRA-5818)
 * Proper null handle for IF with map element access (CASSANDRA-7155)
 * Improve compaction visibility (CASSANDRA-7242)
 * Correctly delete scheduled range xfers (CASSANDRA-7143)
 * Make batchlog replica selection rack-aware (CASSANDRA-6551)
 * Fix CFMetaData#getColumnDefinitionFromColumnName() (CASSANDRA-7074)
 * Fix writetime/ttl functions for static columns (CASSANDRA-7081)
 * Suggest CTRL-C or semicolon after three blank lines in cqlsh (CASSANDRA-7142)
 * Fix 2ndary index queries with DESC clustering order (CASSANDRA-6950)
 * Invalid key cache entries on DROP (CASSANDRA-6525)
 * Fix flapping RecoveryManagerTest (CASSANDRA-7084)
 * Add missing iso8601 patterns for date strings (CASSANDRA-6973)
 * Support selecting multiple rows in a partition using IN (CASSANDRA-6875)
 * Add authentication support to shuffle (CASSANDRA-6484)
 * Swap local and global default read repair chances (CASSANDRA-7320)
 * Add conditional CREATE/DROP USER support (CASSANDRA-7264)
 * Cqlsh counts non-empty lines for "Blank lines" warning (CASSANDRA-7325)
Merged from 1.2:
 * Add Cloudstack snitch (CASSANDRA-7147)
 * Update system.peers correctly when relocating tokens (CASSANDRA-7126)
 * Add Google Compute Engine snitch (CASSANDRA-7132)
 * remove duplicate query for local tokens (CASSANDRA-7182)
 * exit CQLSH with error status code if script fails (CASSANDRA-6344)
 * Fix bug with some IN queries missig results (CASSANDRA-7105)
 * Fix availability validation for LOCAL_ONE CL (CASSANDRA-7319)
 * Hint streaming can cause decommission to fail (CASSANDRA-7219)


2.1.0-beta2
 * Increase default CL space to 8GB (CASSANDRA-7031)
 * Add range tombstones to read repair digests (CASSANDRA-6863)
 * Fix BTree.clear for large updates (CASSANDRA-6943)
 * Fail write instead of logging a warning when unable to append to CL
   (CASSANDRA-6764)
 * Eliminate possibility of CL segment appearing twice in active list 
   (CASSANDRA-6557)
 * Apply DONTNEED fadvise to commitlog segments (CASSANDRA-6759)
 * Switch CRC component to Adler and include it for compressed sstables 
   (CASSANDRA-4165)
 * Allow cassandra-stress to set compaction strategy options (CASSANDRA-6451)
 * Add broadcast_rpc_address option to cassandra.yaml (CASSANDRA-5899)
 * Auto reload GossipingPropertyFileSnitch config (CASSANDRA-5897)
 * Fix overflow of memtable_total_space_in_mb (CASSANDRA-6573)
 * Fix ABTC NPE and apply update function correctly (CASSANDRA-6692)
 * Allow nodetool to use a file or prompt for password (CASSANDRA-6660)
 * Fix AIOOBE when concurrently accessing ABSC (CASSANDRA-6742)
 * Fix assertion error in ALTER TYPE RENAME (CASSANDRA-6705)
 * Scrub should not always clear out repaired status (CASSANDRA-5351)
 * Improve handling of range tombstone for wide partitions (CASSANDRA-6446)
 * Fix ClassCastException for compact table with composites (CASSANDRA-6738)
 * Fix potentially repairing with wrong nodes (CASSANDRA-6808)
 * Change caching option syntax (CASSANDRA-6745)
 * Fix stress to do proper counter reads (CASSANDRA-6835)
 * Fix help message for stress counter_write (CASSANDRA-6824)
 * Fix stress smart Thrift client to pick servers correctly (CASSANDRA-6848)
 * Add logging levels (minimal, normal or verbose) to stress tool (CASSANDRA-6849)
 * Fix race condition in Batch CLE (CASSANDRA-6860)
 * Improve cleanup/scrub/upgradesstables failure handling (CASSANDRA-6774)
 * ByteBuffer write() methods for serializing sstables (CASSANDRA-6781)
 * Proper compare function for CollectionType (CASSANDRA-6783)
 * Update native server to Netty 4 (CASSANDRA-6236)
 * Fix off-by-one error in stress (CASSANDRA-6883)
 * Make OpOrder AutoCloseable (CASSANDRA-6901)
 * Remove sync repair JMX interface (CASSANDRA-6900)
 * Add multiple memory allocation options for memtables (CASSANDRA-6689, 6694)
 * Remove adjusted op rate from stress output (CASSANDRA-6921)
 * Add optimized CF.hasColumns() implementations (CASSANDRA-6941)
 * Serialize batchlog mutations with the version of the target node
   (CASSANDRA-6931)
 * Optimize CounterColumn#reconcile() (CASSANDRA-6953)
 * Properly remove 1.2 sstable support in 2.1 (CASSANDRA-6869)
 * Lock counter cells, not partitions (CASSANDRA-6880)
 * Track presence of legacy counter shards in sstables (CASSANDRA-6888)
 * Ensure safe resource cleanup when replacing sstables (CASSANDRA-6912)
 * Add failure handler to async callback (CASSANDRA-6747)
 * Fix AE when closing SSTable without releasing reference (CASSANDRA-7000)
 * Clean up IndexInfo on keyspace/table drops (CASSANDRA-6924)
 * Only snapshot relative SSTables when sequential repair (CASSANDRA-7024)
 * Require nodetool rebuild_index to specify index names (CASSANDRA-7038)
 * fix cassandra stress errors on reads with native protocol (CASSANDRA-7033)
 * Use OpOrder to guard sstable references for reads (CASSANDRA-6919)
 * Preemptive opening of compaction result (CASSANDRA-6916)
 * Multi-threaded scrub/cleanup/upgradesstables (CASSANDRA-5547)
 * Optimize cellname comparison (CASSANDRA-6934)
 * Native protocol v3 (CASSANDRA-6855)
 * Optimize Cell liveness checks and clean up Cell (CASSANDRA-7119)
 * Support consistent range movements (CASSANDRA-2434)
 * Display min timestamp in sstablemetadata viewer (CASSANDRA-6767)
Merged from 2.0:
 * Avoid race-prone second "scrub" of system keyspace (CASSANDRA-6797)
 * Pool CqlRecordWriter clients by inetaddress rather than Range
   (CASSANDRA-6665)
 * Fix compaction_history timestamps (CASSANDRA-6784)
 * Compare scores of full replica ordering in DES (CASSANDRA-6683)
 * fix CME in SessionInfo updateProgress affecting netstats (CASSANDRA-6577)
 * Allow repairing between specific replicas (CASSANDRA-6440)
 * Allow per-dc enabling of hints (CASSANDRA-6157)
 * Add compatibility for Hadoop 0.2.x (CASSANDRA-5201)
 * Fix EstimatedHistogram races (CASSANDRA-6682)
 * Failure detector correctly converts initial value to nanos (CASSANDRA-6658)
 * Add nodetool taketoken to relocate vnodes (CASSANDRA-4445)
 * Expose bulk loading progress over JMX (CASSANDRA-4757)
 * Correctly handle null with IF conditions and TTL (CASSANDRA-6623)
 * Account for range/row tombstones in tombstone drop
   time histogram (CASSANDRA-6522)
 * Stop CommitLogSegment.close() from calling sync() (CASSANDRA-6652)
 * Make commitlog failure handling configurable (CASSANDRA-6364)
 * Avoid overlaps in LCS (CASSANDRA-6688)
 * Improve support for paginating over composites (CASSANDRA-4851)
 * Fix count(*) queries in a mixed cluster (CASSANDRA-6707)
 * Improve repair tasks(snapshot, differencing) concurrency (CASSANDRA-6566)
 * Fix replaying pre-2.0 commit logs (CASSANDRA-6714)
 * Add static columns to CQL3 (CASSANDRA-6561)
 * Optimize single partition batch statements (CASSANDRA-6737)
 * Disallow post-query re-ordering when paging (CASSANDRA-6722)
 * Fix potential paging bug with deleted columns (CASSANDRA-6748)
 * Fix NPE on BulkLoader caused by losing StreamEvent (CASSANDRA-6636)
 * Fix truncating compression metadata (CASSANDRA-6791)
 * Add CMSClassUnloadingEnabled JVM option (CASSANDRA-6541)
 * Catch memtable flush exceptions during shutdown (CASSANDRA-6735)
 * Fix upgradesstables NPE for non-CF-based indexes (CASSANDRA-6645)
 * Fix UPDATE updating PRIMARY KEY columns implicitly (CASSANDRA-6782)
 * Fix IllegalArgumentException when updating from 1.2 with SuperColumns
   (CASSANDRA-6733)
 * FBUtilities.singleton() should use the CF comparator (CASSANDRA-6778)
 * Fix CQLSStableWriter.addRow(Map<String, Object>) (CASSANDRA-6526)
 * Fix HSHA server introducing corrupt data (CASSANDRA-6285)
 * Fix CAS conditions for COMPACT STORAGE tables (CASSANDRA-6813)
 * Starting threads in OutboundTcpConnectionPool constructor causes race conditions (CASSANDRA-7177)
 * Allow overriding cassandra-rackdc.properties file (CASSANDRA-7072)
 * Set JMX RMI port to 7199 (CASSANDRA-7087)
 * Use LOCAL_QUORUM for data reads at LOCAL_SERIAL (CASSANDRA-6939)
 * Log a warning for large batches (CASSANDRA-6487)
 * Put nodes in hibernate when join_ring is false (CASSANDRA-6961)
 * Avoid early loading of non-system keyspaces before compaction-leftovers 
   cleanup at startup (CASSANDRA-6913)
 * Restrict Windows to parallel repairs (CASSANDRA-6907)
 * (Hadoop) Allow manually specifying start/end tokens in CFIF (CASSANDRA-6436)
 * Fix NPE in MeteredFlusher (CASSANDRA-6820)
 * Fix race processing range scan responses (CASSANDRA-6820)
 * Allow deleting snapshots from dropped keyspaces (CASSANDRA-6821)
 * Add uuid() function (CASSANDRA-6473)
 * Omit tombstones from schema digests (CASSANDRA-6862)
 * Include correct consistencyLevel in LWT timeout (CASSANDRA-6884)
 * Lower chances for losing new SSTables during nodetool refresh and
   ColumnFamilyStore.loadNewSSTables (CASSANDRA-6514)
 * Add support for DELETE ... IF EXISTS to CQL3 (CASSANDRA-5708)
 * Update hadoop_cql3_word_count example (CASSANDRA-6793)
 * Fix handling of RejectedExecution in sync Thrift server (CASSANDRA-6788)
 * Log more information when exceeding tombstone_warn_threshold (CASSANDRA-6865)
 * Fix truncate to not abort due to unreachable fat clients (CASSANDRA-6864)
 * Fix schema concurrency exceptions (CASSANDRA-6841)
 * Fix leaking validator FH in StreamWriter (CASSANDRA-6832)
 * Fix saving triggers to schema (CASSANDRA-6789)
 * Fix trigger mutations when base mutation list is immutable (CASSANDRA-6790)
 * Fix accounting in FileCacheService to allow re-using RAR (CASSANDRA-6838)
 * Fix static counter columns (CASSANDRA-6827)
 * Restore expiring->deleted (cell) compaction optimization (CASSANDRA-6844)
 * Fix CompactionManager.needsCleanup (CASSANDRA-6845)
 * Correctly compare BooleanType values other than 0 and 1 (CASSANDRA-6779)
 * Read message id as string from earlier versions (CASSANDRA-6840)
 * Properly use the Paxos consistency for (non-protocol) batch (CASSANDRA-6837)
 * Add paranoid disk failure option (CASSANDRA-6646)
 * Improve PerRowSecondaryIndex performance (CASSANDRA-6876)
 * Extend triggers to support CAS updates (CASSANDRA-6882)
 * Static columns with IF NOT EXISTS don't always work as expected (CASSANDRA-6873)
 * Fix paging with SELECT DISTINCT (CASSANDRA-6857)
 * Fix UnsupportedOperationException on CAS timeout (CASSANDRA-6923)
 * Improve MeteredFlusher handling of MF-unaffected column families
   (CASSANDRA-6867)
 * Add CqlRecordReader using native pagination (CASSANDRA-6311)
 * Add QueryHandler interface (CASSANDRA-6659)
 * Track liveRatio per-memtable, not per-CF (CASSANDRA-6945)
 * Make sure upgradesstables keeps sstable level (CASSANDRA-6958)
 * Fix LIMIT with static columns (CASSANDRA-6956)
 * Fix clash with CQL column name in thrift validation (CASSANDRA-6892)
 * Fix error with super columns in mixed 1.2-2.0 clusters (CASSANDRA-6966)
 * Fix bad skip of sstables on slice query with composite start/finish (CASSANDRA-6825)
 * Fix unintended update with conditional statement (CASSANDRA-6893)
 * Fix map element access in IF (CASSANDRA-6914)
 * Avoid costly range calculations for range queries on system keyspaces
   (CASSANDRA-6906)
 * Fix SSTable not released if stream session fails (CASSANDRA-6818)
 * Avoid build failure due to ANTLR timeout (CASSANDRA-6991)
 * Queries on compact tables can return more rows that requested (CASSANDRA-7052)
 * USING TIMESTAMP for batches does not work (CASSANDRA-7053)
 * Fix performance regression from CASSANDRA-5614 (CASSANDRA-6949)
 * Ensure that batchlog and hint timeouts do not produce hints (CASSANDRA-7058)
 * Merge groupable mutations in TriggerExecutor#execute() (CASSANDRA-7047)
 * Plug holes in resource release when wiring up StreamSession (CASSANDRA-7073)
 * Re-add parameter columns to tracing session (CASSANDRA-6942)
 * Preserves CQL metadata when updating table from thrift (CASSANDRA-6831)
Merged from 1.2:
 * Fix nodetool display with vnodes (CASSANDRA-7082)
 * Add UNLOGGED, COUNTER options to BATCH documentation (CASSANDRA-6816)
 * add extra SSL cipher suites (CASSANDRA-6613)
 * fix nodetool getsstables for blob PK (CASSANDRA-6803)
 * Fix BatchlogManager#deleteBatch() use of millisecond timestamps
   (CASSANDRA-6822)
 * Continue assassinating even if the endpoint vanishes (CASSANDRA-6787)
 * Schedule schema pulls on change (CASSANDRA-6971)
 * Non-droppable verbs shouldn't be dropped from OTC (CASSANDRA-6980)
 * Shutdown batchlog executor in SS#drain() (CASSANDRA-7025)
 * Fix batchlog to account for CF truncation records (CASSANDRA-6999)
 * Fix CQLSH parsing of functions and BLOB literals (CASSANDRA-7018)
 * Properly load trustore in the native protocol (CASSANDRA-6847)
 * Always clean up references in SerializingCache (CASSANDRA-6994)
 * Don't shut MessagingService down when replacing a node (CASSANDRA-6476)
 * fix npe when doing -Dcassandra.fd_initial_value_ms (CASSANDRA-6751)


2.1.0-beta1
 * Add flush directory distinct from compaction directories (CASSANDRA-6357)
 * Require JNA by default (CASSANDRA-6575)
 * add listsnapshots command to nodetool (CASSANDRA-5742)
 * Introduce AtomicBTreeColumns (CASSANDRA-6271, 6692)
 * Multithreaded commitlog (CASSANDRA-3578)
 * allocate fixed index summary memory pool and resample cold index summaries 
   to use less memory (CASSANDRA-5519)
 * Removed multithreaded compaction (CASSANDRA-6142)
 * Parallelize fetching rows for low-cardinality indexes (CASSANDRA-1337)
 * change logging from log4j to logback (CASSANDRA-5883)
 * switch to LZ4 compression for internode communication (CASSANDRA-5887)
 * Stop using Thrift-generated Index* classes internally (CASSANDRA-5971)
 * Remove 1.2 network compatibility code (CASSANDRA-5960)
 * Remove leveled json manifest migration code (CASSANDRA-5996)
 * Remove CFDefinition (CASSANDRA-6253)
 * Use AtomicIntegerFieldUpdater in RefCountedMemory (CASSANDRA-6278)
 * User-defined types for CQL3 (CASSANDRA-5590)
 * Use of o.a.c.metrics in nodetool (CASSANDRA-5871, 6406)
 * Batch read from OTC's queue and cleanup (CASSANDRA-1632)
 * Secondary index support for collections (CASSANDRA-4511, 6383)
 * SSTable metadata(Stats.db) format change (CASSANDRA-6356)
 * Push composites support in the storage engine
   (CASSANDRA-5417, CASSANDRA-6520)
 * Add snapshot space used to cfstats (CASSANDRA-6231)
 * Add cardinality estimator for key count estimation (CASSANDRA-5906)
 * CF id is changed to be non-deterministic. Data dir/key cache are created
   uniquely for CF id (CASSANDRA-5202)
 * New counters implementation (CASSANDRA-6504)
 * Replace UnsortedColumns, EmptyColumns, TreeMapBackedSortedColumns with new
   ArrayBackedSortedColumns (CASSANDRA-6630, CASSANDRA-6662, CASSANDRA-6690)
 * Add option to use row cache with a given amount of rows (CASSANDRA-5357)
 * Avoid repairing already repaired data (CASSANDRA-5351)
 * Reject counter updates with USING TTL/TIMESTAMP (CASSANDRA-6649)
 * Replace index_interval with min/max_index_interval (CASSANDRA-6379)
 * Lift limitation that order by columns must be selected for IN queries (CASSANDRA-4911)


2.0.5
 * Reduce garbage generated by bloom filter lookups (CASSANDRA-6609)
 * Add ks.cf names to tombstone logging (CASSANDRA-6597)
 * Use LOCAL_QUORUM for LWT operations at LOCAL_SERIAL (CASSANDRA-6495)
 * Wait for gossip to settle before accepting client connections (CASSANDRA-4288)
 * Delete unfinished compaction incrementally (CASSANDRA-6086)
 * Allow specifying custom secondary index options in CQL3 (CASSANDRA-6480)
 * Improve replica pinning for cache efficiency in DES (CASSANDRA-6485)
 * Fix LOCAL_SERIAL from thrift (CASSANDRA-6584)
 * Don't special case received counts in CAS timeout exceptions (CASSANDRA-6595)
 * Add support for 2.1 global counter shards (CASSANDRA-6505)
 * Fix NPE when streaming connection is not yet established (CASSANDRA-6210)
 * Avoid rare duplicate read repair triggering (CASSANDRA-6606)
 * Fix paging discardFirst (CASSANDRA-6555)
 * Fix ArrayIndexOutOfBoundsException in 2ndary index query (CASSANDRA-6470)
 * Release sstables upon rebuilding 2i (CASSANDRA-6635)
 * Add AbstractCompactionStrategy.startup() method (CASSANDRA-6637)
 * SSTableScanner may skip rows during cleanup (CASSANDRA-6638)
 * sstables from stalled repair sessions can resurrect deleted data (CASSANDRA-6503)
 * Switch stress to use ITransportFactory (CASSANDRA-6641)
 * Fix IllegalArgumentException during prepare (CASSANDRA-6592)
 * Fix possible loss of 2ndary index entries during compaction (CASSANDRA-6517)
 * Fix direct Memory on architectures that do not support unaligned long access
   (CASSANDRA-6628)
 * Let scrub optionally skip broken counter partitions (CASSANDRA-5930)
Merged from 1.2:
 * fsync compression metadata (CASSANDRA-6531)
 * Validate CF existence on execution for prepared statement (CASSANDRA-6535)
 * Add ability to throttle batchlog replay (CASSANDRA-6550)
 * Fix executing LOCAL_QUORUM with SimpleStrategy (CASSANDRA-6545)
 * Avoid StackOverflow when using large IN queries (CASSANDRA-6567)
 * Nodetool upgradesstables includes secondary indexes (CASSANDRA-6598)
 * Paginate batchlog replay (CASSANDRA-6569)
 * skip blocking on streaming during drain (CASSANDRA-6603)
 * Improve error message when schema doesn't match loaded sstable (CASSANDRA-6262)
 * Add properties to adjust FD initial value and max interval (CASSANDRA-4375)
 * Fix preparing with batch and delete from collection (CASSANDRA-6607)
 * Fix ABSC reverse iterator's remove() method (CASSANDRA-6629)
 * Handle host ID conflicts properly (CASSANDRA-6615)
 * Move handling of migration event source to solve bootstrap race. (CASSANDRA-6648)
 * Make sure compaction throughput value doesn't overflow with int math (CASSANDRA-6647)


2.0.4
 * Allow removing snapshots of no-longer-existing CFs (CASSANDRA-6418)
 * add StorageService.stopDaemon() (CASSANDRA-4268)
 * add IRE for invalid CF supplied to get_count (CASSANDRA-5701)
 * add client encryption support to sstableloader (CASSANDRA-6378)
 * Fix accept() loop for SSL sockets post-shutdown (CASSANDRA-6468)
 * Fix size-tiered compaction in LCS L0 (CASSANDRA-6496)
 * Fix assertion failure in filterColdSSTables (CASSANDRA-6483)
 * Fix row tombstones in larger-than-memory compactions (CASSANDRA-6008)
 * Fix cleanup ClassCastException (CASSANDRA-6462)
 * Reduce gossip memory use by interning VersionedValue strings (CASSANDRA-6410)
 * Allow specifying datacenters to participate in a repair (CASSANDRA-6218)
 * Fix divide-by-zero in PCI (CASSANDRA-6403)
 * Fix setting last compacted key in the wrong level for LCS (CASSANDRA-6284)
 * Add millisecond precision formats to the timestamp parser (CASSANDRA-6395)
 * Expose a total memtable size metric for a CF (CASSANDRA-6391)
 * cqlsh: handle symlinks properly (CASSANDRA-6425)
 * Fix potential infinite loop when paging query with IN (CASSANDRA-6464)
 * Fix assertion error in AbstractQueryPager.discardFirst (CASSANDRA-6447)
 * Fix streaming older SSTable yields unnecessary tombstones (CASSANDRA-6527)
Merged from 1.2:
 * Improved error message on bad properties in DDL queries (CASSANDRA-6453)
 * Randomize batchlog candidates selection (CASSANDRA-6481)
 * Fix thundering herd on endpoint cache invalidation (CASSANDRA-6345, 6485)
 * Improve batchlog write performance with vnodes (CASSANDRA-6488)
 * cqlsh: quote single quotes in strings inside collections (CASSANDRA-6172)
 * Improve gossip performance for typical messages (CASSANDRA-6409)
 * Throw IRE if a prepared statement has more markers than supported 
   (CASSANDRA-5598)
 * Expose Thread metrics for the native protocol server (CASSANDRA-6234)
 * Change snapshot response message verb to INTERNAL to avoid dropping it 
   (CASSANDRA-6415)
 * Warn when collection read has > 65K elements (CASSANDRA-5428)
 * Fix cache persistence when both row and key cache are enabled 
   (CASSANDRA-6413)
 * (Hadoop) add describe_local_ring (CASSANDRA-6268)
 * Fix handling of concurrent directory creation failure (CASSANDRA-6459)
 * Allow executing CREATE statements multiple times (CASSANDRA-6471)
 * Don't send confusing info with timeouts (CASSANDRA-6491)
 * Don't resubmit counter mutation runnables internally (CASSANDRA-6427)
 * Don't drop local mutations without a hint (CASSANDRA-6510)
 * Don't allow null max_hint_window_in_ms (CASSANDRA-6419)
 * Validate SliceRange start and finish lengths (CASSANDRA-6521)


2.0.3
 * Fix FD leak on slice read path (CASSANDRA-6275)
 * Cancel read meter task when closing SSTR (CASSANDRA-6358)
 * free off-heap IndexSummary during bulk (CASSANDRA-6359)
 * Recover from IOException in accept() thread (CASSANDRA-6349)
 * Improve Gossip tolerance of abnormally slow tasks (CASSANDRA-6338)
 * Fix trying to hint timed out counter writes (CASSANDRA-6322)
 * Allow restoring specific columnfamilies from archived CL (CASSANDRA-4809)
 * Avoid flushing compaction_history after each operation (CASSANDRA-6287)
 * Fix repair assertion error when tombstones expire (CASSANDRA-6277)
 * Skip loading corrupt key cache (CASSANDRA-6260)
 * Fixes for compacting larger-than-memory rows (CASSANDRA-6274)
 * Compact hottest sstables first and optionally omit coldest from
   compaction entirely (CASSANDRA-6109)
 * Fix modifying column_metadata from thrift (CASSANDRA-6182)
 * cqlsh: fix LIST USERS output (CASSANDRA-6242)
 * Add IRequestSink interface (CASSANDRA-6248)
 * Update memtable size while flushing (CASSANDRA-6249)
 * Provide hooks around CQL2/CQL3 statement execution (CASSANDRA-6252)
 * Require Permission.SELECT for CAS updates (CASSANDRA-6247)
 * New CQL-aware SSTableWriter (CASSANDRA-5894)
 * Reject CAS operation when the protocol v1 is used (CASSANDRA-6270)
 * Correctly throw error when frame too large (CASSANDRA-5981)
 * Fix serialization bug in PagedRange with 2ndary indexes (CASSANDRA-6299)
 * Fix CQL3 table validation in Thrift (CASSANDRA-6140)
 * Fix bug missing results with IN clauses (CASSANDRA-6327)
 * Fix paging with reversed slices (CASSANDRA-6343)
 * Set minTimestamp correctly to be able to drop expired sstables (CASSANDRA-6337)
 * Support NaN and Infinity as float literals (CASSANDRA-6003)
 * Remove RF from nodetool ring output (CASSANDRA-6289)
 * Fix attempting to flush empty rows (CASSANDRA-6374)
 * Fix potential out of bounds exception when paging (CASSANDRA-6333)
Merged from 1.2:
 * Optimize FD phi calculation (CASSANDRA-6386)
 * Improve initial FD phi estimate when starting up (CASSANDRA-6385)
 * Don't list CQL3 table in CLI describe even if named explicitely 
   (CASSANDRA-5750)
 * Invalidate row cache when dropping CF (CASSANDRA-6351)
 * add non-jamm path for cached statements (CASSANDRA-6293)
 * add windows bat files for shell commands (CASSANDRA-6145)
 * Require logging in for Thrift CQL2/3 statement preparation (CASSANDRA-6254)
 * restrict max_num_tokens to 1536 (CASSANDRA-6267)
 * Nodetool gets default JMX port from cassandra-env.sh (CASSANDRA-6273)
 * make calculatePendingRanges asynchronous (CASSANDRA-6244)
 * Remove blocking flushes in gossip thread (CASSANDRA-6297)
 * Fix potential socket leak in connectionpool creation (CASSANDRA-6308)
 * Allow LOCAL_ONE/LOCAL_QUORUM to work with SimpleStrategy (CASSANDRA-6238)
 * cqlsh: handle 'null' as session duration (CASSANDRA-6317)
 * Fix json2sstable handling of range tombstones (CASSANDRA-6316)
 * Fix missing one row in reverse query (CASSANDRA-6330)
 * Fix reading expired row value from row cache (CASSANDRA-6325)
 * Fix AssertionError when doing set element deletion (CASSANDRA-6341)
 * Make CL code for the native protocol match the one in C* 2.0
   (CASSANDRA-6347)
 * Disallow altering CQL3 table from thrift (CASSANDRA-6370)
 * Fix size computation of prepared statement (CASSANDRA-6369)


2.0.2
 * Update FailureDetector to use nanontime (CASSANDRA-4925)
 * Fix FileCacheService regressions (CASSANDRA-6149)
 * Never return WriteTimeout for CL.ANY (CASSANDRA-6132)
 * Fix race conditions in bulk loader (CASSANDRA-6129)
 * Add configurable metrics reporting (CASSANDRA-4430)
 * drop queries exceeding a configurable number of tombstones (CASSANDRA-6117)
 * Track and persist sstable read activity (CASSANDRA-5515)
 * Fixes for speculative retry (CASSANDRA-5932, CASSANDRA-6194)
 * Improve memory usage of metadata min/max column names (CASSANDRA-6077)
 * Fix thrift validation refusing row markers on CQL3 tables (CASSANDRA-6081)
 * Fix insertion of collections with CAS (CASSANDRA-6069)
 * Correctly send metadata on SELECT COUNT (CASSANDRA-6080)
 * Track clients' remote addresses in ClientState (CASSANDRA-6070)
 * Create snapshot dir if it does not exist when migrating
   leveled manifest (CASSANDRA-6093)
 * make sequential nodetool repair the default (CASSANDRA-5950)
 * Add more hooks for compaction strategy implementations (CASSANDRA-6111)
 * Fix potential NPE on composite 2ndary indexes (CASSANDRA-6098)
 * Delete can potentially be skipped in batch (CASSANDRA-6115)
 * Allow alter keyspace on system_traces (CASSANDRA-6016)
 * Disallow empty column names in cql (CASSANDRA-6136)
 * Use Java7 file-handling APIs and fix file moving on Windows (CASSANDRA-5383)
 * Save compaction history to system keyspace (CASSANDRA-5078)
 * Fix NPE if StorageService.getOperationMode() is executed before full startup (CASSANDRA-6166)
 * CQL3: support pre-epoch longs for TimestampType (CASSANDRA-6212)
 * Add reloadtriggers command to nodetool (CASSANDRA-4949)
 * cqlsh: ignore empty 'value alias' in DESCRIBE (CASSANDRA-6139)
 * Fix sstable loader (CASSANDRA-6205)
 * Reject bootstrapping if the node already exists in gossip (CASSANDRA-5571)
 * Fix NPE while loading paxos state (CASSANDRA-6211)
 * cqlsh: add SHOW SESSION <tracing-session> command (CASSANDRA-6228)
Merged from 1.2:
 * (Hadoop) Require CFRR batchSize to be at least 2 (CASSANDRA-6114)
 * Add a warning for small LCS sstable size (CASSANDRA-6191)
 * Add ability to list specific KS/CF combinations in nodetool cfstats (CASSANDRA-4191)
 * Mark CF clean if a mutation raced the drop and got it marked dirty (CASSANDRA-5946)
 * Add a LOCAL_ONE consistency level (CASSANDRA-6202)
 * Limit CQL prepared statement cache by size instead of count (CASSANDRA-6107)
 * Tracing should log write failure rather than raw exceptions (CASSANDRA-6133)
 * lock access to TM.endpointToHostIdMap (CASSANDRA-6103)
 * Allow estimated memtable size to exceed slab allocator size (CASSANDRA-6078)
 * Start MeteredFlusher earlier to prevent OOM during CL replay (CASSANDRA-6087)
 * Avoid sending Truncate command to fat clients (CASSANDRA-6088)
 * Allow where clause conditions to be in parenthesis (CASSANDRA-6037)
 * Do not open non-ssl storage port if encryption option is all (CASSANDRA-3916)
 * Move batchlog replay to its own executor (CASSANDRA-6079)
 * Add tombstone debug threshold and histogram (CASSANDRA-6042, 6057)
 * Enable tcp keepalive on incoming connections (CASSANDRA-4053)
 * Fix fat client schema pull NPE (CASSANDRA-6089)
 * Fix memtable flushing for indexed tables (CASSANDRA-6112)
 * Fix skipping columns with multiple slices (CASSANDRA-6119)
 * Expose connected thrift + native client counts (CASSANDRA-5084)
 * Optimize auth setup (CASSANDRA-6122)
 * Trace index selection (CASSANDRA-6001)
 * Update sstablesPerReadHistogram to use biased sampling (CASSANDRA-6164)
 * Log UnknownColumnfamilyException when closing socket (CASSANDRA-5725)
 * Properly error out on CREATE INDEX for counters table (CASSANDRA-6160)
 * Handle JMX notification failure for repair (CASSANDRA-6097)
 * (Hadoop) Fetch no more than 128 splits in parallel (CASSANDRA-6169)
 * stress: add username/password authentication support (CASSANDRA-6068)
 * Fix indexed queries with row cache enabled on parent table (CASSANDRA-5732)
 * Fix compaction race during columnfamily drop (CASSANDRA-5957)
 * Fix validation of empty column names for compact tables (CASSANDRA-6152)
 * Skip replaying mutations that pass CRC but fail to deserialize (CASSANDRA-6183)
 * Rework token replacement to use replace_address (CASSANDRA-5916)
 * Fix altering column types (CASSANDRA-6185)
 * cqlsh: fix CREATE/ALTER WITH completion (CASSANDRA-6196)
 * add windows bat files for shell commands (CASSANDRA-6145)
 * Fix potential stack overflow during range tombstones insertion (CASSANDRA-6181)
 * (Hadoop) Make LOCAL_ONE the default consistency level (CASSANDRA-6214)


2.0.1
 * Fix bug that could allow reading deleted data temporarily (CASSANDRA-6025)
 * Improve memory use defaults (CASSANDRA-6059)
 * Make ThriftServer more easlly extensible (CASSANDRA-6058)
 * Remove Hadoop dependency from ITransportFactory (CASSANDRA-6062)
 * add file_cache_size_in_mb setting (CASSANDRA-5661)
 * Improve error message when yaml contains invalid properties (CASSANDRA-5958)
 * Improve leveled compaction's ability to find non-overlapping L0 compactions
   to work on concurrently (CASSANDRA-5921)
 * Notify indexer of columns shadowed by range tombstones (CASSANDRA-5614)
 * Log Merkle tree stats (CASSANDRA-2698)
 * Switch from crc32 to adler32 for compressed sstable checksums (CASSANDRA-5862)
 * Improve offheap memcpy performance (CASSANDRA-5884)
 * Use a range aware scanner for cleanup (CASSANDRA-2524)
 * Cleanup doesn't need to inspect sstables that contain only local data
   (CASSANDRA-5722)
 * Add ability for CQL3 to list partition keys (CASSANDRA-4536)
 * Improve native protocol serialization (CASSANDRA-5664)
 * Upgrade Thrift to 0.9.1 (CASSANDRA-5923)
 * Require superuser status for adding triggers (CASSANDRA-5963)
 * Make standalone scrubber handle old and new style leveled manifest
   (CASSANDRA-6005)
 * Fix paxos bugs (CASSANDRA-6012, 6013, 6023)
 * Fix paged ranges with multiple replicas (CASSANDRA-6004)
 * Fix potential AssertionError during tracing (CASSANDRA-6041)
 * Fix NPE in sstablesplit (CASSANDRA-6027)
 * Migrate pre-2.0 key/value/column aliases to system.schema_columns
   (CASSANDRA-6009)
 * Paging filter empty rows too agressively (CASSANDRA-6040)
 * Support variadic parameters for IN clauses (CASSANDRA-4210)
 * cqlsh: return the result of CAS writes (CASSANDRA-5796)
 * Fix validation of IN clauses with 2ndary indexes (CASSANDRA-6050)
 * Support named bind variables in CQL (CASSANDRA-6033)
Merged from 1.2:
 * Allow cache-keys-to-save to be set at runtime (CASSANDRA-5980)
 * Avoid second-guessing out-of-space state (CASSANDRA-5605)
 * Tuning knobs for dealing with large blobs and many CFs (CASSANDRA-5982)
 * (Hadoop) Fix CQLRW for thrift tables (CASSANDRA-6002)
 * Fix possible divide-by-zero in HHOM (CASSANDRA-5990)
 * Allow local batchlog writes for CL.ANY (CASSANDRA-5967)
 * Upgrade metrics-core to version 2.2.0 (CASSANDRA-5947)
 * Fix CqlRecordWriter with composite keys (CASSANDRA-5949)
 * Add snitch, schema version, cluster, partitioner to JMX (CASSANDRA-5881)
 * Allow disabling SlabAllocator (CASSANDRA-5935)
 * Make user-defined compaction JMX blocking (CASSANDRA-4952)
 * Fix streaming does not transfer wrapped range (CASSANDRA-5948)
 * Fix loading index summary containing empty key (CASSANDRA-5965)
 * Correctly handle limits in CompositesSearcher (CASSANDRA-5975)
 * Pig: handle CQL collections (CASSANDRA-5867)
 * Pass the updated cf to the PRSI index() method (CASSANDRA-5999)
 * Allow empty CQL3 batches (as no-op) (CASSANDRA-5994)
 * Support null in CQL3 functions (CASSANDRA-5910)
 * Replace the deprecated MapMaker with CacheLoader (CASSANDRA-6007)
 * Add SSTableDeletingNotification to DataTracker (CASSANDRA-6010)
 * Fix snapshots in use get deleted during snapshot repair (CASSANDRA-6011)
 * Move hints and exception count to o.a.c.metrics (CASSANDRA-6017)
 * Fix memory leak in snapshot repair (CASSANDRA-6047)
 * Fix sstable2sjon for CQL3 tables (CASSANDRA-5852)


2.0.0
 * Fix thrift validation when inserting into CQL3 tables (CASSANDRA-5138)
 * Fix periodic memtable flushing behavior with clean memtables (CASSANDRA-5931)
 * Fix dateOf() function for pre-2.0 timestamp columns (CASSANDRA-5928)
 * Fix SSTable unintentionally loads BF when opened for batch (CASSANDRA-5938)
 * Add stream session progress to JMX (CASSANDRA-4757)
 * Fix NPE during CAS operation (CASSANDRA-5925)
Merged from 1.2:
 * Fix getBloomFilterDiskSpaceUsed for AlwaysPresentFilter (CASSANDRA-5900)
 * Don't announce schema version until we've loaded the changes locally
   (CASSANDRA-5904)
 * Fix to support off heap bloom filters size greater than 2 GB (CASSANDRA-5903)
 * Properly handle parsing huge map and set literals (CASSANDRA-5893)


2.0.0-rc2
 * enable vnodes by default (CASSANDRA-5869)
 * fix CAS contention timeout (CASSANDRA-5830)
 * fix HsHa to respect max frame size (CASSANDRA-4573)
 * Fix (some) 2i on composite components omissions (CASSANDRA-5851)
 * cqlsh: add DESCRIBE FULL SCHEMA variant (CASSANDRA-5880)
Merged from 1.2:
 * Correctly validate sparse composite cells in scrub (CASSANDRA-5855)
 * Add KeyCacheHitRate metric to CF metrics (CASSANDRA-5868)
 * cqlsh: add support for multiline comments (CASSANDRA-5798)
 * Handle CQL3 SELECT duplicate IN restrictions on clustering columns
   (CASSANDRA-5856)


2.0.0-rc1
 * improve DecimalSerializer performance (CASSANDRA-5837)
 * fix potential spurious wakeup in AsyncOneResponse (CASSANDRA-5690)
 * fix schema-related trigger issues (CASSANDRA-5774)
 * Better validation when accessing CQL3 table from thrift (CASSANDRA-5138)
 * Fix assertion error during repair (CASSANDRA-5801)
 * Fix range tombstone bug (CASSANDRA-5805)
 * DC-local CAS (CASSANDRA-5797)
 * Add a native_protocol_version column to the system.local table (CASSANRDA-5819)
 * Use index_interval from cassandra.yaml when upgraded (CASSANDRA-5822)
 * Fix buffer underflow on socket close (CASSANDRA-5792)
Merged from 1.2:
 * Fix reading DeletionTime from 1.1-format sstables (CASSANDRA-5814)
 * cqlsh: add collections support to COPY (CASSANDRA-5698)
 * retry important messages for any IOException (CASSANDRA-5804)
 * Allow empty IN relations in SELECT/UPDATE/DELETE statements (CASSANDRA-5626)
 * cqlsh: fix crashing on Windows due to libedit detection (CASSANDRA-5812)
 * fix bulk-loading compressed sstables (CASSANDRA-5820)
 * (Hadoop) fix quoting in CqlPagingRecordReader and CqlRecordWriter 
   (CASSANDRA-5824)
 * update default LCS sstable size to 160MB (CASSANDRA-5727)
 * Allow compacting 2Is via nodetool (CASSANDRA-5670)
 * Hex-encode non-String keys in OPP (CASSANDRA-5793)
 * nodetool history logging (CASSANDRA-5823)
 * (Hadoop) fix support for Thrift tables in CqlPagingRecordReader 
   (CASSANDRA-5752)
 * add "all time blocked" to StatusLogger output (CASSANDRA-5825)
 * Future-proof inter-major-version schema migrations (CASSANDRA-5845)
 * (Hadoop) add CqlPagingRecordReader support for ReversedType in Thrift table
   (CASSANDRA-5718)
 * Add -no-snapshot option to scrub (CASSANDRA-5891)
 * Fix to support off heap bloom filters size greater than 2 GB (CASSANDRA-5903)
 * Properly handle parsing huge map and set literals (CASSANDRA-5893)
 * Fix LCS L0 compaction may overlap in L1 (CASSANDRA-5907)
 * New sstablesplit tool to split large sstables offline (CASSANDRA-4766)
 * Fix potential deadlock in native protocol server (CASSANDRA-5926)
 * Disallow incompatible type change in CQL3 (CASSANDRA-5882)
Merged from 1.1:
 * Correctly validate sparse composite cells in scrub (CASSANDRA-5855)


2.0.0-beta2
 * Replace countPendingHints with Hints Created metric (CASSANDRA-5746)
 * Allow nodetool with no args, and with help to run without a server (CASSANDRA-5734)
 * Cleanup AbstractType/TypeSerializer classes (CASSANDRA-5744)
 * Remove unimplemented cli option schema-mwt (CASSANDRA-5754)
 * Support range tombstones in thrift (CASSANDRA-5435)
 * Normalize table-manipulating CQL3 statements' class names (CASSANDRA-5759)
 * cqlsh: add missing table options to DESCRIBE output (CASSANDRA-5749)
 * Fix assertion error during repair (CASSANDRA-5757)
 * Fix bulkloader (CASSANDRA-5542)
 * Add LZ4 compression to the native protocol (CASSANDRA-5765)
 * Fix bugs in the native protocol v2 (CASSANDRA-5770)
 * CAS on 'primary key only' table (CASSANDRA-5715)
 * Support streaming SSTables of old versions (CASSANDRA-5772)
 * Always respect protocol version in native protocol (CASSANDRA-5778)
 * Fix ConcurrentModificationException during streaming (CASSANDRA-5782)
 * Update deletion timestamp in Commit#updatesWithPaxosTime (CASSANDRA-5787)
 * Thrift cas() method crashes if input columns are not sorted (CASSANDRA-5786)
 * Order columns names correctly when querying for CAS (CASSANDRA-5788)
 * Fix streaming retry (CASSANDRA-5775)
Merged from 1.2:
 * if no seeds can be a reached a node won't start in a ring by itself (CASSANDRA-5768)
 * add cassandra.unsafesystem property (CASSANDRA-5704)
 * (Hadoop) quote identifiers in CqlPagingRecordReader (CASSANDRA-5763)
 * Add replace_node functionality for vnodes (CASSANDRA-5337)
 * Add timeout events to query traces (CASSANDRA-5520)
 * Fix serialization of the LEFT gossip value (CASSANDRA-5696)
 * Pig: support for cql3 tables (CASSANDRA-5234)
 * Fix skipping range tombstones with reverse queries (CASSANDRA-5712)
 * Expire entries out of ThriftSessionManager (CASSANDRA-5719)
 * Don't keep ancestor information in memory (CASSANDRA-5342)
 * Expose native protocol server status in nodetool info (CASSANDRA-5735)
 * Fix pathetic performance of range tombstones (CASSANDRA-5677)
 * Fix querying with an empty (impossible) range (CASSANDRA-5573)
 * cqlsh: handle CUSTOM 2i in DESCRIBE output (CASSANDRA-5760)
 * Fix minor bug in Range.intersects(Bound) (CASSANDRA-5771)
 * cqlsh: handle disabled compression in DESCRIBE output (CASSANDRA-5766)
 * Ensure all UP events are notified on the native protocol (CASSANDRA-5769)
 * Fix formatting of sstable2json with multiple -k arguments (CASSANDRA-5781)
 * Don't rely on row marker for queries in general to hide lost markers
   after TTL expires (CASSANDRA-5762)
 * Sort nodetool help output (CASSANDRA-5776)
 * Fix column expiring during 2 phases compaction (CASSANDRA-5799)
 * now() is being rejected in INSERTs when inside collections (CASSANDRA-5795)


2.0.0-beta1
 * Add support for indexing clustered columns (CASSANDRA-5125)
 * Removed on-heap row cache (CASSANDRA-5348)
 * use nanotime consistently for node-local timeouts (CASSANDRA-5581)
 * Avoid unnecessary second pass on name-based queries (CASSANDRA-5577)
 * Experimental triggers (CASSANDRA-1311)
 * JEMalloc support for off-heap allocation (CASSANDRA-3997)
 * Single-pass compaction (CASSANDRA-4180)
 * Removed token range bisection (CASSANDRA-5518)
 * Removed compatibility with pre-1.2.5 sstables and network messages
   (CASSANDRA-5511)
 * removed PBSPredictor (CASSANDRA-5455)
 * CAS support (CASSANDRA-5062, 5441, 5442, 5443, 5619, 5667)
 * Leveled compaction performs size-tiered compactions in L0 
   (CASSANDRA-5371, 5439)
 * Add yaml network topology snitch for mixed ec2/other envs (CASSANDRA-5339)
 * Log when a node is down longer than the hint window (CASSANDRA-4554)
 * Optimize tombstone creation for ExpiringColumns (CASSANDRA-4917)
 * Improve LeveledScanner work estimation (CASSANDRA-5250, 5407)
 * Replace compaction lock with runWithCompactionsDisabled (CASSANDRA-3430)
 * Change Message IDs to ints (CASSANDRA-5307)
 * Move sstable level information into the Stats component, removing the
   need for a separate Manifest file (CASSANDRA-4872)
 * avoid serializing to byte[] on commitlog append (CASSANDRA-5199)
 * make index_interval configurable per columnfamily (CASSANDRA-3961, CASSANDRA-5650)
 * add default_time_to_live (CASSANDRA-3974)
 * add memtable_flush_period_in_ms (CASSANDRA-4237)
 * replace supercolumns internally by composites (CASSANDRA-3237, 5123)
 * upgrade thrift to 0.9.0 (CASSANDRA-3719)
 * drop unnecessary keyspace parameter from user-defined compaction API 
   (CASSANDRA-5139)
 * more robust solution to incomplete compactions + counters (CASSANDRA-5151)
 * Change order of directory searching for c*.in.sh (CASSANDRA-3983)
 * Add tool to reset SSTable compaction level for LCS (CASSANDRA-5271)
 * Allow custom configuration loader (CASSANDRA-5045)
 * Remove memory emergency pressure valve logic (CASSANDRA-3534)
 * Reduce request latency with eager retry (CASSANDRA-4705)
 * cqlsh: Remove ASSUME command (CASSANDRA-5331)
 * Rebuild BF when loading sstables if bloom_filter_fp_chance
   has changed since compaction (CASSANDRA-5015)
 * remove row-level bloom filters (CASSANDRA-4885)
 * Change Kernel Page Cache skipping into row preheating (disabled by default)
   (CASSANDRA-4937)
 * Improve repair by deciding on a gcBefore before sending
   out TreeRequests (CASSANDRA-4932)
 * Add an official way to disable compactions (CASSANDRA-5074)
 * Reenable ALTER TABLE DROP with new semantics (CASSANDRA-3919)
 * Add binary protocol versioning (CASSANDRA-5436)
 * Swap THshaServer for TThreadedSelectorServer (CASSANDRA-5530)
 * Add alias support to SELECT statement (CASSANDRA-5075)
 * Don't create empty RowMutations in CommitLogReplayer (CASSANDRA-5541)
 * Use range tombstones when dropping cfs/columns from schema (CASSANDRA-5579)
 * cqlsh: drop CQL2/CQL3-beta support (CASSANDRA-5585)
 * Track max/min column names in sstables to be able to optimize slice
   queries (CASSANDRA-5514, CASSANDRA-5595, CASSANDRA-5600)
 * Binary protocol: allow batching already prepared statements (CASSANDRA-4693)
 * Allow preparing timestamp, ttl and limit in CQL3 queries (CASSANDRA-4450)
 * Support native link w/o JNA in Java7 (CASSANDRA-3734)
 * Use SASL authentication in binary protocol v2 (CASSANDRA-5545)
 * Replace Thrift HsHa with LMAX Disruptor based implementation (CASSANDRA-5582)
 * cqlsh: Add row count to SELECT output (CASSANDRA-5636)
 * Include a timestamp with all read commands to determine column expiration
   (CASSANDRA-5149)
 * Streaming 2.0 (CASSANDRA-5286, 5699)
 * Conditional create/drop ks/table/index statements in CQL3 (CASSANDRA-2737)
 * more pre-table creation property validation (CASSANDRA-5693)
 * Redesign repair messages (CASSANDRA-5426)
 * Fix ALTER RENAME post-5125 (CASSANDRA-5702)
 * Disallow renaming a 2ndary indexed column (CASSANDRA-5705)
 * Rename Table to Keyspace (CASSANDRA-5613)
 * Ensure changing column_index_size_in_kb on different nodes don't corrupt the
   sstable (CASSANDRA-5454)
 * Move resultset type information into prepare, not execute (CASSANDRA-5649)
 * Auto paging in binary protocol (CASSANDRA-4415, 5714)
 * Don't tie client side use of AbstractType to JDBC (CASSANDRA-4495)
 * Adds new TimestampType to replace DateType (CASSANDRA-5723, CASSANDRA-5729)
Merged from 1.2:
 * make starting native protocol server idempotent (CASSANDRA-5728)
 * Fix loading key cache when a saved entry is no longer valid (CASSANDRA-5706)
 * Fix serialization of the LEFT gossip value (CASSANDRA-5696)
 * cqlsh: Don't show 'null' in place of empty values (CASSANDRA-5675)
 * Race condition in detecting version on a mixed 1.1/1.2 cluster
   (CASSANDRA-5692)
 * Fix skipping range tombstones with reverse queries (CASSANDRA-5712)
 * Expire entries out of ThriftSessionManager (CASSANRDA-5719)
 * Don't keep ancestor information in memory (CASSANDRA-5342)
 * cqlsh: fix handling of semicolons inside BATCH queries (CASSANDRA-5697)


1.2.6
 * Fix tracing when operation completes before all responses arrive 
   (CASSANDRA-5668)
 * Fix cross-DC mutation forwarding (CASSANDRA-5632)
 * Reduce SSTableLoader memory usage (CASSANDRA-5555)
 * Scale hinted_handoff_throttle_in_kb to cluster size (CASSANDRA-5272)
 * (Hadoop) Add CQL3 input/output formats (CASSANDRA-4421, 5622)
 * (Hadoop) Fix InputKeyRange in CFIF (CASSANDRA-5536)
 * Fix dealing with ridiculously large max sstable sizes in LCS (CASSANDRA-5589)
 * Ignore pre-truncate hints (CASSANDRA-4655)
 * Move System.exit on OOM into a separate thread (CASSANDRA-5273)
 * Write row markers when serializing schema (CASSANDRA-5572)
 * Check only SSTables for the requested range when streaming (CASSANDRA-5569)
 * Improve batchlog replay behavior and hint ttl handling (CASSANDRA-5314)
 * Exclude localTimestamp from validation for tombstones (CASSANDRA-5398)
 * cqlsh: add custom prompt support (CASSANDRA-5539)
 * Reuse prepared statements in hot auth queries (CASSANDRA-5594)
 * cqlsh: add vertical output option (see EXPAND) (CASSANDRA-5597)
 * Add a rate limit option to stress (CASSANDRA-5004)
 * have BulkLoader ignore snapshots directories (CASSANDRA-5587) 
 * fix SnitchProperties logging context (CASSANDRA-5602)
 * Expose whether jna is enabled and memory is locked via JMX (CASSANDRA-5508)
 * cqlsh: fix COPY FROM with ReversedType (CASSANDRA-5610)
 * Allow creating CUSTOM indexes on collections (CASSANDRA-5615)
 * Evaluate now() function at execution time (CASSANDRA-5616)
 * Expose detailed read repair metrics (CASSANDRA-5618)
 * Correct blob literal + ReversedType parsing (CASSANDRA-5629)
 * Allow GPFS to prefer the internal IP like EC2MRS (CASSANDRA-5630)
 * fix help text for -tspw cassandra-cli (CASSANDRA-5643)
 * don't throw away initial causes exceptions for internode encryption issues 
   (CASSANDRA-5644)
 * Fix message spelling errors for cql select statements (CASSANDRA-5647)
 * Suppress custom exceptions thru jmx (CASSANDRA-5652)
 * Update CREATE CUSTOM INDEX syntax (CASSANDRA-5639)
 * Fix PermissionDetails.equals() method (CASSANDRA-5655)
 * Never allow partition key ranges in CQL3 without token() (CASSANDRA-5666)
 * Gossiper incorrectly drops AppState for an upgrading node (CASSANDRA-5660)
 * Connection thrashing during multi-region ec2 during upgrade, due to 
   messaging version (CASSANDRA-5669)
 * Avoid over reconnecting in EC2MRS (CASSANDRA-5678)
 * Fix ReadResponseSerializer.serializedSize() for digest reads (CASSANDRA-5476)
 * allow sstable2json on 2i CFs (CASSANDRA-5694)
Merged from 1.1:
 * Remove buggy thrift max message length option (CASSANDRA-5529)
 * Fix NPE in Pig's widerow mode (CASSANDRA-5488)
 * Add split size parameter to Pig and disable split combination (CASSANDRA-5544)


1.2.5
 * make BytesToken.toString only return hex bytes (CASSANDRA-5566)
 * Ensure that submitBackground enqueues at least one task (CASSANDRA-5554)
 * fix 2i updates with identical values and timestamps (CASSANDRA-5540)
 * fix compaction throttling bursty-ness (CASSANDRA-4316)
 * reduce memory consumption of IndexSummary (CASSANDRA-5506)
 * remove per-row column name bloom filters (CASSANDRA-5492)
 * Include fatal errors in trace events (CASSANDRA-5447)
 * Ensure that PerRowSecondaryIndex is notified of row-level deletes
   (CASSANDRA-5445)
 * Allow empty blob literals in CQL3 (CASSANDRA-5452)
 * Fix streaming RangeTombstones at column index boundary (CASSANDRA-5418)
 * Fix preparing statements when current keyspace is not set (CASSANDRA-5468)
 * Fix SemanticVersion.isSupportedBy minor/patch handling (CASSANDRA-5496)
 * Don't provide oldCfId for post-1.1 system cfs (CASSANDRA-5490)
 * Fix primary range ignores replication strategy (CASSANDRA-5424)
 * Fix shutdown of binary protocol server (CASSANDRA-5507)
 * Fix repair -snapshot not working (CASSANDRA-5512)
 * Set isRunning flag later in binary protocol server (CASSANDRA-5467)
 * Fix use of CQL3 functions with descending clustering order (CASSANDRA-5472)
 * Disallow renaming columns one at a time for thrift table in CQL3
   (CASSANDRA-5531)
 * cqlsh: add CLUSTERING ORDER BY support to DESCRIBE (CASSANDRA-5528)
 * Add custom secondary index support to CQL3 (CASSANDRA-5484)
 * Fix repair hanging silently on unexpected error (CASSANDRA-5229)
 * Fix Ec2Snitch regression introduced by CASSANDRA-5171 (CASSANDRA-5432)
 * Add nodetool enablebackup/disablebackup (CASSANDRA-5556)
 * cqlsh: fix DESCRIBE after case insensitive USE (CASSANDRA-5567)
Merged from 1.1
 * Add retry mechanism to OTC for non-droppable_verbs (CASSANDRA-5393)
 * Use allocator information to improve memtable memory usage estimate
   (CASSANDRA-5497)
 * Fix trying to load deleted row into row cache on startup (CASSANDRA-4463)
 * fsync leveled manifest to avoid corruption (CASSANDRA-5535)
 * Fix Bound intersection computation (CASSANDRA-5551)
 * sstablescrub now respects max memory size in cassandra.in.sh (CASSANDRA-5562)


1.2.4
 * Ensure that PerRowSecondaryIndex updates see the most recent values
   (CASSANDRA-5397)
 * avoid duplicate index entries ind PrecompactedRow and 
   ParallelCompactionIterable (CASSANDRA-5395)
 * remove the index entry on oldColumn when new column is a tombstone 
   (CASSANDRA-5395)
 * Change default stream throughput from 400 to 200 mbps (CASSANDRA-5036)
 * Gossiper logs DOWN for symmetry with UP (CASSANDRA-5187)
 * Fix mixing prepared statements between keyspaces (CASSANDRA-5352)
 * Fix consistency level during bootstrap - strike 3 (CASSANDRA-5354)
 * Fix transposed arguments in AlreadyExistsException (CASSANDRA-5362)
 * Improve asynchronous hint delivery (CASSANDRA-5179)
 * Fix Guava dependency version (12.0 -> 13.0.1) for Maven (CASSANDRA-5364)
 * Validate that provided CQL3 collection value are < 64K (CASSANDRA-5355)
 * Make upgradeSSTable skip current version sstables by default (CASSANDRA-5366)
 * Optimize min/max timestamp collection (CASSANDRA-5373)
 * Invalid streamId in cql binary protocol when using invalid CL 
   (CASSANDRA-5164)
 * Fix validation for IN where clauses with collections (CASSANDRA-5376)
 * Copy resultSet on count query to avoid ConcurrentModificationException 
   (CASSANDRA-5382)
 * Correctly typecheck in CQL3 even with ReversedType (CASSANDRA-5386)
 * Fix streaming compressed files when using encryption (CASSANDRA-5391)
 * cassandra-all 1.2.0 pom missing netty dependency (CASSANDRA-5392)
 * Fix writetime/ttl functions on null values (CASSANDRA-5341)
 * Fix NPE during cql3 select with token() (CASSANDRA-5404)
 * IndexHelper.skipBloomFilters won't skip non-SHA filters (CASSANDRA-5385)
 * cqlsh: Print maps ordered by key, sort sets (CASSANDRA-5413)
 * Add null syntax support in CQL3 for inserts (CASSANDRA-3783)
 * Allow unauthenticated set_keyspace() calls (CASSANDRA-5423)
 * Fix potential incremental backups race (CASSANDRA-5410)
 * Fix prepared BATCH statements with batch-level timestamps (CASSANDRA-5415)
 * Allow overriding superuser setup delay (CASSANDRA-5430)
 * cassandra-shuffle with JMX usernames and passwords (CASSANDRA-5431)
Merged from 1.1:
 * cli: Quote ks and cf names in schema output when needed (CASSANDRA-5052)
 * Fix bad default for min/max timestamp in SSTableMetadata (CASSANDRA-5372)
 * Fix cf name extraction from manifest in Directories.migrateFile() 
   (CASSANDRA-5242)
 * Support pluggable internode authentication (CASSANDRA-5401)


1.2.3
 * add check for sstable overlap within a level on startup (CASSANDRA-5327)
 * replace ipv6 colons in jmx object names (CASSANDRA-5298, 5328)
 * Avoid allocating SSTableBoundedScanner during repair when the range does 
   not intersect the sstable (CASSANDRA-5249)
 * Don't lowercase property map keys (this breaks NTS) (CASSANDRA-5292)
 * Fix composite comparator with super columns (CASSANDRA-5287)
 * Fix insufficient validation of UPDATE queries against counter cfs
   (CASSANDRA-5300)
 * Fix PropertyFileSnitch default DC/Rack behavior (CASSANDRA-5285)
 * Handle null values when executing prepared statement (CASSANDRA-5081)
 * Add netty to pom dependencies (CASSANDRA-5181)
 * Include type arguments in Thrift CQLPreparedResult (CASSANDRA-5311)
 * Fix compaction not removing columns when bf_fp_ratio is 1 (CASSANDRA-5182)
 * cli: Warn about missing CQL3 tables in schema descriptions (CASSANDRA-5309)
 * Re-enable unknown option in replication/compaction strategies option for
   backward compatibility (CASSANDRA-4795)
 * Add binary protocol support to stress (CASSANDRA-4993)
 * cqlsh: Fix COPY FROM value quoting and null handling (CASSANDRA-5305)
 * Fix repair -pr for vnodes (CASSANDRA-5329)
 * Relax CL for auth queries for non-default users (CASSANDRA-5310)
 * Fix AssertionError during repair (CASSANDRA-5245)
 * Don't announce migrations to pre-1.2 nodes (CASSANDRA-5334)
Merged from 1.1:
 * Update offline scrub for 1.0 -> 1.1 directory structure (CASSANDRA-5195)
 * add tmp flag to Descriptor hashcode (CASSANDRA-4021)
 * fix logging of "Found table data in data directories" when only system tables
   are present (CASSANDRA-5289)
 * cli: Add JMX authentication support (CASSANDRA-5080)
 * nodetool: ability to repair specific range (CASSANDRA-5280)
 * Fix possible assertion triggered in SliceFromReadCommand (CASSANDRA-5284)
 * cqlsh: Add inet type support on Windows (ipv4-only) (CASSANDRA-4801)
 * Fix race when initializing ColumnFamilyStore (CASSANDRA-5350)
 * Add UseTLAB JVM flag (CASSANDRA-5361)


1.2.2
 * fix potential for multiple concurrent compactions of the same sstables
   (CASSANDRA-5256)
 * avoid no-op caching of byte[] on commitlog append (CASSANDRA-5199)
 * fix symlinks under data dir not working (CASSANDRA-5185)
 * fix bug in compact storage metadata handling (CASSANDRA-5189)
 * Validate login for USE queries (CASSANDRA-5207)
 * cli: remove default username and password (CASSANDRA-5208)
 * configure populate_io_cache_on_flush per-CF (CASSANDRA-4694)
 * allow configuration of internode socket buffer (CASSANDRA-3378)
 * Make sstable directory picking blacklist-aware again (CASSANDRA-5193)
 * Correctly expire gossip states for edge cases (CASSANDRA-5216)
 * Improve handling of directory creation failures (CASSANDRA-5196)
 * Expose secondary indicies to the rest of nodetool (CASSANDRA-4464)
 * Binary protocol: avoid sending notification for 0.0.0.0 (CASSANDRA-5227)
 * add UseCondCardMark XX jvm settings on jdk 1.7 (CASSANDRA-4366)
 * CQL3 refactor to allow conversion function (CASSANDRA-5226)
 * Fix drop of sstables in some circumstance (CASSANDRA-5232)
 * Implement caching of authorization results (CASSANDRA-4295)
 * Add support for LZ4 compression (CASSANDRA-5038)
 * Fix missing columns in wide rows queries (CASSANDRA-5225)
 * Simplify auth setup and make system_auth ks alterable (CASSANDRA-5112)
 * Stop compactions from hanging during bootstrap (CASSANDRA-5244)
 * fix compressed streaming sending extra chunk (CASSANDRA-5105)
 * Add CQL3-based implementations of IAuthenticator and IAuthorizer
   (CASSANDRA-4898)
 * Fix timestamp-based tomstone removal logic (CASSANDRA-5248)
 * cli: Add JMX authentication support (CASSANDRA-5080)
 * Fix forceFlush behavior (CASSANDRA-5241)
 * cqlsh: Add username autocompletion (CASSANDRA-5231)
 * Fix CQL3 composite partition key error (CASSANDRA-5240)
 * Allow IN clause on last clustering key (CASSANDRA-5230)
Merged from 1.1:
 * fix start key/end token validation for wide row iteration (CASSANDRA-5168)
 * add ConfigHelper support for Thrift frame and max message sizes (CASSANDRA-5188)
 * fix nodetool repair not fail on node down (CASSANDRA-5203)
 * always collect tombstone hints (CASSANDRA-5068)
 * Fix error when sourcing file in cqlsh (CASSANDRA-5235)


1.2.1
 * stream undelivered hints on decommission (CASSANDRA-5128)
 * GossipingPropertyFileSnitch loads saved dc/rack info if needed (CASSANDRA-5133)
 * drain should flush system CFs too (CASSANDRA-4446)
 * add inter_dc_tcp_nodelay setting (CASSANDRA-5148)
 * re-allow wrapping ranges for start_token/end_token range pairitspwng (CASSANDRA-5106)
 * fix validation compaction of empty rows (CASSANDRA-5136)
 * nodetool methods to enable/disable hint storage/delivery (CASSANDRA-4750)
 * disallow bloom filter false positive chance of 0 (CASSANDRA-5013)
 * add threadpool size adjustment methods to JMXEnabledThreadPoolExecutor and 
   CompactionManagerMBean (CASSANDRA-5044)
 * fix hinting for dropped local writes (CASSANDRA-4753)
 * off-heap cache doesn't need mutable column container (CASSANDRA-5057)
 * apply disk_failure_policy to bad disks on initial directory creation 
   (CASSANDRA-4847)
 * Optimize name-based queries to use ArrayBackedSortedColumns (CASSANDRA-5043)
 * Fall back to old manifest if most recent is unparseable (CASSANDRA-5041)
 * pool [Compressed]RandomAccessReader objects on the partitioned read path
   (CASSANDRA-4942)
 * Add debug logging to list filenames processed by Directories.migrateFile 
   method (CASSANDRA-4939)
 * Expose black-listed directories via JMX (CASSANDRA-4848)
 * Log compaction merge counts (CASSANDRA-4894)
 * Minimize byte array allocation by AbstractData{Input,Output} (CASSANDRA-5090)
 * Add SSL support for the binary protocol (CASSANDRA-5031)
 * Allow non-schema system ks modification for shuffle to work (CASSANDRA-5097)
 * cqlsh: Add default limit to SELECT statements (CASSANDRA-4972)
 * cqlsh: fix DESCRIBE for 1.1 cfs in CQL3 (CASSANDRA-5101)
 * Correctly gossip with nodes >= 1.1.7 (CASSANDRA-5102)
 * Ensure CL guarantees on digest mismatch (CASSANDRA-5113)
 * Validate correctly selects on composite partition key (CASSANDRA-5122)
 * Fix exception when adding collection (CASSANDRA-5117)
 * Handle states for non-vnode clusters correctly (CASSANDRA-5127)
 * Refuse unrecognized replication and compaction strategy options (CASSANDRA-4795)
 * Pick the correct value validator in sstable2json for cql3 tables (CASSANDRA-5134)
 * Validate login for describe_keyspace, describe_keyspaces and set_keyspace
   (CASSANDRA-5144)
 * Fix inserting empty maps (CASSANDRA-5141)
 * Don't remove tokens from System table for node we know (CASSANDRA-5121)
 * fix streaming progress report for compresed files (CASSANDRA-5130)
 * Coverage analysis for low-CL queries (CASSANDRA-4858)
 * Stop interpreting dates as valid timeUUID value (CASSANDRA-4936)
 * Adds E notation for floating point numbers (CASSANDRA-4927)
 * Detect (and warn) unintentional use of the cql2 thrift methods when cql3 was
   intended (CASSANDRA-5172)
 * cli: Quote ks and cf names in schema output when needed (CASSANDRA-5052)
 * Fix cf name extraction from manifest in Directories.migrateFile() (CASSANDRA-5242)
 * Replace mistaken usage of commons-logging with slf4j (CASSANDRA-5464)
 * Ensure Jackson dependency matches lib (CASSANDRA-5126)
 * Expose droppable tombstone ratio stats over JMX (CASSANDRA-5159)
Merged from 1.1:
 * Simplify CompressedRandomAccessReader to work around JDK FD bug (CASSANDRA-5088)
 * Improve handling a changing target throttle rate mid-compaction (CASSANDRA-5087)
 * Pig: correctly decode row keys in widerow mode (CASSANDRA-5098)
 * nodetool repair command now prints progress (CASSANDRA-4767)
 * fix user defined compaction to run against 1.1 data directory (CASSANDRA-5118)
 * Fix CQL3 BATCH authorization caching (CASSANDRA-5145)
 * fix get_count returns incorrect value with TTL (CASSANDRA-5099)
 * better handling for mid-compaction failure (CASSANDRA-5137)
 * convert default marshallers list to map for better readability (CASSANDRA-5109)
 * fix ConcurrentModificationException in getBootstrapSource (CASSANDRA-5170)
 * fix sstable maxtimestamp for row deletes and pre-1.1.1 sstables (CASSANDRA-5153)
 * Fix thread growth on node removal (CASSANDRA-5175)
 * Make Ec2Region's datacenter name configurable (CASSANDRA-5155)


1.2.0
 * Disallow counters in collections (CASSANDRA-5082)
 * cqlsh: add unit tests (CASSANDRA-3920)
 * fix default bloom_filter_fp_chance for LeveledCompactionStrategy (CASSANDRA-5093)
Merged from 1.1:
 * add validation for get_range_slices with start_key and end_token (CASSANDRA-5089)


1.2.0-rc2
 * fix nodetool ownership display with vnodes (CASSANDRA-5065)
 * cqlsh: add DESCRIBE KEYSPACES command (CASSANDRA-5060)
 * Fix potential infinite loop when reloading CFS (CASSANDRA-5064)
 * Fix SimpleAuthorizer example (CASSANDRA-5072)
 * cqlsh: force CL.ONE for tracing and system.schema* queries (CASSANDRA-5070)
 * Includes cassandra-shuffle in the debian package (CASSANDRA-5058)
Merged from 1.1:
 * fix multithreaded compaction deadlock (CASSANDRA-4492)
 * fix temporarily missing schema after upgrade from pre-1.1.5 (CASSANDRA-5061)
 * Fix ALTER TABLE overriding compression options with defaults
   (CASSANDRA-4996, 5066)
 * fix specifying and altering crc_check_chance (CASSANDRA-5053)
 * fix Murmur3Partitioner ownership% calculation (CASSANDRA-5076)
 * Don't expire columns sooner than they should in 2ndary indexes (CASSANDRA-5079)


1.2-rc1
 * rename rpc_timeout settings to request_timeout (CASSANDRA-5027)
 * add BF with 0.1 FP to LCS by default (CASSANDRA-5029)
 * Fix preparing insert queries (CASSANDRA-5016)
 * Fix preparing queries with counter increment (CASSANDRA-5022)
 * Fix preparing updates with collections (CASSANDRA-5017)
 * Don't generate UUID based on other node address (CASSANDRA-5002)
 * Fix message when trying to alter a clustering key type (CASSANDRA-5012)
 * Update IAuthenticator to match the new IAuthorizer (CASSANDRA-5003)
 * Fix inserting only a key in CQL3 (CASSANDRA-5040)
 * Fix CQL3 token() function when used with strings (CASSANDRA-5050)
Merged from 1.1:
 * reduce log spam from invalid counter shards (CASSANDRA-5026)
 * Improve schema propagation performance (CASSANDRA-5025)
 * Fix for IndexHelper.IndexFor throws OOB Exception (CASSANDRA-5030)
 * cqlsh: make it possible to describe thrift CFs (CASSANDRA-4827)
 * cqlsh: fix timestamp formatting on some platforms (CASSANDRA-5046)


1.2-beta3
 * make consistency level configurable in cqlsh (CASSANDRA-4829)
 * fix cqlsh rendering of blob fields (CASSANDRA-4970)
 * fix cqlsh DESCRIBE command (CASSANDRA-4913)
 * save truncation position in system table (CASSANDRA-4906)
 * Move CompressionMetadata off-heap (CASSANDRA-4937)
 * allow CLI to GET cql3 columnfamily data (CASSANDRA-4924)
 * Fix rare race condition in getExpireTimeForEndpoint (CASSANDRA-4402)
 * acquire references to overlapping sstables during compaction so bloom filter
   doesn't get free'd prematurely (CASSANDRA-4934)
 * Don't share slice query filter in CQL3 SelectStatement (CASSANDRA-4928)
 * Separate tracing from Log4J (CASSANDRA-4861)
 * Exclude gcable tombstones from merkle-tree computation (CASSANDRA-4905)
 * Better printing of AbstractBounds for tracing (CASSANDRA-4931)
 * Optimize mostRecentTombstone check in CC.collectAllData (CASSANDRA-4883)
 * Change stream session ID to UUID to avoid collision from same node (CASSANDRA-4813)
 * Use Stats.db when bulk loading if present (CASSANDRA-4957)
 * Skip repair on system_trace and keyspaces with RF=1 (CASSANDRA-4956)
 * (cql3) Remove arbitrary SELECT limit (CASSANDRA-4918)
 * Correctly handle prepared operation on collections (CASSANDRA-4945)
 * Fix CQL3 LIMIT (CASSANDRA-4877)
 * Fix Stress for CQL3 (CASSANDRA-4979)
 * Remove cassandra specific exceptions from JMX interface (CASSANDRA-4893)
 * (CQL3) Force using ALLOW FILTERING on potentially inefficient queries (CASSANDRA-4915)
 * (cql3) Fix adding column when the table has collections (CASSANDRA-4982)
 * (cql3) Fix allowing collections with compact storage (CASSANDRA-4990)
 * (cql3) Refuse ttl/writetime function on collections (CASSANDRA-4992)
 * Replace IAuthority with new IAuthorizer (CASSANDRA-4874)
 * clqsh: fix KEY pseudocolumn escaping when describing Thrift tables
   in CQL3 mode (CASSANDRA-4955)
 * add basic authentication support for Pig CassandraStorage (CASSANDRA-3042)
 * fix CQL2 ALTER TABLE compaction_strategy_class altering (CASSANDRA-4965)
Merged from 1.1:
 * Fall back to old describe_splits if d_s_ex is not available (CASSANDRA-4803)
 * Improve error reporting when streaming ranges fail (CASSANDRA-5009)
 * Fix cqlsh timestamp formatting of timezone info (CASSANDRA-4746)
 * Fix assertion failure with leveled compaction (CASSANDRA-4799)
 * Check for null end_token in get_range_slice (CASSANDRA-4804)
 * Remove all remnants of removed nodes (CASSANDRA-4840)
 * Add aut-reloading of the log4j file in debian package (CASSANDRA-4855)
 * Fix estimated row cache entry size (CASSANDRA-4860)
 * reset getRangeSlice filter after finishing a row for get_paged_slice
   (CASSANDRA-4919)
 * expunge row cache post-truncate (CASSANDRA-4940)
 * Allow static CF definition with compact storage (CASSANDRA-4910)
 * Fix endless loop/compaction of schema_* CFs due to broken timestamps (CASSANDRA-4880)
 * Fix 'wrong class type' assertion in CounterColumn (CASSANDRA-4976)


1.2-beta2
 * fp rate of 1.0 disables BF entirely; LCS defaults to 1.0 (CASSANDRA-4876)
 * off-heap bloom filters for row keys (CASSANDRA_4865)
 * add extension point for sstable components (CASSANDRA-4049)
 * improve tracing output (CASSANDRA-4852, 4862)
 * make TRACE verb droppable (CASSANDRA-4672)
 * fix BulkLoader recognition of CQL3 columnfamilies (CASSANDRA-4755)
 * Sort commitlog segments for replay by id instead of mtime (CASSANDRA-4793)
 * Make hint delivery asynchronous (CASSANDRA-4761)
 * Pluggable Thrift transport factories for CLI and cqlsh (CASSANDRA-4609, 4610)
 * cassandra-cli: allow Double value type to be inserted to a column (CASSANDRA-4661)
 * Add ability to use custom TServerFactory implementations (CASSANDRA-4608)
 * optimize batchlog flushing to skip successful batches (CASSANDRA-4667)
 * include metadata for system keyspace itself in schema tables (CASSANDRA-4416)
 * add check to PropertyFileSnitch to verify presence of location for
   local node (CASSANDRA-4728)
 * add PBSPredictor consistency modeler (CASSANDRA-4261)
 * remove vestiges of Thrift unframed mode (CASSANDRA-4729)
 * optimize single-row PK lookups (CASSANDRA-4710)
 * adjust blockFor calculation to account for pending ranges due to node 
   movement (CASSANDRA-833)
 * Change CQL version to 3.0.0 and stop accepting 3.0.0-beta1 (CASSANDRA-4649)
 * (CQL3) Make prepared statement global instead of per connection 
   (CASSANDRA-4449)
 * Fix scrubbing of CQL3 created tables (CASSANDRA-4685)
 * (CQL3) Fix validation when using counter and regular columns in the same 
   table (CASSANDRA-4706)
 * Fix bug starting Cassandra with simple authentication (CASSANDRA-4648)
 * Add support for batchlog in CQL3 (CASSANDRA-4545, 4738)
 * Add support for multiple column family outputs in CFOF (CASSANDRA-4208)
 * Support repairing only the local DC nodes (CASSANDRA-4747)
 * Use rpc_address for binary protocol and change default port (CASSANDRA-4751)
 * Fix use of collections in prepared statements (CASSANDRA-4739)
 * Store more information into peers table (CASSANDRA-4351, 4814)
 * Configurable bucket size for size tiered compaction (CASSANDRA-4704)
 * Run leveled compaction in parallel (CASSANDRA-4310)
 * Fix potential NPE during CFS reload (CASSANDRA-4786)
 * Composite indexes may miss results (CASSANDRA-4796)
 * Move consistency level to the protocol level (CASSANDRA-4734, 4824)
 * Fix Subcolumn slice ends not respected (CASSANDRA-4826)
 * Fix Assertion error in cql3 select (CASSANDRA-4783)
 * Fix list prepend logic (CQL3) (CASSANDRA-4835)
 * Add booleans as literals in CQL3 (CASSANDRA-4776)
 * Allow renaming PK columns in CQL3 (CASSANDRA-4822)
 * Fix binary protocol NEW_NODE event (CASSANDRA-4679)
 * Fix potential infinite loop in tombstone compaction (CASSANDRA-4781)
 * Remove system tables accounting from schema (CASSANDRA-4850)
 * (cql3) Force provided columns in clustering key order in 
   'CLUSTERING ORDER BY' (CASSANDRA-4881)
 * Fix composite index bug (CASSANDRA-4884)
 * Fix short read protection for CQL3 (CASSANDRA-4882)
 * Add tracing support to the binary protocol (CASSANDRA-4699)
 * (cql3) Don't allow prepared marker inside collections (CASSANDRA-4890)
 * Re-allow order by on non-selected columns (CASSANDRA-4645)
 * Bug when composite index is created in a table having collections (CASSANDRA-4909)
 * log index scan subject in CompositesSearcher (CASSANDRA-4904)
Merged from 1.1:
 * add get[Row|Key]CacheEntries to CacheServiceMBean (CASSANDRA-4859)
 * fix get_paged_slice to wrap to next row correctly (CASSANDRA-4816)
 * fix indexing empty column values (CASSANDRA-4832)
 * allow JdbcDate to compose null Date objects (CASSANDRA-4830)
 * fix possible stackoverflow when compacting 1000s of sstables
   (CASSANDRA-4765)
 * fix wrong leveled compaction progress calculation (CASSANDRA-4807)
 * add a close() method to CRAR to prevent leaking file descriptors (CASSANDRA-4820)
 * fix potential infinite loop in get_count (CASSANDRA-4833)
 * fix compositeType.{get/from}String methods (CASSANDRA-4842)
 * (CQL) fix CREATE COLUMNFAMILY permissions check (CASSANDRA-4864)
 * Fix DynamicCompositeType same type comparison (CASSANDRA-4711)
 * Fix duplicate SSTable reference when stream session failed (CASSANDRA-3306)
 * Allow static CF definition with compact storage (CASSANDRA-4910)
 * Fix endless loop/compaction of schema_* CFs due to broken timestamps (CASSANDRA-4880)
 * Fix 'wrong class type' assertion in CounterColumn (CASSANDRA-4976)


1.2-beta1
 * add atomic_batch_mutate (CASSANDRA-4542, -4635)
 * increase default max_hint_window_in_ms to 3h (CASSANDRA-4632)
 * include message initiation time to replicas so they can more
   accurately drop timed-out requests (CASSANDRA-2858)
 * fix clientutil.jar dependencies (CASSANDRA-4566)
 * optimize WriteResponse (CASSANDRA-4548)
 * new metrics (CASSANDRA-4009)
 * redesign KEYS indexes to avoid read-before-write (CASSANDRA-2897)
 * debug tracing (CASSANDRA-1123)
 * parallelize row cache loading (CASSANDRA-4282)
 * Make compaction, flush JBOD-aware (CASSANDRA-4292)
 * run local range scans on the read stage (CASSANDRA-3687)
 * clean up ioexceptions (CASSANDRA-2116)
 * add disk_failure_policy (CASSANDRA-2118)
 * Introduce new json format with row level deletion (CASSANDRA-4054)
 * remove redundant "name" column from schema_keyspaces (CASSANDRA-4433)
 * improve "nodetool ring" handling of multi-dc clusters (CASSANDRA-3047)
 * update NTS calculateNaturalEndpoints to be O(N log N) (CASSANDRA-3881)
 * split up rpc timeout by operation type (CASSANDRA-2819)
 * rewrite key cache save/load to use only sequential i/o (CASSANDRA-3762)
 * update MS protocol with a version handshake + broadcast address id
   (CASSANDRA-4311)
 * multithreaded hint replay (CASSANDRA-4189)
 * add inter-node message compression (CASSANDRA-3127)
 * remove COPP (CASSANDRA-2479)
 * Track tombstone expiration and compact when tombstone content is
   higher than a configurable threshold, default 20% (CASSANDRA-3442, 4234)
 * update MurmurHash to version 3 (CASSANDRA-2975)
 * (CLI) track elapsed time for `delete' operation (CASSANDRA-4060)
 * (CLI) jline version is bumped to 1.0 to properly  support
   'delete' key function (CASSANDRA-4132)
 * Save IndexSummary into new SSTable 'Summary' component (CASSANDRA-2392, 4289)
 * Add support for range tombstones (CASSANDRA-3708)
 * Improve MessagingService efficiency (CASSANDRA-3617)
 * Avoid ID conflicts from concurrent schema changes (CASSANDRA-3794)
 * Set thrift HSHA server thread limit to unlimited by default (CASSANDRA-4277)
 * Avoids double serialization of CF id in RowMutation messages
   (CASSANDRA-4293)
 * stream compressed sstables directly with java nio (CASSANDRA-4297)
 * Support multiple ranges in SliceQueryFilter (CASSANDRA-3885)
 * Add column metadata to system column families (CASSANDRA-4018)
 * (cql3) Always use composite types by default (CASSANDRA-4329)
 * (cql3) Add support for set, map and list (CASSANDRA-3647)
 * Validate date type correctly (CASSANDRA-4441)
 * (cql3) Allow definitions with only a PK (CASSANDRA-4361)
 * (cql3) Add support for row key composites (CASSANDRA-4179)
 * improve DynamicEndpointSnitch by using reservoir sampling (CASSANDRA-4038)
 * (cql3) Add support for 2ndary indexes (CASSANDRA-3680)
 * (cql3) fix defining more than one PK to be invalid (CASSANDRA-4477)
 * remove schema agreement checking from all external APIs (Thrift, CQL and CQL3) (CASSANDRA-4487)
 * add Murmur3Partitioner and make it default for new installations (CASSANDRA-3772, 4621)
 * (cql3) update pseudo-map syntax to use map syntax (CASSANDRA-4497)
 * Finer grained exceptions hierarchy and provides error code with exceptions (CASSANDRA-3979)
 * Adds events push to binary protocol (CASSANDRA-4480)
 * Rewrite nodetool help (CASSANDRA-2293)
 * Make CQL3 the default for CQL (CASSANDRA-4640)
 * update stress tool to be able to use CQL3 (CASSANDRA-4406)
 * Accept all thrift update on CQL3 cf but don't expose their metadata (CASSANDRA-4377)
 * Replace Throttle with Guava's RateLimiter for HintedHandOff (CASSANDRA-4541)
 * fix counter add/get using CQL2 and CQL3 in stress tool (CASSANDRA-4633)
 * Add sstable count per level to cfstats (CASSANDRA-4537)
 * (cql3) Add ALTER KEYSPACE statement (CASSANDRA-4611)
 * (cql3) Allow defining default consistency levels (CASSANDRA-4448)
 * (cql3) Fix queries using LIMIT missing results (CASSANDRA-4579)
 * fix cross-version gossip messaging (CASSANDRA-4576)
 * added inet data type (CASSANDRA-4627)


1.1.6
 * Wait for writes on synchronous read digest mismatch (CASSANDRA-4792)
 * fix commitlog replay for nanotime-infected sstables (CASSANDRA-4782)
 * preflight check ttl for maximum of 20 years (CASSANDRA-4771)
 * (Pig) fix widerow input with single column rows (CASSANDRA-4789)
 * Fix HH to compact with correct gcBefore, which avoids wiping out
   undelivered hints (CASSANDRA-4772)
 * LCS will merge up to 32 L0 sstables as intended (CASSANDRA-4778)
 * NTS will default unconfigured DC replicas to zero (CASSANDRA-4675)
 * use default consistency level in counter validation if none is
   explicitly provide (CASSANDRA-4700)
 * Improve IAuthority interface by introducing fine-grained
   access permissions and grant/revoke commands (CASSANDRA-4490, 4644)
 * fix assumption error in CLI when updating/describing keyspace 
   (CASSANDRA-4322)
 * Adds offline sstablescrub to debian packaging (CASSANDRA-4642)
 * Automatic fixing of overlapping leveled sstables (CASSANDRA-4644)
 * fix error when using ORDER BY with extended selections (CASSANDRA-4689)
 * (CQL3) Fix validation for IN queries for non-PK cols (CASSANDRA-4709)
 * fix re-created keyspace disappering after 1.1.5 upgrade 
   (CASSANDRA-4698, 4752)
 * (CLI) display elapsed time in 2 fraction digits (CASSANDRA-3460)
 * add authentication support to sstableloader (CASSANDRA-4712)
 * Fix CQL3 'is reversed' logic (CASSANDRA-4716, 4759)
 * (CQL3) Don't return ReversedType in result set metadata (CASSANDRA-4717)
 * Backport adding AlterKeyspace statement (CASSANDRA-4611)
 * (CQL3) Correcty accept upper-case data types (CASSANDRA-4770)
 * Add binary protocol events for schema changes (CASSANDRA-4684)
Merged from 1.0:
 * Switch from NBHM to CHM in MessagingService's callback map, which
   prevents OOM in long-running instances (CASSANDRA-4708)


1.1.5
 * add SecondaryIndex.reload API (CASSANDRA-4581)
 * use millis + atomicint for commitlog segment creation instead of
   nanotime, which has issues under some hypervisors (CASSANDRA-4601)
 * fix FD leak in slice queries (CASSANDRA-4571)
 * avoid recursion in leveled compaction (CASSANDRA-4587)
 * increase stack size under Java7 to 180K
 * Log(info) schema changes (CASSANDRA-4547)
 * Change nodetool setcachecapcity to manipulate global caches (CASSANDRA-4563)
 * (cql3) fix setting compaction strategy (CASSANDRA-4597)
 * fix broken system.schema_* timestamps on system startup (CASSANDRA-4561)
 * fix wrong skip of cache saving (CASSANDRA-4533)
 * Avoid NPE when lost+found is in data dir (CASSANDRA-4572)
 * Respect five-minute flush moratorium after initial CL replay (CASSANDRA-4474)
 * Adds ntp as recommended in debian packaging (CASSANDRA-4606)
 * Configurable transport in CF Record{Reader|Writer} (CASSANDRA-4558)
 * (cql3) fix potential NPE with both equal and unequal restriction (CASSANDRA-4532)
 * (cql3) improves ORDER BY validation (CASSANDRA-4624)
 * Fix potential deadlock during counter writes (CASSANDRA-4578)
 * Fix cql error with ORDER BY when using IN (CASSANDRA-4612)
Merged from 1.0:
 * increase Xss to 160k to accomodate latest 1.6 JVMs (CASSANDRA-4602)
 * fix toString of hint destination tokens (CASSANDRA-4568)
 * Fix multiple values for CurrentLocal NodeID (CASSANDRA-4626)


1.1.4
 * fix offline scrub to catch >= out of order rows (CASSANDRA-4411)
 * fix cassandra-env.sh on RHEL and other non-dash-based systems 
   (CASSANDRA-4494)
Merged from 1.0:
 * (Hadoop) fix setting key length for old-style mapred api (CASSANDRA-4534)
 * (Hadoop) fix iterating through a resultset consisting entirely
   of tombstoned rows (CASSANDRA-4466)


1.1.3
 * (cqlsh) add COPY TO (CASSANDRA-4434)
 * munmap commitlog segments before rename (CASSANDRA-4337)
 * (JMX) rename getRangeKeySample to sampleKeyRange to avoid returning
   multi-MB results as an attribute (CASSANDRA-4452)
 * flush based on data size, not throughput; overwritten columns no 
   longer artificially inflate liveRatio (CASSANDRA-4399)
 * update default commitlog segment size to 32MB and total commitlog
   size to 32/1024 MB for 32/64 bit JVMs, respectively (CASSANDRA-4422)
 * avoid using global partitioner to estimate ranges in index sstables
   (CASSANDRA-4403)
 * restore pre-CASSANDRA-3862 approach to removing expired tombstones
   from row cache during compaction (CASSANDRA-4364)
 * (stress) support for CQL prepared statements (CASSANDRA-3633)
 * Correctly catch exception when Snappy cannot be loaded (CASSANDRA-4400)
 * (cql3) Support ORDER BY when IN condition is given in WHERE clause (CASSANDRA-4327)
 * (cql3) delete "component_index" column on DROP TABLE call (CASSANDRA-4420)
 * change nanoTime() to currentTimeInMillis() in schema related code (CASSANDRA-4432)
 * add a token generation tool (CASSANDRA-3709)
 * Fix LCS bug with sstable containing only 1 row (CASSANDRA-4411)
 * fix "Can't Modify Index Name" problem on CF update (CASSANDRA-4439)
 * Fix assertion error in getOverlappingSSTables during repair (CASSANDRA-4456)
 * fix nodetool's setcompactionthreshold command (CASSANDRA-4455)
 * Ensure compacted files are never used, to avoid counter overcount (CASSANDRA-4436)
Merged from 1.0:
 * Push the validation of secondary index values to the SecondaryIndexManager (CASSANDRA-4240)
 * allow dropping columns shadowed by not-yet-expired supercolumn or row
   tombstones in PrecompactedRow (CASSANDRA-4396)


1.1.2
 * Fix cleanup not deleting index entries (CASSANDRA-4379)
 * Use correct partitioner when saving + loading caches (CASSANDRA-4331)
 * Check schema before trying to export sstable (CASSANDRA-2760)
 * Raise a meaningful exception instead of NPE when PFS encounters
   an unconfigured node + no default (CASSANDRA-4349)
 * fix bug in sstable blacklisting with LCS (CASSANDRA-4343)
 * LCS no longer promotes tiny sstables out of L0 (CASSANDRA-4341)
 * skip tombstones during hint replay (CASSANDRA-4320)
 * fix NPE in compactionstats (CASSANDRA-4318)
 * enforce 1m min keycache for auto (CASSANDRA-4306)
 * Have DeletedColumn.isMFD always return true (CASSANDRA-4307)
 * (cql3) exeption message for ORDER BY constraints said primary filter can be
    an IN clause, which is misleading (CASSANDRA-4319)
 * (cql3) Reject (not yet supported) creation of 2ndardy indexes on tables with
   composite primary keys (CASSANDRA-4328)
 * Set JVM stack size to 160k for java 7 (CASSANDRA-4275)
 * cqlsh: add COPY command to load data from CSV flat files (CASSANDRA-4012)
 * CFMetaData.fromThrift to throw ConfigurationException upon error (CASSANDRA-4353)
 * Use CF comparator to sort indexed columns in SecondaryIndexManager
   (CASSANDRA-4365)
 * add strategy_options to the KSMetaData.toString() output (CASSANDRA-4248)
 * (cql3) fix range queries containing unqueried results (CASSANDRA-4372)
 * (cql3) allow updating column_alias types (CASSANDRA-4041)
 * (cql3) Fix deletion bug (CASSANDRA-4193)
 * Fix computation of overlapping sstable for leveled compaction (CASSANDRA-4321)
 * Improve scrub and allow to run it offline (CASSANDRA-4321)
 * Fix assertionError in StorageService.bulkLoad (CASSANDRA-4368)
 * (cqlsh) add option to authenticate to a keyspace at startup (CASSANDRA-4108)
 * (cqlsh) fix ASSUME functionality (CASSANDRA-4352)
 * Fix ColumnFamilyRecordReader to not return progress > 100% (CASSANDRA-3942)
Merged from 1.0:
 * Set gc_grace on index CF to 0 (CASSANDRA-4314)


1.1.1
 * add populate_io_cache_on_flush option (CASSANDRA-2635)
 * allow larger cache capacities than 2GB (CASSANDRA-4150)
 * add getsstables command to nodetool (CASSANDRA-4199)
 * apply parent CF compaction settings to secondary index CFs (CASSANDRA-4280)
 * preserve commitlog size cap when recycling segments at startup
   (CASSANDRA-4201)
 * (Hadoop) fix split generation regression (CASSANDRA-4259)
 * ignore min/max compactions settings in LCS, while preserving
   behavior that min=max=0 disables autocompaction (CASSANDRA-4233)
 * log number of rows read from saved cache (CASSANDRA-4249)
 * calculate exact size required for cleanup operations (CASSANDRA-1404)
 * avoid blocking additional writes during flush when the commitlog
   gets behind temporarily (CASSANDRA-1991)
 * enable caching on index CFs based on data CF cache setting (CASSANDRA-4197)
 * warn on invalid replication strategy creation options (CASSANDRA-4046)
 * remove [Freeable]Memory finalizers (CASSANDRA-4222)
 * include tombstone size in ColumnFamily.size, which can prevent OOM
   during sudden mass delete operations by yielding a nonzero liveRatio
   (CASSANDRA-3741)
 * Open 1 sstableScanner per level for leveled compaction (CASSANDRA-4142)
 * Optimize reads when row deletion timestamps allow us to restrict
   the set of sstables we check (CASSANDRA-4116)
 * add support for commitlog archiving and point-in-time recovery
   (CASSANDRA-3690)
 * avoid generating redundant compaction tasks during streaming
   (CASSANDRA-4174)
 * add -cf option to nodetool snapshot, and takeColumnFamilySnapshot to
   StorageService mbean (CASSANDRA-556)
 * optimize cleanup to drop entire sstables where possible (CASSANDRA-4079)
 * optimize truncate when autosnapshot is disabled (CASSANDRA-4153)
 * update caches to use byte[] keys to reduce memory overhead (CASSANDRA-3966)
 * add column limit to cli (CASSANDRA-3012, 4098)
 * clean up and optimize DataOutputBuffer, used by CQL compression and
   CompositeType (CASSANDRA-4072)
 * optimize commitlog checksumming (CASSANDRA-3610)
 * identify and blacklist corrupted SSTables from future compactions 
   (CASSANDRA-2261)
 * Move CfDef and KsDef validation out of thrift (CASSANDRA-4037)
 * Expose API to repair a user provided range (CASSANDRA-3912)
 * Add way to force the cassandra-cli to refresh its schema (CASSANDRA-4052)
 * Avoid having replicate on write tasks stacking up at CL.ONE (CASSANDRA-2889)
 * (cql3) Backwards compatibility for composite comparators in non-cql3-aware
   clients (CASSANDRA-4093)
 * (cql3) Fix order by for reversed queries (CASSANDRA-4160)
 * (cql3) Add ReversedType support (CASSANDRA-4004)
 * (cql3) Add timeuuid type (CASSANDRA-4194)
 * (cql3) Minor fixes (CASSANDRA-4185)
 * (cql3) Fix prepared statement in BATCH (CASSANDRA-4202)
 * (cql3) Reduce the list of reserved keywords (CASSANDRA-4186)
 * (cql3) Move max/min compaction thresholds to compaction strategy options
   (CASSANDRA-4187)
 * Fix exception during move when localhost is the only source (CASSANDRA-4200)
 * (cql3) Allow paging through non-ordered partitioner results (CASSANDRA-3771)
 * (cql3) Fix drop index (CASSANDRA-4192)
 * (cql3) Don't return range ghosts anymore (CASSANDRA-3982)
 * fix re-creating Keyspaces/ColumnFamilies with the same name as dropped
   ones (CASSANDRA-4219)
 * fix SecondaryIndex LeveledManifest save upon snapshot (CASSANDRA-4230)
 * fix missing arrayOffset in FBUtilities.hash (CASSANDRA-4250)
 * (cql3) Add name of parameters in CqlResultSet (CASSANDRA-4242)
 * (cql3) Correctly validate order by queries (CASSANDRA-4246)
 * rename stress to cassandra-stress for saner packaging (CASSANDRA-4256)
 * Fix exception on colum metadata with non-string comparator (CASSANDRA-4269)
 * Check for unknown/invalid compression options (CASSANDRA-4266)
 * (cql3) Adds simple access to column timestamp and ttl (CASSANDRA-4217)
 * (cql3) Fix range queries with secondary indexes (CASSANDRA-4257)
 * Better error messages from improper input in cli (CASSANDRA-3865)
 * Try to stop all compaction upon Keyspace or ColumnFamily drop (CASSANDRA-4221)
 * (cql3) Allow keyspace properties to contain hyphens (CASSANDRA-4278)
 * (cql3) Correctly validate keyspace access in create table (CASSANDRA-4296)
 * Avoid deadlock in migration stage (CASSANDRA-3882)
 * Take supercolumn names and deletion info into account in memtable throughput
   (CASSANDRA-4264)
 * Add back backward compatibility for old style replication factor (CASSANDRA-4294)
 * Preserve compatibility with pre-1.1 index queries (CASSANDRA-4262)
Merged from 1.0:
 * Fix super columns bug where cache is not updated (CASSANDRA-4190)
 * fix maxTimestamp to include row tombstones (CASSANDRA-4116)
 * (CLI) properly handle quotes in create/update keyspace commands (CASSANDRA-4129)
 * Avoids possible deadlock during bootstrap (CASSANDRA-4159)
 * fix stress tool that hangs forever on timeout or error (CASSANDRA-4128)
 * stress tool to return appropriate exit code on failure (CASSANDRA-4188)
 * fix compaction NPE when out of disk space and assertions disabled
   (CASSANDRA-3985)
 * synchronize LCS getEstimatedTasks to avoid CME (CASSANDRA-4255)
 * ensure unique streaming session id's (CASSANDRA-4223)
 * kick off background compaction when min/max thresholds change 
   (CASSANDRA-4279)
 * improve ability of STCS.getBuckets to deal with 100s of 1000s of
   sstables, such as when convertinb back from LCS (CASSANDRA-4287)
 * Oversize integer in CQL throws NumberFormatException (CASSANDRA-4291)
 * fix 1.0.x node join to mixed version cluster, other nodes >= 1.1 (CASSANDRA-4195)
 * Fix LCS splitting sstable base on uncompressed size (CASSANDRA-4419)
 * Push the validation of secondary index values to the SecondaryIndexManager (CASSANDRA-4240)
 * Don't purge columns during upgradesstables (CASSANDRA-4462)
 * Make cqlsh work with piping (CASSANDRA-4113)
 * Validate arguments for nodetool decommission (CASSANDRA-4061)
 * Report thrift status in nodetool info (CASSANDRA-4010)


1.1.0-final
 * average a reduced liveRatio estimate with the previous one (CASSANDRA-4065)
 * Allow KS and CF names up to 48 characters (CASSANDRA-4157)
 * fix stress build (CASSANDRA-4140)
 * add time remaining estimate to nodetool compactionstats (CASSANDRA-4167)
 * (cql) fix NPE in cql3 ALTER TABLE (CASSANDRA-4163)
 * (cql) Add support for CL.TWO and CL.THREE in CQL (CASSANDRA-4156)
 * (cql) Fix type in CQL3 ALTER TABLE preventing update (CASSANDRA-4170)
 * (cql) Throw invalid exception from CQL3 on obsolete options (CASSANDRA-4171)
 * (cqlsh) fix recognizing uppercase SELECT keyword (CASSANDRA-4161)
 * Pig: wide row support (CASSANDRA-3909)
Merged from 1.0:
 * avoid streaming empty files with bulk loader if sstablewriter errors out
   (CASSANDRA-3946)


1.1-rc1
 * Include stress tool in binary builds (CASSANDRA-4103)
 * (Hadoop) fix wide row iteration when last row read was deleted
   (CASSANDRA-4154)
 * fix read_repair_chance to really default to 0.1 in the cli (CASSANDRA-4114)
 * Adds caching and bloomFilterFpChange to CQL options (CASSANDRA-4042)
 * Adds posibility to autoconfigure size of the KeyCache (CASSANDRA-4087)
 * fix KEYS index from skipping results (CASSANDRA-3996)
 * Remove sliced_buffer_size_in_kb dead option (CASSANDRA-4076)
 * make loadNewSStable preserve sstable version (CASSANDRA-4077)
 * Respect 1.0 cache settings as much as possible when upgrading 
   (CASSANDRA-4088)
 * relax path length requirement for sstable files when upgrading on 
   non-Windows platforms (CASSANDRA-4110)
 * fix terminination of the stress.java when errors were encountered
   (CASSANDRA-4128)
 * Move CfDef and KsDef validation out of thrift (CASSANDRA-4037)
 * Fix get_paged_slice (CASSANDRA-4136)
 * CQL3: Support slice with exclusive start and stop (CASSANDRA-3785)
Merged from 1.0:
 * support PropertyFileSnitch in bulk loader (CASSANDRA-4145)
 * add auto_snapshot option allowing disabling snapshot before drop/truncate
   (CASSANDRA-3710)
 * allow short snitch names (CASSANDRA-4130)


1.1-beta2
 * rename loaded sstables to avoid conflicts with local snapshots
   (CASSANDRA-3967)
 * start hint replay as soon as FD notifies that the target is back up
   (CASSANDRA-3958)
 * avoid unproductive deserializing of cached rows during compaction
   (CASSANDRA-3921)
 * fix concurrency issues with CQL keyspace creation (CASSANDRA-3903)
 * Show Effective Owership via Nodetool ring <keyspace> (CASSANDRA-3412)
 * Update ORDER BY syntax for CQL3 (CASSANDRA-3925)
 * Fix BulkRecordWriter to not throw NPE if reducer gets no map data from Hadoop (CASSANDRA-3944)
 * Fix bug with counters in super columns (CASSANDRA-3821)
 * Remove deprecated merge_shard_chance (CASSANDRA-3940)
 * add a convenient way to reset a node's schema (CASSANDRA-2963)
 * fix for intermittent SchemaDisagreementException (CASSANDRA-3884)
 * CLI `list <CF>` to limit number of columns and their order (CASSANDRA-3012)
 * ignore deprecated KsDef/CfDef/ColumnDef fields in native schema (CASSANDRA-3963)
 * CLI to report when unsupported column_metadata pair was given (CASSANDRA-3959)
 * reincarnate removed and deprecated KsDef/CfDef attributes (CASSANDRA-3953)
 * Fix race between writes and read for cache (CASSANDRA-3862)
 * perform static initialization of StorageProxy on start-up (CASSANDRA-3797)
 * support trickling fsync() on writes (CASSANDRA-3950)
 * expose counters for unavailable/timeout exceptions given to thrift clients (CASSANDRA-3671)
 * avoid quadratic startup time in LeveledManifest (CASSANDRA-3952)
 * Add type information to new schema_ columnfamilies and remove thrift
   serialization for schema (CASSANDRA-3792)
 * add missing column validator options to the CLI help (CASSANDRA-3926)
 * skip reading saved key cache if CF's caching strategy is NONE or ROWS_ONLY (CASSANDRA-3954)
 * Unify migration code (CASSANDRA-4017)
Merged from 1.0:
 * cqlsh: guess correct version of Python for Arch Linux (CASSANDRA-4090)
 * (CLI) properly handle quotes in create/update keyspace commands (CASSANDRA-4129)
 * Avoids possible deadlock during bootstrap (CASSANDRA-4159)
 * fix stress tool that hangs forever on timeout or error (CASSANDRA-4128)
 * Fix super columns bug where cache is not updated (CASSANDRA-4190)
 * stress tool to return appropriate exit code on failure (CASSANDRA-4188)


1.0.9
 * improve index sampling performance (CASSANDRA-4023)
 * always compact away deleted hints immediately after handoff (CASSANDRA-3955)
 * delete hints from dropped ColumnFamilies on handoff instead of
   erroring out (CASSANDRA-3975)
 * add CompositeType ref to the CLI doc for create/update column family (CASSANDRA-3980)
 * Pig: support Counter ColumnFamilies (CASSANDRA-3973)
 * Pig: Composite column support (CASSANDRA-3684)
 * Avoid NPE during repair when a keyspace has no CFs (CASSANDRA-3988)
 * Fix division-by-zero error on get_slice (CASSANDRA-4000)
 * don't change manifest level for cleanup, scrub, and upgradesstables
   operations under LeveledCompactionStrategy (CASSANDRA-3989, 4112)
 * fix race leading to super columns assertion failure (CASSANDRA-3957)
 * fix NPE on invalid CQL delete command (CASSANDRA-3755)
 * allow custom types in CLI's assume command (CASSANDRA-4081)
 * fix totalBytes count for parallel compactions (CASSANDRA-3758)
 * fix intermittent NPE in get_slice (CASSANDRA-4095)
 * remove unnecessary asserts in native code interfaces (CASSANDRA-4096)
 * Validate blank keys in CQL to avoid assertion errors (CASSANDRA-3612)
 * cqlsh: fix bad decoding of some column names (CASSANDRA-4003)
 * cqlsh: fix incorrect padding with unicode chars (CASSANDRA-4033)
 * Fix EC2 snitch incorrectly reporting region (CASSANDRA-4026)
 * Shut down thrift during decommission (CASSANDRA-4086)
 * Expose nodetool cfhistograms for 2ndary indexes (CASSANDRA-4063)
Merged from 0.8:
 * Fix ConcurrentModificationException in gossiper (CASSANDRA-4019)


1.1-beta1
 * (cqlsh)
   + add SOURCE and CAPTURE commands, and --file option (CASSANDRA-3479)
   + add ALTER COLUMNFAMILY WITH (CASSANDRA-3523)
   + bundle Python dependencies with Cassandra (CASSANDRA-3507)
   + added to Debian package (CASSANDRA-3458)
   + display byte data instead of erroring out on decode failure 
     (CASSANDRA-3874)
 * add nodetool rebuild_index (CASSANDRA-3583)
 * add nodetool rangekeysample (CASSANDRA-2917)
 * Fix streaming too much data during move operations (CASSANDRA-3639)
 * Nodetool and CLI connect to localhost by default (CASSANDRA-3568)
 * Reduce memory used by primary index sample (CASSANDRA-3743)
 * (Hadoop) separate input/output configurations (CASSANDRA-3197, 3765)
 * avoid returning internal Cassandra classes over JMX (CASSANDRA-2805)
 * add row-level isolation via SnapTree (CASSANDRA-2893)
 * Optimize key count estimation when opening sstable on startup
   (CASSANDRA-2988)
 * multi-dc replication optimization supporting CL > ONE (CASSANDRA-3577)
 * add command to stop compactions (CASSANDRA-1740, 3566, 3582)
 * multithreaded streaming (CASSANDRA-3494)
 * removed in-tree redhat spec (CASSANDRA-3567)
 * "defragment" rows for name-based queries under STCS, again (CASSANDRA-2503)
 * Recycle commitlog segments for improved performance 
   (CASSANDRA-3411, 3543, 3557, 3615)
 * update size-tiered compaction to prioritize small tiers (CASSANDRA-2407)
 * add message expiration logic to OutboundTcpConnection (CASSANDRA-3005)
 * off-heap cache to use sun.misc.Unsafe instead of JNA (CASSANDRA-3271)
 * EACH_QUORUM is only supported for writes (CASSANDRA-3272)
 * replace compactionlock use in schema migration by checking CFS.isValid
   (CASSANDRA-3116)
 * recognize that "SELECT first ... *" isn't really "SELECT *" (CASSANDRA-3445)
 * Use faster bytes comparison (CASSANDRA-3434)
 * Bulk loader is no longer a fat client, (HADOOP) bulk load output format
   (CASSANDRA-3045)
 * (Hadoop) add support for KeyRange.filter
 * remove assumption that keys and token are in bijection
   (CASSANDRA-1034, 3574, 3604)
 * always remove endpoints from delevery queue in HH (CASSANDRA-3546)
 * fix race between cf flush and its 2ndary indexes flush (CASSANDRA-3547)
 * fix potential race in AES when a repair fails (CASSANDRA-3548)
 * Remove columns shadowed by a deleted container even when we cannot purge
   (CASSANDRA-3538)
 * Improve memtable slice iteration performance (CASSANDRA-3545)
 * more efficient allocation of small bloom filters (CASSANDRA-3618)
 * Use separate writer thread in SSTableSimpleUnsortedWriter (CASSANDRA-3619)
 * fsync the directory after new sstable or commitlog segment are created (CASSANDRA-3250)
 * fix minor issues reported by FindBugs (CASSANDRA-3658)
 * global key/row caches (CASSANDRA-3143, 3849)
 * optimize memtable iteration during range scan (CASSANDRA-3638)
 * introduce 'crc_check_chance' in CompressionParameters to support
   a checksum percentage checking chance similarly to read-repair (CASSANDRA-3611)
 * a way to deactivate global key/row cache on per-CF basis (CASSANDRA-3667)
 * fix LeveledCompactionStrategy broken because of generation pre-allocation
   in LeveledManifest (CASSANDRA-3691)
 * finer-grained control over data directories (CASSANDRA-2749)
 * Fix ClassCastException during hinted handoff (CASSANDRA-3694)
 * Upgrade Thrift to 0.7 (CASSANDRA-3213)
 * Make stress.java insert operation to use microseconds (CASSANDRA-3725)
 * Allows (internally) doing a range query with a limit of columns instead of
   rows (CASSANDRA-3742)
 * Allow rangeSlice queries to be start/end inclusive/exclusive (CASSANDRA-3749)
 * Fix BulkLoader to support new SSTable layout and add stream
   throttling to prevent an NPE when there is no yaml config (CASSANDRA-3752)
 * Allow concurrent schema migrations (CASSANDRA-1391, 3832)
 * Add SnapshotCommand to trigger snapshot on remote node (CASSANDRA-3721)
 * Make CFMetaData conversions to/from thrift/native schema inverses
   (CASSANDRA_3559)
 * Add initial code for CQL 3.0-beta (CASSANDRA-2474, 3781, 3753)
 * Add wide row support for ColumnFamilyInputFormat (CASSANDRA-3264)
 * Allow extending CompositeType comparator (CASSANDRA-3657)
 * Avoids over-paging during get_count (CASSANDRA-3798)
 * Add new command to rebuild a node without (repair) merkle tree calculations
   (CASSANDRA-3483, 3922)
 * respect not only row cache capacity but caching mode when
   trying to read data (CASSANDRA-3812)
 * fix system tests (CASSANDRA-3827)
 * CQL support for altering row key type in ALTER TABLE (CASSANDRA-3781)
 * turn compression on by default (CASSANDRA-3871)
 * make hexToBytes refuse invalid input (CASSANDRA-2851)
 * Make secondary indexes CF inherit compression and compaction from their
   parent CF (CASSANDRA-3877)
 * Finish cleanup up tombstone purge code (CASSANDRA-3872)
 * Avoid NPE on aboarted stream-out sessions (CASSANDRA-3904)
 * BulkRecordWriter throws NPE for counter columns (CASSANDRA-3906)
 * Support compression using BulkWriter (CASSANDRA-3907)


1.0.8
 * fix race between cleanup and flush on secondary index CFSes (CASSANDRA-3712)
 * avoid including non-queried nodes in rangeslice read repair
   (CASSANDRA-3843)
 * Only snapshot CF being compacted for snapshot_before_compaction 
   (CASSANDRA-3803)
 * Log active compactions in StatusLogger (CASSANDRA-3703)
 * Compute more accurate compaction score per level (CASSANDRA-3790)
 * Return InvalidRequest when using a keyspace that doesn't exist
   (CASSANDRA-3764)
 * disallow user modification of System keyspace (CASSANDRA-3738)
 * allow using sstable2json on secondary index data (CASSANDRA-3738)
 * (cqlsh) add DESCRIBE COLUMNFAMILIES (CASSANDRA-3586)
 * (cqlsh) format blobs correctly and use colors to improve output
   readability (CASSANDRA-3726)
 * synchronize BiMap of bootstrapping tokens (CASSANDRA-3417)
 * show index options in CLI (CASSANDRA-3809)
 * add optional socket timeout for streaming (CASSANDRA-3838)
 * fix truncate not to leave behind non-CFS backed secondary indexes
   (CASSANDRA-3844)
 * make CLI `show schema` to use output stream directly instead
   of StringBuilder (CASSANDRA-3842)
 * remove the wait on hint future during write (CASSANDRA-3870)
 * (cqlsh) ignore missing CfDef opts (CASSANDRA-3933)
 * (cqlsh) look for cqlshlib relative to realpath (CASSANDRA-3767)
 * Fix short read protection (CASSANDRA-3934)
 * Make sure infered and actual schema match (CASSANDRA-3371)
 * Fix NPE during HH delivery (CASSANDRA-3677)
 * Don't put boostrapping node in 'hibernate' status (CASSANDRA-3737)
 * Fix double quotes in windows bat files (CASSANDRA-3744)
 * Fix bad validator lookup (CASSANDRA-3789)
 * Fix soft reset in EC2MultiRegionSnitch (CASSANDRA-3835)
 * Don't leave zombie connections with THSHA thrift server (CASSANDRA-3867)
 * (cqlsh) fix deserialization of data (CASSANDRA-3874)
 * Fix removetoken force causing an inconsistent state (CASSANDRA-3876)
 * Fix ahndling of some types with Pig (CASSANDRA-3886)
 * Don't allow to drop the system keyspace (CASSANDRA-3759)
 * Make Pig deletes disabled by default and configurable (CASSANDRA-3628)
Merged from 0.8:
 * (Pig) fix CassandraStorage to use correct comparator in Super ColumnFamily
   case (CASSANDRA-3251)
 * fix thread safety issues in commitlog replay, primarily affecting
   systems with many (100s) of CF definitions (CASSANDRA-3751)
 * Fix relevant tombstone ignored with super columns (CASSANDRA-3875)


1.0.7
 * fix regression in HH page size calculation (CASSANDRA-3624)
 * retry failed stream on IOException (CASSANDRA-3686)
 * allow configuring bloom_filter_fp_chance (CASSANDRA-3497)
 * attempt hint delivery every ten minutes, or when failure detector
   notifies us that a node is back up, whichever comes first.  hint
   handoff throttle delay default changed to 1ms, from 50 (CASSANDRA-3554)
 * add nodetool setstreamthroughput (CASSANDRA-3571)
 * fix assertion when dropping a columnfamily with no sstables (CASSANDRA-3614)
 * more efficient allocation of small bloom filters (CASSANDRA-3618)
 * CLibrary.createHardLinkWithExec() to check for errors (CASSANDRA-3101)
 * Avoid creating empty and non cleaned writer during compaction (CASSANDRA-3616)
 * stop thrift service in shutdown hook so we can quiesce MessagingService
   (CASSANDRA-3335)
 * (CQL) compaction_strategy_options and compression_parameters for
   CREATE COLUMNFAMILY statement (CASSANDRA-3374)
 * Reset min/max compaction threshold when creating size tiered compaction
   strategy (CASSANDRA-3666)
 * Don't ignore IOException during compaction (CASSANDRA-3655)
 * Fix assertion error for CF with gc_grace=0 (CASSANDRA-3579)
 * Shutdown ParallelCompaction reducer executor after use (CASSANDRA-3711)
 * Avoid < 0 value for pending tasks in leveled compaction (CASSANDRA-3693)
 * (Hadoop) Support TimeUUID in Pig CassandraStorage (CASSANDRA-3327)
 * Check schema is ready before continuing boostrapping (CASSANDRA-3629)
 * Catch overflows during parsing of chunk_length_kb (CASSANDRA-3644)
 * Improve stream protocol mismatch errors (CASSANDRA-3652)
 * Avoid multiple thread doing HH to the same target (CASSANDRA-3681)
 * Add JMX property for rp_timeout_in_ms (CASSANDRA-2940)
 * Allow DynamicCompositeType to compare component of different types
   (CASSANDRA-3625)
 * Flush non-cfs backed secondary indexes (CASSANDRA-3659)
 * Secondary Indexes should report memory consumption (CASSANDRA-3155)
 * fix for SelectStatement start/end key are not set correctly
   when a key alias is involved (CASSANDRA-3700)
 * fix CLI `show schema` command insert of an extra comma in
   column_metadata (CASSANDRA-3714)
Merged from 0.8:
 * avoid logging (harmless) exception when GC takes < 1ms (CASSANDRA-3656)
 * prevent new nodes from thinking down nodes are up forever (CASSANDRA-3626)
 * use correct list of replicas for LOCAL_QUORUM reads when read repair
   is disabled (CASSANDRA-3696)
 * block on flush before compacting hints (may prevent OOM) (CASSANDRA-3733)


1.0.6
 * (CQL) fix cqlsh support for replicate_on_write (CASSANDRA-3596)
 * fix adding to leveled manifest after streaming (CASSANDRA-3536)
 * filter out unavailable cipher suites when using encryption (CASSANDRA-3178)
 * (HADOOP) add old-style api support for CFIF and CFRR (CASSANDRA-2799)
 * Support TimeUUIDType column names in Stress.java tool (CASSANDRA-3541)
 * (CQL) INSERT/UPDATE/DELETE/TRUNCATE commands should allow CF names to
   be qualified by keyspace (CASSANDRA-3419)
 * always remove endpoints from delevery queue in HH (CASSANDRA-3546)
 * fix race between cf flush and its 2ndary indexes flush (CASSANDRA-3547)
 * fix potential race in AES when a repair fails (CASSANDRA-3548)
 * fix default value validation usage in CLI SET command (CASSANDRA-3553)
 * Optimize componentsFor method for compaction and startup time
   (CASSANDRA-3532)
 * (CQL) Proper ColumnFamily metadata validation on CREATE COLUMNFAMILY 
   (CASSANDRA-3565)
 * fix compression "chunk_length_kb" option to set correct kb value for 
   thrift/avro (CASSANDRA-3558)
 * fix missing response during range slice repair (CASSANDRA-3551)
 * 'describe ring' moved from CLI to nodetool and available through JMX (CASSANDRA-3220)
 * add back partitioner to sstable metadata (CASSANDRA-3540)
 * fix NPE in get_count for counters (CASSANDRA-3601)
Merged from 0.8:
 * remove invalid assertion that table was opened before dropping it
   (CASSANDRA-3580)
 * range and index scans now only send requests to enough replicas to
   satisfy requested CL + RR (CASSANDRA-3598)
 * use cannonical host for local node in nodetool info (CASSANDRA-3556)
 * remove nonlocal DC write optimization since it only worked with
   CL.ONE or CL.LOCAL_QUORUM (CASSANDRA-3577, 3585)
 * detect misuses of CounterColumnType (CASSANDRA-3422)
 * turn off string interning in json2sstable, take 2 (CASSANDRA-2189)
 * validate compression parameters on add/update of the ColumnFamily 
   (CASSANDRA-3573)
 * Check for 0.0.0.0 is incorrect in CFIF (CASSANDRA-3584)
 * Increase vm.max_map_count in debian packaging (CASSANDRA-3563)
 * gossiper will never add itself to saved endpoints (CASSANDRA-3485)


1.0.5
 * revert CASSANDRA-3407 (see CASSANDRA-3540)
 * fix assertion error while forwarding writes to local nodes (CASSANDRA-3539)


1.0.4
 * fix self-hinting of timed out read repair updates and make hinted handoff
   less prone to OOMing a coordinator (CASSANDRA-3440)
 * expose bloom filter sizes via JMX (CASSANDRA-3495)
 * enforce RP tokens 0..2**127 (CASSANDRA-3501)
 * canonicalize paths exposed through JMX (CASSANDRA-3504)
 * fix "liveSize" stat when sstables are removed (CASSANDRA-3496)
 * add bloom filter FP rates to nodetool cfstats (CASSANDRA-3347)
 * record partitioner in sstable metadata component (CASSANDRA-3407)
 * add new upgradesstables nodetool command (CASSANDRA-3406)
 * skip --debug requirement to see common exceptions in CLI (CASSANDRA-3508)
 * fix incorrect query results due to invalid max timestamp (CASSANDRA-3510)
 * make sstableloader recognize compressed sstables (CASSANDRA-3521)
 * avoids race in OutboundTcpConnection in multi-DC setups (CASSANDRA-3530)
 * use SETLOCAL in cassandra.bat (CASSANDRA-3506)
 * fix ConcurrentModificationException in Table.all() (CASSANDRA-3529)
Merged from 0.8:
 * fix concurrence issue in the FailureDetector (CASSANDRA-3519)
 * fix array out of bounds error in counter shard removal (CASSANDRA-3514)
 * avoid dropping tombstones when they might still be needed to shadow
   data in a different sstable (CASSANDRA-2786)


1.0.3
 * revert name-based query defragmentation aka CASSANDRA-2503 (CASSANDRA-3491)
 * fix invalidate-related test failures (CASSANDRA-3437)
 * add next-gen cqlsh to bin/ (CASSANDRA-3188, 3131, 3493)
 * (CQL) fix handling of rows with no columns (CASSANDRA-3424, 3473)
 * fix querying supercolumns by name returning only a subset of
   subcolumns or old subcolumn versions (CASSANDRA-3446)
 * automatically compute sha1 sum for uncompressed data files (CASSANDRA-3456)
 * fix reading metadata/statistics component for version < h (CASSANDRA-3474)
 * add sstable forward-compatibility (CASSANDRA-3478)
 * report compression ratio in CFSMBean (CASSANDRA-3393)
 * fix incorrect size exception during streaming of counters (CASSANDRA-3481)
 * (CQL) fix for counter decrement syntax (CASSANDRA-3418)
 * Fix race introduced by CASSANDRA-2503 (CASSANDRA-3482)
 * Fix incomplete deletion of delivered hints (CASSANDRA-3466)
 * Avoid rescheduling compactions when no compaction was executed 
   (CASSANDRA-3484)
 * fix handling of the chunk_length_kb compression options (CASSANDRA-3492)
Merged from 0.8:
 * fix updating CF row_cache_provider (CASSANDRA-3414)
 * CFMetaData.convertToThrift method to set RowCacheProvider (CASSANDRA-3405)
 * acquire compactionlock during truncate (CASSANDRA-3399)
 * fix displaying cfdef entries for super columnfamilies (CASSANDRA-3415)
 * Make counter shard merging thread safe (CASSANDRA-3178)
 * Revert CASSANDRA-2855
 * Fix bug preventing the use of efficient cross-DC writes (CASSANDRA-3472)
 * `describe ring` command for CLI (CASSANDRA-3220)
 * (Hadoop) skip empty rows when entire row is requested, redux (CASSANDRA-2855)


1.0.2
 * "defragment" rows for name-based queries under STCS (CASSANDRA-2503)
 * Add timing information to cassandra-cli GET/SET/LIST queries (CASSANDRA-3326)
 * Only create one CompressionMetadata object per sstable (CASSANDRA-3427)
 * cleanup usage of StorageService.setMode() (CASSANDRA-3388)
 * Avoid large array allocation for compressed chunk offsets (CASSANDRA-3432)
 * fix DecimalType bytebuffer marshalling (CASSANDRA-3421)
 * fix bug that caused first column in per row indexes to be ignored 
   (CASSANDRA-3441)
 * add JMX call to clean (failed) repair sessions (CASSANDRA-3316)
 * fix sstableloader reference acquisition bug (CASSANDRA-3438)
 * fix estimated row size regression (CASSANDRA-3451)
 * make sure we don't return more columns than asked (CASSANDRA-3303, 3395)
Merged from 0.8:
 * acquire compactionlock during truncate (CASSANDRA-3399)
 * fix displaying cfdef entries for super columnfamilies (CASSANDRA-3415)


1.0.1
 * acquire references during index build to prevent delete problems
   on Windows (CASSANDRA-3314)
 * describe_ring should include datacenter/topology information (CASSANDRA-2882)
 * Thrift sockets are not properly buffered (CASSANDRA-3261)
 * performance improvement for bytebufferutil compare function (CASSANDRA-3286)
 * add system.versions ColumnFamily (CASSANDRA-3140)
 * reduce network copies (CASSANDRA-3333, 3373)
 * limit nodetool to 32MB of heap (CASSANDRA-3124)
 * (CQL) update parser to accept "timestamp" instead of "date" (CASSANDRA-3149)
 * Fix CLI `show schema` to include "compression_options" (CASSANDRA-3368)
 * Snapshot to include manifest under LeveledCompactionStrategy (CASSANDRA-3359)
 * (CQL) SELECT query should allow CF name to be qualified by keyspace (CASSANDRA-3130)
 * (CQL) Fix internal application error specifying 'using consistency ...'
   in lower case (CASSANDRA-3366)
 * fix Deflate compression when compression actually makes the data bigger
   (CASSANDRA-3370)
 * optimize UUIDGen to avoid lock contention on InetAddress.getLocalHost 
   (CASSANDRA-3387)
 * tolerate index being dropped mid-mutation (CASSANDRA-3334, 3313)
 * CompactionManager is now responsible for checking for new candidates
   post-task execution, enabling more consistent leveled compaction 
   (CASSANDRA-3391)
 * Cache HSHA threads (CASSANDRA-3372)
 * use CF/KS names as snapshot prefix for drop + truncate operations
   (CASSANDRA-2997)
 * Break bloom filters up to avoid heap fragmentation (CASSANDRA-2466)
 * fix cassandra hanging on jsvc stop (CASSANDRA-3302)
 * Avoid leveled compaction getting blocked on errors (CASSANDRA-3408)
 * Make reloading the compaction strategy safe (CASSANDRA-3409)
 * ignore 0.8 hints even if compaction begins before we try to purge
   them (CASSANDRA-3385)
 * remove procrun (bin\daemon) from Cassandra source tree and 
   artifacts (CASSANDRA-3331)
 * make cassandra compile under JDK7 (CASSANDRA-3275)
 * remove dependency of clientutil.jar to FBUtilities (CASSANDRA-3299)
 * avoid truncation errors by using long math on long values (CASSANDRA-3364)
 * avoid clock drift on some Windows machine (CASSANDRA-3375)
 * display cache provider in cli 'describe keyspace' command (CASSANDRA-3384)
 * fix incomplete topology information in describe_ring (CASSANDRA-3403)
 * expire dead gossip states based on time (CASSANDRA-2961)
 * improve CompactionTask extensibility (CASSANDRA-3330)
 * Allow one leveled compaction task to kick off another (CASSANDRA-3363)
 * allow encryption only between datacenters (CASSANDRA-2802)
Merged from 0.8:
 * fix truncate allowing data to be replayed post-restart (CASSANDRA-3297)
 * make iwriter final in IndexWriter to avoid NPE (CASSANDRA-2863)
 * (CQL) update grammar to require key clause in DELETE statement
   (CASSANDRA-3349)
 * (CQL) allow numeric keyspace names in USE statement (CASSANDRA-3350)
 * (Hadoop) skip empty rows when slicing the entire row (CASSANDRA-2855)
 * Fix handling of tombstone by SSTableExport/Import (CASSANDRA-3357)
 * fix ColumnIndexer to use long offsets (CASSANDRA-3358)
 * Improved CLI exceptions (CASSANDRA-3312)
 * Fix handling of tombstone by SSTableExport/Import (CASSANDRA-3357)
 * Only count compaction as active (for throttling) when they have
   successfully acquired the compaction lock (CASSANDRA-3344)
 * Display CLI version string on startup (CASSANDRA-3196)
 * (Hadoop) make CFIF try rpc_address or fallback to listen_address
   (CASSANDRA-3214)
 * (Hadoop) accept comma delimited lists of initial thrift connections
   (CASSANDRA-3185)
 * ColumnFamily min_compaction_threshold should be >= 2 (CASSANDRA-3342)
 * (Pig) add 0.8+ types and key validation type in schema (CASSANDRA-3280)
 * Fix completely removing column metadata using CLI (CASSANDRA-3126)
 * CLI `describe cluster;` output should be on separate lines for separate versions
   (CASSANDRA-3170)
 * fix changing durable_writes keyspace option during CF creation
   (CASSANDRA-3292)
 * avoid locking on update when no indexes are involved (CASSANDRA-3386)
 * fix assertionError during repair with ordered partitioners (CASSANDRA-3369)
 * correctly serialize key_validation_class for avro (CASSANDRA-3391)
 * don't expire counter tombstone after streaming (CASSANDRA-3394)
 * prevent nodes that failed to join from hanging around forever 
   (CASSANDRA-3351)
 * remove incorrect optimization from slice read path (CASSANDRA-3390)
 * Fix race in AntiEntropyService (CASSANDRA-3400)


1.0.0-final
 * close scrubbed sstable fd before deleting it (CASSANDRA-3318)
 * fix bug preventing obsolete commitlog segments from being removed
   (CASSANDRA-3269)
 * tolerate whitespace in seed CDL (CASSANDRA-3263)
 * Change default heap thresholds to max(min(1/2 ram, 1G), min(1/4 ram, 8GB))
   (CASSANDRA-3295)
 * Fix broken CompressedRandomAccessReaderTest (CASSANDRA-3298)
 * (CQL) fix type information returned for wildcard queries (CASSANDRA-3311)
 * add estimated tasks to LeveledCompactionStrategy (CASSANDRA-3322)
 * avoid including compaction cache-warming in keycache stats (CASSANDRA-3325)
 * run compaction and hinted handoff threads at MIN_PRIORITY (CASSANDRA-3308)
 * default hsha thrift server to cpu core count in rpc pool (CASSANDRA-3329)
 * add bin\daemon to binary tarball for Windows service (CASSANDRA-3331)
 * Fix places where uncompressed size of sstables was use in place of the
   compressed one (CASSANDRA-3338)
 * Fix hsha thrift server (CASSANDRA-3346)
 * Make sure repair only stream needed sstables (CASSANDRA-3345)


1.0.0-rc2
 * Log a meaningful warning when a node receives a message for a repair session
   that doesn't exist anymore (CASSANDRA-3256)
 * test for NUMA policy support as well as numactl presence (CASSANDRA-3245)
 * Fix FD leak when internode encryption is enabled (CASSANDRA-3257)
 * Remove incorrect assertion in mergeIterator (CASSANDRA-3260)
 * FBUtilities.hexToBytes(String) to throw NumberFormatException when string
   contains non-hex characters (CASSANDRA-3231)
 * Keep SimpleSnitch proximity ordering unchanged from what the Strategy
   generates, as intended (CASSANDRA-3262)
 * remove Scrub from compactionstats when finished (CASSANDRA-3255)
 * fix counter entry in jdbc TypesMap (CASSANDRA-3268)
 * fix full queue scenario for ParallelCompactionIterator (CASSANDRA-3270)
 * fix bootstrap process (CASSANDRA-3285)
 * don't try delivering hints if when there isn't any (CASSANDRA-3176)
 * CLI documentation change for ColumnFamily `compression_options` (CASSANDRA-3282)
 * ignore any CF ids sent by client for adding CF/KS (CASSANDRA-3288)
 * remove obsolete hints on first startup (CASSANDRA-3291)
 * use correct ISortedColumns for time-optimized reads (CASSANDRA-3289)
 * Evict gossip state immediately when a token is taken over by a new IP 
   (CASSANDRA-3259)


1.0.0-rc1
 * Update CQL to generate microsecond timestamps by default (CASSANDRA-3227)
 * Fix counting CFMetadata towards Memtable liveRatio (CASSANDRA-3023)
 * Kill server on wrapped OOME such as from FileChannel.map (CASSANDRA-3201)
 * remove unnecessary copy when adding to row cache (CASSANDRA-3223)
 * Log message when a full repair operation completes (CASSANDRA-3207)
 * Fix streamOutSession keeping sstables references forever if the remote end
   dies (CASSANDRA-3216)
 * Remove dynamic_snitch boolean from example configuration (defaulting to 
   true) and set default badness threshold to 0.1 (CASSANDRA-3229)
 * Base choice of random or "balanced" token on bootstrap on whether
   schema definitions were found (CASSANDRA-3219)
 * Fixes for LeveledCompactionStrategy score computation, prioritization,
   scheduling, and performance (CASSANDRA-3224, 3234)
 * parallelize sstable open at server startup (CASSANDRA-2988)
 * fix handling of exceptions writing to OutboundTcpConnection (CASSANDRA-3235)
 * Allow using quotes in "USE <keyspace>;" CLI command (CASSANDRA-3208)
 * Don't allow any cache loading exceptions to halt startup (CASSANDRA-3218)
 * Fix sstableloader --ignores option (CASSANDRA-3247)
 * File descriptor limit increased in packaging (CASSANDRA-3206)
 * Fix deadlock in commit log during flush (CASSANDRA-3253) 


1.0.0-beta1
 * removed binarymemtable (CASSANDRA-2692)
 * add commitlog_total_space_in_mb to prevent fragmented logs (CASSANDRA-2427)
 * removed commitlog_rotation_threshold_in_mb configuration (CASSANDRA-2771)
 * make AbstractBounds.normalize de-overlapp overlapping ranges (CASSANDRA-2641)
 * replace CollatingIterator, ReducingIterator with MergeIterator 
   (CASSANDRA-2062)
 * Fixed the ability to set compaction strategy in cli using create column 
   family command (CASSANDRA-2778)
 * clean up tmp files after failed compaction (CASSANDRA-2468)
 * restrict repair streaming to specific columnfamilies (CASSANDRA-2280)
 * don't bother persisting columns shadowed by a row tombstone (CASSANDRA-2589)
 * reset CF and SC deletion times after gc_grace (CASSANDRA-2317)
 * optimize away seek when compacting wide rows (CASSANDRA-2879)
 * single-pass streaming (CASSANDRA-2677, 2906, 2916, 3003)
 * use reference counting for deleting sstables instead of relying on GC
   (CASSANDRA-2521, 3179)
 * store hints as serialized mutations instead of pointers to data row
   (CASSANDRA-2045)
 * store hints in the coordinator node instead of in the closest replica 
   (CASSANDRA-2914)
 * add row_cache_keys_to_save CF option (CASSANDRA-1966)
 * check column family validity in nodetool repair (CASSANDRA-2933)
 * use lazy initialization instead of class initialization in NodeId
   (CASSANDRA-2953)
 * add paging to get_count (CASSANDRA-2894)
 * fix "short reads" in [multi]get (CASSANDRA-2643, 3157, 3192)
 * add optional compression for sstables (CASSANDRA-47, 2994, 3001, 3128)
 * add scheduler JMX metrics (CASSANDRA-2962)
 * add block level checksum for compressed data (CASSANDRA-1717)
 * make column family backed column map pluggable and introduce unsynchronized
   ArrayList backed one to speedup reads (CASSANDRA-2843, 3165, 3205)
 * refactoring of the secondary index api (CASSANDRA-2982)
 * make CL > ONE reads wait for digest reconciliation before returning
   (CASSANDRA-2494)
 * fix missing logging for some exceptions (CASSANDRA-2061)
 * refactor and optimize ColumnFamilyStore.files(...) and Descriptor.fromFilename(String)
   and few other places responsible for work with SSTable files (CASSANDRA-3040)
 * Stop reading from sstables once we know we have the most recent columns,
   for query-by-name requests (CASSANDRA-2498)
 * Add query-by-column mode to stress.java (CASSANDRA-3064)
 * Add "install" command to cassandra.bat (CASSANDRA-292)
 * clean up KSMetadata, CFMetadata from unnecessary
   Thrift<->Avro conversion methods (CASSANDRA-3032)
 * Add timeouts to client request schedulers (CASSANDRA-3079, 3096)
 * Cli to use hashes rather than array of hashes for strategy options (CASSANDRA-3081)
 * LeveledCompactionStrategy (CASSANDRA-1608, 3085, 3110, 3087, 3145, 3154, 3182)
 * Improvements of the CLI `describe` command (CASSANDRA-2630)
 * reduce window where dropped CF sstables may not be deleted (CASSANDRA-2942)
 * Expose gossip/FD info to JMX (CASSANDRA-2806)
 * Fix streaming over SSL when compressed SSTable involved (CASSANDRA-3051)
 * Add support for pluggable secondary index implementations (CASSANDRA-3078)
 * remove compaction_thread_priority setting (CASSANDRA-3104)
 * generate hints for replicas that timeout, not just replicas that are known
   to be down before starting (CASSANDRA-2034)
 * Add throttling for internode streaming (CASSANDRA-3080)
 * make the repair of a range repair all replica (CASSANDRA-2610, 3194)
 * expose the ability to repair the first range (as returned by the
   partitioner) of a node (CASSANDRA-2606)
 * Streams Compression (CASSANDRA-3015)
 * add ability to use multiple threads during a single compaction
   (CASSANDRA-2901)
 * make AbstractBounds.normalize support overlapping ranges (CASSANDRA-2641)
 * fix of the CQL count() behavior (CASSANDRA-3068)
 * use TreeMap backed column families for the SSTable simple writers
   (CASSANDRA-3148)
 * fix inconsistency of the CLI syntax when {} should be used instead of [{}]
   (CASSANDRA-3119)
 * rename CQL type names to match expected SQL behavior (CASSANDRA-3149, 3031)
 * Arena-based allocation for memtables (CASSANDRA-2252, 3162, 3163, 3168)
 * Default RR chance to 0.1 (CASSANDRA-3169)
 * Add RowLevel support to secondary index API (CASSANDRA-3147)
 * Make SerializingCacheProvider the default if JNA is available (CASSANDRA-3183)
 * Fix backwards compatibilty for CQL memtable properties (CASSANDRA-3190)
 * Add five-minute delay before starting compactions on a restarted server
   (CASSANDRA-3181)
 * Reduce copies done for intra-host messages (CASSANDRA-1788, 3144)
 * support of compaction strategy option for stress.java (CASSANDRA-3204)
 * make memtable throughput and column count thresholds no-ops (CASSANDRA-2449)
 * Return schema information along with the resultSet in CQL (CASSANDRA-2734)
 * Add new DecimalType (CASSANDRA-2883)
 * Fix assertion error in RowRepairResolver (CASSANDRA-3156)
 * Reduce unnecessary high buffer sizes (CASSANDRA-3171)
 * Pluggable compaction strategy (CASSANDRA-1610)
 * Add new broadcast_address config option (CASSANDRA-2491)


0.8.7
 * Kill server on wrapped OOME such as from FileChannel.map (CASSANDRA-3201)
 * Allow using quotes in "USE <keyspace>;" CLI command (CASSANDRA-3208)
 * Log message when a full repair operation completes (CASSANDRA-3207)
 * Don't allow any cache loading exceptions to halt startup (CASSANDRA-3218)
 * Fix sstableloader --ignores option (CASSANDRA-3247)
 * File descriptor limit increased in packaging (CASSANDRA-3206)
 * Log a meaningfull warning when a node receive a message for a repair session
   that doesn't exist anymore (CASSANDRA-3256)
 * Fix FD leak when internode encryption is enabled (CASSANDRA-3257)
 * FBUtilities.hexToBytes(String) to throw NumberFormatException when string
   contains non-hex characters (CASSANDRA-3231)
 * Keep SimpleSnitch proximity ordering unchanged from what the Strategy
   generates, as intended (CASSANDRA-3262)
 * remove Scrub from compactionstats when finished (CASSANDRA-3255)
 * Fix tool .bat files when CASSANDRA_HOME contains spaces (CASSANDRA-3258)
 * Force flush of status table when removing/updating token (CASSANDRA-3243)
 * Evict gossip state immediately when a token is taken over by a new IP (CASSANDRA-3259)
 * Fix bug where the failure detector can take too long to mark a host
   down (CASSANDRA-3273)
 * (Hadoop) allow wrapping ranges in queries (CASSANDRA-3137)
 * (Hadoop) check all interfaces for a match with split location
   before falling back to random replica (CASSANDRA-3211)
 * (Hadoop) Make Pig storage handle implements LoadMetadata (CASSANDRA-2777)
 * (Hadoop) Fix exception during PIG 'dump' (CASSANDRA-2810)
 * Fix stress COUNTER_GET option (CASSANDRA-3301)
 * Fix missing fields in CLI `show schema` output (CASSANDRA-3304)
 * Nodetool no longer leaks threads and closes JMX connections (CASSANDRA-3309)
 * fix truncate allowing data to be replayed post-restart (CASSANDRA-3297)
 * Move SimpleAuthority and SimpleAuthenticator to examples (CASSANDRA-2922)
 * Fix handling of tombstone by SSTableExport/Import (CASSANDRA-3357)
 * Fix transposition in cfHistograms (CASSANDRA-3222)
 * Allow using number as DC name when creating keyspace in CQL (CASSANDRA-3239)
 * Force flush of system table after updating/removing a token (CASSANDRA-3243)


0.8.6
 * revert CASSANDRA-2388
 * change TokenRange.endpoints back to listen/broadcast address to match
   pre-1777 behavior, and add TokenRange.rpc_endpoints instead (CASSANDRA-3187)
 * avoid trying to watch cassandra-topology.properties when loaded from jar
   (CASSANDRA-3138)
 * prevent users from creating keyspaces with LocalStrategy replication
   (CASSANDRA-3139)
 * fix CLI `show schema;` to output correct keyspace definition statement
   (CASSANDRA-3129)
 * CustomTThreadPoolServer to log TTransportException at DEBUG level
   (CASSANDRA-3142)
 * allow topology sort to work with non-unique rack names between 
   datacenters (CASSANDRA-3152)
 * Improve caching of same-version Messages on digest and repair paths
   (CASSANDRA-3158)
 * Randomize choice of first replica for counter increment (CASSANDRA-2890)
 * Fix using read_repair_chance instead of merge_shard_change (CASSANDRA-3202)
 * Avoid streaming data to nodes that already have it, on move as well as
   decommission (CASSANDRA-3041)
 * Fix divide by zero error in GCInspector (CASSANDRA-3164)
 * allow quoting of the ColumnFamily name in CLI `create column family`
   statement (CASSANDRA-3195)
 * Fix rolling upgrade from 0.7 to 0.8 problem (CASSANDRA-3166)
 * Accomodate missing encryption_options in IncomingTcpConnection.stream
   (CASSANDRA-3212)


0.8.5
 * fix NPE when encryption_options is unspecified (CASSANDRA-3007)
 * include column name in validation failure exceptions (CASSANDRA-2849)
 * make sure truncate clears out the commitlog so replay won't re-
   populate with truncated data (CASSANDRA-2950)
 * fix NPE when debug logging is enabled and dropped CF is present
   in a commitlog segment (CASSANDRA-3021)
 * fix cassandra.bat when CASSANDRA_HOME contains spaces (CASSANDRA-2952)
 * fix to SSTableSimpleUnsortedWriter bufferSize calculation (CASSANDRA-3027)
 * make cleanup and normal compaction able to skip empty rows
   (rows containing nothing but expired tombstones) (CASSANDRA-3039)
 * work around native memory leak in com.sun.management.GarbageCollectorMXBean
   (CASSANDRA-2868)
 * validate that column names in column_metadata are not equal to key_alias
   on create/update of the ColumnFamily and CQL 'ALTER' statement (CASSANDRA-3036)
 * return an InvalidRequestException if an indexed column is assigned
   a value larger than 64KB (CASSANDRA-3057)
 * fix of numeric-only and string column names handling in CLI "drop index" 
   (CASSANDRA-3054)
 * prune index scan resultset back to original request for lazy
   resultset expansion case (CASSANDRA-2964)
 * (Hadoop) fail jobs when Cassandra node has failed but TaskTracker
   has not (CASSANDRA-2388)
 * fix dynamic snitch ignoring nodes when read_repair_chance is zero
   (CASSANDRA-2662)
 * avoid retaining references to dropped CFS objects in 
   CompactionManager.estimatedCompactions (CASSANDRA-2708)
 * expose rpc timeouts per host in MessagingServiceMBean (CASSANDRA-2941)
 * avoid including cwd in classpath for deb and rpm packages (CASSANDRA-2881)
 * remove gossip state when a new IP takes over a token (CASSANDRA-3071)
 * allow sstable2json to work on index sstable files (CASSANDRA-3059)
 * always hint counters (CASSANDRA-3099)
 * fix log4j initialization in EmbeddedCassandraService (CASSANDRA-2857)
 * remove gossip state when a new IP takes over a token (CASSANDRA-3071)
 * work around native memory leak in com.sun.management.GarbageCollectorMXBean
    (CASSANDRA-2868)
 * fix UnavailableException with writes at CL.EACH_QUORM (CASSANDRA-3084)
 * fix parsing of the Keyspace and ColumnFamily names in numeric
   and string representations in CLI (CASSANDRA-3075)
 * fix corner cases in Range.differenceToFetch (CASSANDRA-3084)
 * fix ip address String representation in the ring cache (CASSANDRA-3044)
 * fix ring cache compatibility when mixing pre-0.8.4 nodes with post-
   in the same cluster (CASSANDRA-3023)
 * make repair report failure when a node participating dies (instead of
   hanging forever) (CASSANDRA-2433)
 * fix handling of the empty byte buffer by ReversedType (CASSANDRA-3111)
 * Add validation that Keyspace names are case-insensitively unique (CASSANDRA-3066)
 * catch invalid key_validation_class before instantiating UpdateColumnFamily (CASSANDRA-3102)
 * make Range and Bounds objects client-safe (CASSANDRA-3108)
 * optionally skip log4j configuration (CASSANDRA-3061)
 * bundle sstableloader with the debian package (CASSANDRA-3113)
 * don't try to build secondary indexes when there is none (CASSANDRA-3123)
 * improve SSTableSimpleUnsortedWriter speed for large rows (CASSANDRA-3122)
 * handle keyspace arguments correctly in nodetool snapshot (CASSANDRA-3038)
 * Fix SSTableImportTest on windows (CASSANDRA-3043)
 * expose compactionThroughputMbPerSec through JMX (CASSANDRA-3117)
 * log keyspace and CF of large rows being compacted


0.8.4
 * change TokenRing.endpoints to be a list of rpc addresses instead of 
   listen/broadcast addresses (CASSANDRA-1777)
 * include files-to-be-streamed in StreamInSession.getSources (CASSANDRA-2972)
 * use JAVA env var in cassandra-env.sh (CASSANDRA-2785, 2992)
 * avoid doing read for no-op replicate-on-write at CL=1 (CASSANDRA-2892)
 * refuse counter write for CL.ANY (CASSANDRA-2990)
 * switch back to only logging recent dropped messages (CASSANDRA-3004)
 * always deserialize RowMutation for counters (CASSANDRA-3006)
 * ignore saved replication_factor strategy_option for NTS (CASSANDRA-3011)
 * make sure pre-truncate CL segments are discarded (CASSANDRA-2950)


0.8.3
 * add ability to drop local reads/writes that are going to timeout
   (CASSANDRA-2943)
 * revamp token removal process, keep gossip states for 3 days (CASSANDRA-2496)
 * don't accept extra args for 0-arg nodetool commands (CASSANDRA-2740)
 * log unavailableexception details at debug level (CASSANDRA-2856)
 * expose data_dir though jmx (CASSANDRA-2770)
 * don't include tmp files as sstable when create cfs (CASSANDRA-2929)
 * log Java classpath on startup (CASSANDRA-2895)
 * keep gossipped version in sync with actual on migration coordinator 
   (CASSANDRA-2946)
 * use lazy initialization instead of class initialization in NodeId
   (CASSANDRA-2953)
 * check column family validity in nodetool repair (CASSANDRA-2933)
 * speedup bytes to hex conversions dramatically (CASSANDRA-2850)
 * Flush memtables on shutdown when durable writes are disabled 
   (CASSANDRA-2958)
 * improved POSIX compatibility of start scripts (CASsANDRA-2965)
 * add counter support to Hadoop InputFormat (CASSANDRA-2981)
 * fix bug where dirty commitlog segments were removed (and avoid keeping 
   segments with no post-flush activity permanently dirty) (CASSANDRA-2829)
 * fix throwing exception with batch mutation of counter super columns
   (CASSANDRA-2949)
 * ignore system tables during repair (CASSANDRA-2979)
 * throw exception when NTS is given replication_factor as an option
   (CASSANDRA-2960)
 * fix assertion error during compaction of counter CFs (CASSANDRA-2968)
 * avoid trying to create index names, when no index exists (CASSANDRA-2867)
 * don't sample the system table when choosing a bootstrap token
   (CASSANDRA-2825)
 * gossiper notifies of local state changes (CASSANDRA-2948)
 * add asynchronous and half-sync/half-async (hsha) thrift servers 
   (CASSANDRA-1405)
 * fix potential use of free'd native memory in SerializingCache 
   (CASSANDRA-2951)
 * prune index scan resultset back to original request for lazy
   resultset expansion case (CASSANDRA-2964)
 * (Hadoop) fail jobs when Cassandra node has failed but TaskTracker
    has not (CASSANDRA-2388)


0.8.2
 * CQL: 
   - include only one row per unique key for IN queries (CASSANDRA-2717)
   - respect client timestamp on full row deletions (CASSANDRA-2912)
 * improve thread-safety in StreamOutSession (CASSANDRA-2792)
 * allow deleting a row and updating indexed columns in it in the
   same mutation (CASSANDRA-2773)
 * Expose number of threads blocked on submitting memtable to flush
   in JMX (CASSANDRA-2817)
 * add ability to return "endpoints" to nodetool (CASSANDRA-2776)
 * Add support for multiple (comma-delimited) coordinator addresses
   to ColumnFamilyInputFormat (CASSANDRA-2807)
 * fix potential NPE while scheduling read repair for range slice
   (CASSANDRA-2823)
 * Fix race in SystemTable.getCurrentLocalNodeId (CASSANDRA-2824)
 * Correctly set default for replicate_on_write (CASSANDRA-2835)
 * improve nodetool compactionstats formatting (CASSANDRA-2844)
 * fix index-building status display (CASSANDRA-2853)
 * fix CLI perpetuating obsolete KsDef.replication_factor (CASSANDRA-2846)
 * improve cli treatment of multiline comments (CASSANDRA-2852)
 * handle row tombstones correctly in EchoedRow (CASSANDRA-2786)
 * add MessagingService.get[Recently]DroppedMessages and
   StorageService.getExceptionCount (CASSANDRA-2804)
 * fix possibility of spurious UnavailableException for LOCAL_QUORUM
   reads with dynamic snitch + read repair disabled (CASSANDRA-2870)
 * add ant-optional as dependence for the debian package (CASSANDRA-2164)
 * add option to specify limit for get_slice in the CLI (CASSANDRA-2646)
 * decrease HH page size (CASSANDRA-2832)
 * reset cli keyspace after dropping the current one (CASSANDRA-2763)
 * add KeyRange option to Hadoop inputformat (CASSANDRA-1125)
 * fix protocol versioning (CASSANDRA-2818, 2860)
 * support spaces in path to log4j configuration (CASSANDRA-2383)
 * avoid including inferred types in CF update (CASSANDRA-2809)
 * fix JMX bulkload call (CASSANDRA-2908)
 * fix updating KS with durable_writes=false (CASSANDRA-2907)
 * add simplified facade to SSTableWriter for bulk loading use
   (CASSANDRA-2911)
 * fix re-using index CF sstable names after drop/recreate (CASSANDRA-2872)
 * prepend CF to default index names (CASSANDRA-2903)
 * fix hint replay (CASSANDRA-2928)
 * Properly synchronize repair's merkle tree computation (CASSANDRA-2816)


0.8.1
 * CQL:
   - support for insert, delete in BATCH (CASSANDRA-2537)
   - support for IN to SELECT, UPDATE (CASSANDRA-2553)
   - timestamp support for INSERT, UPDATE, and BATCH (CASSANDRA-2555)
   - TTL support (CASSANDRA-2476)
   - counter support (CASSANDRA-2473)
   - ALTER COLUMNFAMILY (CASSANDRA-1709)
   - DROP INDEX (CASSANDRA-2617)
   - add SCHEMA/TABLE as aliases for KS/CF (CASSANDRA-2743)
   - server handles wait-for-schema-agreement (CASSANDRA-2756)
   - key alias support (CASSANDRA-2480)
 * add support for comparator parameters and a generic ReverseType
   (CASSANDRA-2355)
 * add CompositeType and DynamicCompositeType (CASSANDRA-2231)
 * optimize batches containing multiple updates to the same row
   (CASSANDRA-2583)
 * adjust hinted handoff page size to avoid OOM with large columns 
   (CASSANDRA-2652)
 * mark BRAF buffer invalid post-flush so we don't re-flush partial
   buffers again, especially on CL writes (CASSANDRA-2660)
 * add DROP INDEX support to CLI (CASSANDRA-2616)
 * don't perform HH to client-mode [storageproxy] nodes (CASSANDRA-2668)
 * Improve forceDeserialize/getCompactedRow encapsulation (CASSANDRA-2659)
 * Don't write CounterUpdateColumn to disk in tests (CASSANDRA-2650)
 * Add sstable bulk loading utility (CASSANDRA-1278)
 * avoid replaying hints to dropped columnfamilies (CASSANDRA-2685)
 * add placeholders for missing rows in range query pseudo-RR (CASSANDRA-2680)
 * remove no-op HHOM.renameHints (CASSANDRA-2693)
 * clone super columns to avoid modifying them during flush (CASSANDRA-2675)
 * allow writes to bypass the commitlog for certain keyspaces (CASSANDRA-2683)
 * avoid NPE when bypassing commitlog during memtable flush (CASSANDRA-2781)
 * Added support for making bootstrap retry if nodes flap (CASSANDRA-2644)
 * Added statusthrift to nodetool to report if thrift server is running (CASSANDRA-2722)
 * Fixed rows being cached if they do not exist (CASSANDRA-2723)
 * Support passing tableName and cfName to RowCacheProviders (CASSANDRA-2702)
 * close scrub file handles (CASSANDRA-2669)
 * throttle migration replay (CASSANDRA-2714)
 * optimize column serializer creation (CASSANDRA-2716)
 * Added support for making bootstrap retry if nodes flap (CASSANDRA-2644)
 * Added statusthrift to nodetool to report if thrift server is running
   (CASSANDRA-2722)
 * Fixed rows being cached if they do not exist (CASSANDRA-2723)
 * fix truncate/compaction race (CASSANDRA-2673)
 * workaround large resultsets causing large allocation retention
   by nio sockets (CASSANDRA-2654)
 * fix nodetool ring use with Ec2Snitch (CASSANDRA-2733)
 * fix removing columns and subcolumns that are supressed by a row or
   supercolumn tombstone during replica resolution (CASSANDRA-2590)
 * support sstable2json against snapshot sstables (CASSANDRA-2386)
 * remove active-pull schema requests (CASSANDRA-2715)
 * avoid marking entire list of sstables as actively being compacted
   in multithreaded compaction (CASSANDRA-2765)
 * seek back after deserializing a row to update cache with (CASSANDRA-2752)
 * avoid skipping rows in scrub for counter column family (CASSANDRA-2759)
 * fix ConcurrentModificationException in repair when dealing with 0.7 node
   (CASSANDRA-2767)
 * use threadsafe collections for StreamInSession (CASSANDRA-2766)
 * avoid infinite loop when creating merkle tree (CASSANDRA-2758)
 * avoids unmarking compacting sstable prematurely in cleanup (CASSANDRA-2769)
 * fix NPE when the commit log is bypassed (CASSANDRA-2718)
 * don't throw an exception in SS.isRPCServerRunning (CASSANDRA-2721)
 * make stress.jar executable (CASSANDRA-2744)
 * add daemon mode to java stress (CASSANDRA-2267)
 * expose the DC and rack of a node through JMX and nodetool ring (CASSANDRA-2531)
 * fix cache mbean getSize (CASSANDRA-2781)
 * Add Date, Float, Double, and Boolean types (CASSANDRA-2530)
 * Add startup flag to renew counter node id (CASSANDRA-2788)
 * add jamm agent to cassandra.bat (CASSANDRA-2787)
 * fix repair hanging if a neighbor has nothing to send (CASSANDRA-2797)
 * purge tombstone even if row is in only one sstable (CASSANDRA-2801)
 * Fix wrong purge of deleted cf during compaction (CASSANDRA-2786)
 * fix race that could result in Hadoop writer failing to throw an
   exception encountered after close() (CASSANDRA-2755)
 * fix scan wrongly throwing assertion error (CASSANDRA-2653)
 * Always use even distribution for merkle tree with RandomPartitionner
   (CASSANDRA-2841)
 * fix describeOwnership for OPP (CASSANDRA-2800)
 * ensure that string tokens do not contain commas (CASSANDRA-2762)


0.8.0-final
 * fix CQL grammar warning and cqlsh regression from CASSANDRA-2622
 * add ant generate-cql-html target (CASSANDRA-2526)
 * update CQL consistency levels (CASSANDRA-2566)
 * debian packaging fixes (CASSANDRA-2481, 2647)
 * fix UUIDType, IntegerType for direct buffers (CASSANDRA-2682, 2684)
 * switch to native Thrift for Hadoop map/reduce (CASSANDRA-2667)
 * fix StackOverflowError when building from eclipse (CASSANDRA-2687)
 * only provide replication_factor to strategy_options "help" for
   SimpleStrategy, OldNetworkTopologyStrategy (CASSANDRA-2678, 2713)
 * fix exception adding validators to non-string columns (CASSANDRA-2696)
 * avoid instantiating DatabaseDescriptor in JDBC (CASSANDRA-2694)
 * fix potential stack overflow during compaction (CASSANDRA-2626)
 * clone super columns to avoid modifying them during flush (CASSANDRA-2675)
 * reset underlying iterator in EchoedRow constructor (CASSANDRA-2653)


0.8.0-rc1
 * faster flushes and compaction from fixing excessively pessimistic 
   rebuffering in BRAF (CASSANDRA-2581)
 * fix returning null column values in the python cql driver (CASSANDRA-2593)
 * fix merkle tree splitting exiting early (CASSANDRA-2605)
 * snapshot_before_compaction directory name fix (CASSANDRA-2598)
 * Disable compaction throttling during bootstrap (CASSANDRA-2612) 
 * fix CQL treatment of > and < operators in range slices (CASSANDRA-2592)
 * fix potential double-application of counter updates on commitlog replay
   by moving replay position from header to sstable metadata (CASSANDRA-2419)
 * JDBC CQL driver exposes getColumn for access to timestamp
 * JDBC ResultSetMetadata properties added to AbstractType
 * r/m clustertool (CASSANDRA-2607)
 * add support for presenting row key as a column in CQL result sets 
   (CASSANDRA-2622)
 * Don't allow {LOCAL|EACH}_QUORUM unless strategy is NTS (CASSANDRA-2627)
 * validate keyspace strategy_options during CQL create (CASSANDRA-2624)
 * fix empty Result with secondary index when limit=1 (CASSANDRA-2628)
 * Fix regression where bootstrapping a node with no schema fails
   (CASSANDRA-2625)
 * Allow removing LocationInfo sstables (CASSANDRA-2632)
 * avoid attempting to replay mutations from dropped keyspaces (CASSANDRA-2631)
 * avoid using cached position of a key when GT is requested (CASSANDRA-2633)
 * fix counting bloom filter true positives (CASSANDRA-2637)
 * initialize local ep state prior to gossip startup if needed (CASSANDRA-2638)
 * fix counter increment lost after restart (CASSANDRA-2642)
 * add quote-escaping via backslash to CLI (CASSANDRA-2623)
 * fix pig example script (CASSANDRA-2487)
 * fix dynamic snitch race in adding latencies (CASSANDRA-2618)
 * Start/stop cassandra after more important services such as mdadm in
   debian packaging (CASSANDRA-2481)


0.8.0-beta2
 * fix NPE compacting index CFs (CASSANDRA-2528)
 * Remove checking all column families on startup for compaction candidates 
   (CASSANDRA-2444)
 * validate CQL create keyspace options (CASSANDRA-2525)
 * fix nodetool setcompactionthroughput (CASSANDRA-2550)
 * move	gossip heartbeat back to its own thread (CASSANDRA-2554)
 * validate cql TRUNCATE columnfamily before truncating (CASSANDRA-2570)
 * fix batch_mutate for mixed standard-counter mutations (CASSANDRA-2457)
 * disallow making schema changes to system keyspace (CASSANDRA-2563)
 * fix sending mutation messages multiple times (CASSANDRA-2557)
 * fix incorrect use of NBHM.size in ReadCallback that could cause
   reads to time out even when responses were received (CASSANDRA-2552)
 * trigger read repair correctly for LOCAL_QUORUM reads (CASSANDRA-2556)
 * Allow configuring the number of compaction thread (CASSANDRA-2558)
 * forceUserDefinedCompaction will attempt to compact what it is given
   even if the pessimistic estimate is that there is not enough disk space;
   automatic compactions will only compact 2 or more sstables (CASSANDRA-2575)
 * refuse to apply migrations with older timestamps than the current 
   schema (CASSANDRA-2536)
 * remove unframed Thrift transport option
 * include indexes in snapshots (CASSANDRA-2596)
 * improve ignoring of obsolete mutations in index maintenance (CASSANDRA-2401)
 * recognize attempt to drop just the index while leaving the column
   definition alone (CASSANDRA-2619)
  

0.8.0-beta1
 * remove Avro RPC support (CASSANDRA-926)
 * support for columns that act as incr/decr counters 
   (CASSANDRA-1072, 1937, 1944, 1936, 2101, 2093, 2288, 2105, 2384, 2236, 2342,
   2454)
 * CQL (CASSANDRA-1703, 1704, 1705, 1706, 1707, 1708, 1710, 1711, 1940, 
   2124, 2302, 2277, 2493)
 * avoid double RowMutation serialization on write path (CASSANDRA-1800)
 * make NetworkTopologyStrategy the default (CASSANDRA-1960)
 * configurable internode encryption (CASSANDRA-1567, 2152)
 * human readable column names in sstable2json output (CASSANDRA-1933)
 * change default JMX port to 7199 (CASSANDRA-2027)
 * backwards compatible internal messaging (CASSANDRA-1015)
 * atomic switch of memtables and sstables (CASSANDRA-2284)
 * add pluggable SeedProvider (CASSANDRA-1669)
 * Fix clustertool to not throw exception when calling get_endpoints (CASSANDRA-2437)
 * upgrade to thrift 0.6 (CASSANDRA-2412) 
 * repair works on a token range instead of full ring (CASSANDRA-2324)
 * purge tombstones from row cache (CASSANDRA-2305)
 * push replication_factor into strategy_options (CASSANDRA-1263)
 * give snapshots the same name on each node (CASSANDRA-1791)
 * remove "nodetool loadbalance" (CASSANDRA-2448)
 * multithreaded compaction (CASSANDRA-2191)
 * compaction throttling (CASSANDRA-2156)
 * add key type information and alias (CASSANDRA-2311, 2396)
 * cli no longer divides read_repair_chance by 100 (CASSANDRA-2458)
 * made CompactionInfo.getTaskType return an enum (CASSANDRA-2482)
 * add a server-wide cap on measured memtable memory usage and aggressively
   flush to keep under that threshold (CASSANDRA-2006)
 * add unified UUIDType (CASSANDRA-2233)
 * add off-heap row cache support (CASSANDRA-1969)


0.7.5
 * improvements/fixes to PIG driver (CASSANDRA-1618, CASSANDRA-2387,
   CASSANDRA-2465, CASSANDRA-2484)
 * validate index names (CASSANDRA-1761)
 * reduce contention on Table.flusherLock (CASSANDRA-1954)
 * try harder to detect failures during streaming, cleaning up temporary
   files more reliably (CASSANDRA-2088)
 * shut down server for OOM on a Thrift thread (CASSANDRA-2269)
 * fix tombstone handling in repair and sstable2json (CASSANDRA-2279)
 * preserve version when streaming data from old sstables (CASSANDRA-2283)
 * don't start repair if a neighboring node is marked as dead (CASSANDRA-2290)
 * purge tombstones from row cache (CASSANDRA-2305)
 * Avoid seeking when sstable2json exports the entire file (CASSANDRA-2318)
 * clear Built flag in system table when dropping an index (CASSANDRA-2320)
 * don't allow arbitrary argument for stress.java (CASSANDRA-2323)
 * validate values for index predicates in get_indexed_slice (CASSANDRA-2328)
 * queue secondary indexes for flush before the parent (CASSANDRA-2330)
 * allow job configuration to set the CL used in Hadoop jobs (CASSANDRA-2331)
 * add memtable_flush_queue_size defaulting to 4 (CASSANDRA-2333)
 * Allow overriding of initial_token, storage_port and rpc_port from system
   properties (CASSANDRA-2343)
 * fix comparator used for non-indexed secondary expressions in index scan
   (CASSANDRA-2347)
 * ensure size calculation and write phase of large-row compaction use
   the same threshold for TTL expiration (CASSANDRA-2349)
 * fix race when iterating CFs during add/drop (CASSANDRA-2350)
 * add ConsistencyLevel command to CLI (CASSANDRA-2354)
 * allow negative numbers in the cli (CASSANDRA-2358)
 * hard code serialVersionUID for tokens class (CASSANDRA-2361)
 * fix potential infinite loop in ByteBufferUtil.inputStream (CASSANDRA-2365)
 * fix encoding bugs in HintedHandoffManager, SystemTable when default
   charset is not UTF8 (CASSANDRA-2367)
 * avoids having removed node reappearing in Gossip (CASSANDRA-2371)
 * fix incorrect truncation of long to int when reading columns via block
   index (CASSANDRA-2376)
 * fix NPE during stream session (CASSANDRA-2377)
 * fix race condition that could leave orphaned data files when dropping CF or
   KS (CASSANDRA-2381)
 * fsync statistics component on write (CASSANDRA-2382)
 * fix duplicate results from CFS.scan (CASSANDRA-2406)
 * add IntegerType to CLI help (CASSANDRA-2414)
 * avoid caching token-only decoratedkeys (CASSANDRA-2416)
 * convert mmap assertion to if/throw so scrub can catch it (CASSANDRA-2417)
 * don't overwrite gc log (CASSANDR-2418)
 * invalidate row cache for streamed row to avoid inconsitencies
   (CASSANDRA-2420)
 * avoid copies in range/index scans (CASSANDRA-2425)
 * make sure we don't wipe data during cleanup if the node has not join
   the ring (CASSANDRA-2428)
 * Try harder to close files after compaction (CASSANDRA-2431)
 * re-set bootstrapped flag after move finishes (CASSANDRA-2435)
 * display validation_class in CLI 'describe keyspace' (CASSANDRA-2442)
 * make cleanup compactions cleanup the row cache (CASSANDRA-2451)
 * add column fields validation to scrub (CASSANDRA-2460)
 * use 64KB flush buffer instead of in_memory_compaction_limit (CASSANDRA-2463)
 * fix backslash substitutions in CLI (CASSANDRA-2492)
 * disable cache saving for system CFS (CASSANDRA-2502)
 * fixes for verifying destination availability under hinted conditions
   so UE can be thrown intead of timing out (CASSANDRA-2514)
 * fix update of validation class in column metadata (CASSANDRA-2512)
 * support LOCAL_QUORUM, EACH_QUORUM CLs outside of NTS (CASSANDRA-2516)
 * preserve version when streaming data from old sstables (CASSANDRA-2283)
 * fix backslash substitutions in CLI (CASSANDRA-2492)
 * count a row deletion as one operation towards memtable threshold 
   (CASSANDRA-2519)
 * support LOCAL_QUORUM, EACH_QUORUM CLs outside of NTS (CASSANDRA-2516)


0.7.4
 * add nodetool join command (CASSANDRA-2160)
 * fix secondary indexes on pre-existing or streamed data (CASSANDRA-2244)
 * initialize endpoint in gossiper earlier (CASSANDRA-2228)
 * add ability to write to Cassandra from Pig (CASSANDRA-1828)
 * add rpc_[min|max]_threads (CASSANDRA-2176)
 * add CL.TWO, CL.THREE (CASSANDRA-2013)
 * avoid exporting an un-requested row in sstable2json, when exporting 
   a key that does not exist (CASSANDRA-2168)
 * add incremental_backups option (CASSANDRA-1872)
 * add configurable row limit to Pig loadfunc (CASSANDRA-2276)
 * validate column values in batches as well as single-Column inserts
   (CASSANDRA-2259)
 * move sample schema from cassandra.yaml to schema-sample.txt,
   a cli scripts (CASSANDRA-2007)
 * avoid writing empty rows when scrubbing tombstoned rows (CASSANDRA-2296)
 * fix assertion error in range and index scans for CL < ALL
   (CASSANDRA-2282)
 * fix commitlog replay when flush position refers to data that didn't
   get synced before server died (CASSANDRA-2285)
 * fix fd leak in sstable2json with non-mmap'd i/o (CASSANDRA-2304)
 * reduce memory use during streaming of multiple sstables (CASSANDRA-2301)
 * purge tombstoned rows from cache after GCGraceSeconds (CASSANDRA-2305)
 * allow zero replicas in a NTS datacenter (CASSANDRA-1924)
 * make range queries respect snitch for local replicas (CASSANDRA-2286)
 * fix HH delivery when column index is larger than 2GB (CASSANDRA-2297)
 * make 2ary indexes use parent CF flush thresholds during initial build
   (CASSANDRA-2294)
 * update memtable_throughput to be a long (CASSANDRA-2158)


0.7.3
 * Keep endpoint state until aVeryLongTime (CASSANDRA-2115)
 * lower-latency read repair (CASSANDRA-2069)
 * add hinted_handoff_throttle_delay_in_ms option (CASSANDRA-2161)
 * fixes for cache save/load (CASSANDRA-2172, -2174)
 * Handle whole-row deletions in CFOutputFormat (CASSANDRA-2014)
 * Make memtable_flush_writers flush in parallel (CASSANDRA-2178)
 * Add compaction_preheat_key_cache option (CASSANDRA-2175)
 * refactor stress.py to have only one copy of the format string 
   used for creating row keys (CASSANDRA-2108)
 * validate index names for \w+ (CASSANDRA-2196)
 * Fix Cassandra cli to respect timeout if schema does not settle 
   (CASSANDRA-2187)
 * fix for compaction and cleanup writing old-format data into new-version 
   sstable (CASSANDRA-2211, -2216)
 * add nodetool scrub (CASSANDRA-2217, -2240)
 * fix sstable2json large-row pagination (CASSANDRA-2188)
 * fix EOFing on requests for the last bytes in a file (CASSANDRA-2213)
 * fix BufferedRandomAccessFile bugs (CASSANDRA-2218, -2241)
 * check for memtable flush_after_mins exceeded every 10s (CASSANDRA-2183)
 * fix cache saving on Windows (CASSANDRA-2207)
 * add validateSchemaAgreement call + synchronization to schema
   modification operations (CASSANDRA-2222)
 * fix for reversed slice queries on large rows (CASSANDRA-2212)
 * fat clients were writing local data (CASSANDRA-2223)
 * set DEFAULT_MEMTABLE_LIFETIME_IN_MINS to 24h
 * improve detection and cleanup of partially-written sstables 
   (CASSANDRA-2206)
 * fix supercolumn de/serialization when subcolumn comparator is different
   from supercolumn's (CASSANDRA-2104)
 * fix starting up on Windows when CASSANDRA_HOME contains whitespace
   (CASSANDRA-2237)
 * add [get|set][row|key]cacheSavePeriod to JMX (CASSANDRA-2100)
 * fix Hadoop ColumnFamilyOutputFormat dropping of mutations
   when batch fills up (CASSANDRA-2255)
 * move file deletions off of scheduledtasks executor (CASSANDRA-2253)


0.7.2
 * copy DecoratedKey.key when inserting into caches to avoid retaining
   a reference to the underlying buffer (CASSANDRA-2102)
 * format subcolumn names with subcomparator (CASSANDRA-2136)
 * fix column bloom filter deserialization (CASSANDRA-2165)


0.7.1
 * refactor MessageDigest creation code. (CASSANDRA-2107)
 * buffer network stack to avoid inefficient small TCP messages while avoiding
   the nagle/delayed ack problem (CASSANDRA-1896)
 * check log4j configuration for changes every 10s (CASSANDRA-1525, 1907)
 * more-efficient cross-DC replication (CASSANDRA-1530, -2051, -2138)
 * avoid polluting page cache with commitlog or sstable writes
   and seq scan operations (CASSANDRA-1470)
 * add RMI authentication options to nodetool (CASSANDRA-1921)
 * make snitches configurable at runtime (CASSANDRA-1374)
 * retry hadoop split requests on connection failure (CASSANDRA-1927)
 * implement describeOwnership for BOP, COPP (CASSANDRA-1928)
 * make read repair behave as expected for ConsistencyLevel > ONE
   (CASSANDRA-982, 2038)
 * distributed test harness (CASSANDRA-1859, 1964)
 * reduce flush lock contention (CASSANDRA-1930)
 * optimize supercolumn deserialization (CASSANDRA-1891)
 * fix CFMetaData.apply to only compare objects of the same class 
   (CASSANDRA-1962)
 * allow specifying specific SSTables to compact from JMX (CASSANDRA-1963)
 * fix race condition in MessagingService.targets (CASSANDRA-1959, 2094, 2081)
 * refuse to open sstables from a future version (CASSANDRA-1935)
 * zero-copy reads (CASSANDRA-1714)
 * fix copy bounds for word Text in wordcount demo (CASSANDRA-1993)
 * fixes for contrib/javautils (CASSANDRA-1979)
 * check more frequently for memtable expiration (CASSANDRA-2000)
 * fix writing SSTable column count statistics (CASSANDRA-1976)
 * fix streaming of multiple CFs during bootstrap (CASSANDRA-1992)
 * explicitly set JVM GC new generation size with -Xmn (CASSANDRA-1968)
 * add short options for CLI flags (CASSANDRA-1565)
 * make keyspace argument to "describe keyspace" in CLI optional
   when authenticated to keyspace already (CASSANDRA-2029)
 * added option to specify -Dcassandra.join_ring=false on startup
   to allow "warm spare" nodes or performing JMX maintenance before
   joining the ring (CASSANDRA-526)
 * log migrations at INFO (CASSANDRA-2028)
 * add CLI verbose option in file mode (CASSANDRA-2030)
 * add single-line "--" comments to CLI (CASSANDRA-2032)
 * message serialization tests (CASSANDRA-1923)
 * switch from ivy to maven-ant-tasks (CASSANDRA-2017)
 * CLI attempts to block for new schema to propagate (CASSANDRA-2044)
 * fix potential overflow in nodetool cfstats (CASSANDRA-2057)
 * add JVM shutdownhook to sync commitlog (CASSANDRA-1919)
 * allow nodes to be up without being part of  normal traffic (CASSANDRA-1951)
 * fix CLI "show keyspaces" with null options on NTS (CASSANDRA-2049)
 * fix possible ByteBuffer race conditions (CASSANDRA-2066)
 * reduce garbage generated by MessagingService to prevent load spikes
   (CASSANDRA-2058)
 * fix math in RandomPartitioner.describeOwnership (CASSANDRA-2071)
 * fix deletion of sstable non-data components (CASSANDRA-2059)
 * avoid blocking gossip while deleting handoff hints (CASSANDRA-2073)
 * ignore messages from newer versions, keep track of nodes in gossip 
   regardless of version (CASSANDRA-1970)
 * cache writing moved to CompactionManager to reduce i/o contention and
   updated to use non-cache-polluting writes (CASSANDRA-2053)
 * page through large rows when exporting to JSON (CASSANDRA-2041)
 * add flush_largest_memtables_at and reduce_cache_sizes_at options
   (CASSANDRA-2142)
 * add cli 'describe cluster' command (CASSANDRA-2127)
 * add cli support for setting username/password at 'connect' command 
   (CASSANDRA-2111)
 * add -D option to Stress.java to allow reading hosts from a file 
   (CASSANDRA-2149)
 * bound hints CF throughput between 32M and 256M (CASSANDRA-2148)
 * continue starting when invalid saved cache entries are encountered
   (CASSANDRA-2076)
 * add max_hint_window_in_ms option (CASSANDRA-1459)


0.7.0-final
 * fix offsets to ByteBuffer.get (CASSANDRA-1939)


0.7.0-rc4
 * fix cli crash after backgrounding (CASSANDRA-1875)
 * count timeouts in storageproxy latencies, and include latency 
   histograms in StorageProxyMBean (CASSANDRA-1893)
 * fix CLI get recognition of supercolumns (CASSANDRA-1899)
 * enable keepalive on intra-cluster sockets (CASSANDRA-1766)
 * count timeouts towards dynamicsnitch latencies (CASSANDRA-1905)
 * Expose index-building status in JMX + cli schema description
   (CASSANDRA-1871)
 * allow [LOCAL|EACH]_QUORUM to be used with non-NetworkTopology 
   replication Strategies
 * increased amount of index locks for faster commitlog replay
 * collect secondary index tombstones immediately (CASSANDRA-1914)
 * revert commitlog changes from #1780 (CASSANDRA-1917)
 * change RandomPartitioner min token to -1 to avoid collision w/
   tokens on actual nodes (CASSANDRA-1901)
 * examine the right nibble when validating TimeUUID (CASSANDRA-1910)
 * include secondary indexes in cleanup (CASSANDRA-1916)
 * CFS.scrubDataDirectories should also cleanup invalid secondary indexes
   (CASSANDRA-1904)
 * ability to disable/enable gossip on nodes to force them down
   (CASSANDRA-1108)


0.7.0-rc3
 * expose getNaturalEndpoints in StorageServiceMBean taking byte[]
   key; RMI cannot serialize ByteBuffer (CASSANDRA-1833)
 * infer org.apache.cassandra.locator for replication strategy classes
   when not otherwise specified
 * validation that generates less garbage (CASSANDRA-1814)
 * add TTL support to CLI (CASSANDRA-1838)
 * cli defaults to bytestype for subcomparator when creating
   column families (CASSANDRA-1835)
 * unregister index MBeans when index is dropped (CASSANDRA-1843)
 * make ByteBufferUtil.clone thread-safe (CASSANDRA-1847)
 * change exception for read requests during bootstrap from 
   InvalidRequest to Unavailable (CASSANDRA-1862)
 * respect row-level tombstones post-flush in range scans
   (CASSANDRA-1837)
 * ReadResponseResolver check digests against each other (CASSANDRA-1830)
 * return InvalidRequest when remove of subcolumn without supercolumn
   is requested (CASSANDRA-1866)
 * flush before repair (CASSANDRA-1748)
 * SSTableExport validates key order (CASSANDRA-1884)
 * large row support for SSTableExport (CASSANDRA-1867)
 * Re-cache hot keys post-compaction without hitting disk (CASSANDRA-1878)
 * manage read repair in coordinator instead of data source, to
   provide latency information to dynamic snitch (CASSANDRA-1873)


0.7.0-rc2
 * fix live-column-count of slice ranges including tombstoned supercolumn 
   with live subcolumn (CASSANDRA-1591)
 * rename o.a.c.internal.AntientropyStage -> AntiEntropyStage,
   o.a.c.request.Request_responseStage -> RequestResponseStage,
   o.a.c.internal.Internal_responseStage -> InternalResponseStage
 * add AbstractType.fromString (CASSANDRA-1767)
 * require index_type to be present when specifying index_name
   on ColumnDef (CASSANDRA-1759)
 * fix add/remove index bugs in CFMetadata (CASSANDRA-1768)
 * rebuild Strategy during system_update_keyspace (CASSANDRA-1762)
 * cli updates prompt to ... in continuation lines (CASSANDRA-1770)
 * support multiple Mutations per key in hadoop ColumnFamilyOutputFormat
   (CASSANDRA-1774)
 * improvements to Debian init script (CASSANDRA-1772)
 * use local classloader to check for version.properties (CASSANDRA-1778)
 * Validate that column names in column_metadata are valid for the
   defined comparator, and decode properly in cli (CASSANDRA-1773)
 * use cross-platform newlines in cli (CASSANDRA-1786)
 * add ExpiringColumn support to sstable import/export (CASSANDRA-1754)
 * add flush for each append to periodic commitlog mode; added
   periodic_without_flush option to disable this (CASSANDRA-1780)
 * close file handle used for post-flush truncate (CASSANDRA-1790)
 * various code cleanup (CASSANDRA-1793, -1794, -1795)
 * fix range queries against wrapped range (CASSANDRA-1781)
 * fix consistencylevel calculations for NetworkTopologyStrategy
   (CASSANDRA-1804)
 * cli support index type enum names (CASSANDRA-1810)
 * improved validation of column_metadata (CASSANDRA-1813)
 * reads at ConsistencyLevel > 1 throw UnavailableException
   immediately if insufficient live nodes exist (CASSANDRA-1803)
 * copy bytebuffers for local writes to avoid retaining the entire
   Thrift frame (CASSANDRA-1801)
 * fix NPE adding index to column w/o prior metadata (CASSANDRA-1764)
 * reduce fat client timeout (CASSANDRA-1730)
 * fix botched merge of CASSANDRA-1316


0.7.0-rc1
 * fix compaction and flush races with schema updates (CASSANDRA-1715)
 * add clustertool, config-converter, sstablekeys, and schematool 
   Windows .bat files (CASSANDRA-1723)
 * reject range queries received during bootstrap (CASSANDRA-1739)
 * fix wrapping-range queries on non-minimum token (CASSANDRA-1700)
 * add nodetool cfhistogram (CASSANDRA-1698)
 * limit repaired ranges to what the nodes have in common (CASSANDRA-1674)
 * index scan treats missing columns as not matching secondary
   expressions (CASSANDRA-1745)
 * Fix misuse of DataOutputBuffer.getData in AntiEntropyService
   (CASSANDRA-1729)
 * detect and warn when obsolete version of JNA is present (CASSANDRA-1760)
 * reduce fat client timeout (CASSANDRA-1730)
 * cleanup smallest CFs first to increase free temp space for larger ones
   (CASSANDRA-1811)
 * Update windows .bat files to work outside of main Cassandra
   directory (CASSANDRA-1713)
 * fix read repair regression from 0.6.7 (CASSANDRA-1727)
 * more-efficient read repair (CASSANDRA-1719)
 * fix hinted handoff replay (CASSANDRA-1656)
 * log type of dropped messages (CASSANDRA-1677)
 * upgrade to SLF4J 1.6.1
 * fix ByteBuffer bug in ExpiringColumn.updateDigest (CASSANDRA-1679)
 * fix IntegerType.getString (CASSANDRA-1681)
 * make -Djava.net.preferIPv4Stack=true the default (CASSANDRA-628)
 * add INTERNAL_RESPONSE verb to differentiate from responses related
   to client requests (CASSANDRA-1685)
 * log tpstats when dropping messages (CASSANDRA-1660)
 * include unreachable nodes in describeSchemaVersions (CASSANDRA-1678)
 * Avoid dropping messages off the client request path (CASSANDRA-1676)
 * fix jna errno reporting (CASSANDRA-1694)
 * add friendlier error for UnknownHostException on startup (CASSANDRA-1697)
 * include jna dependency in RPM package (CASSANDRA-1690)
 * add --skip-keys option to stress.py (CASSANDRA-1696)
 * improve cli handling of non-string keys and column names 
   (CASSANDRA-1701, -1693)
 * r/m extra subcomparator line in cli keyspaces output (CASSANDRA-1712)
 * add read repair chance to cli "show keyspaces"
 * upgrade to ConcurrentLinkedHashMap 1.1 (CASSANDRA-975)
 * fix index scan routing (CASSANDRA-1722)
 * fix tombstoning of supercolumns in range queries (CASSANDRA-1734)
 * clear endpoint cache after updating keyspace metadata (CASSANDRA-1741)
 * fix wrapping-range queries on non-minimum token (CASSANDRA-1700)
 * truncate includes secondary indexes (CASSANDRA-1747)
 * retain reference to PendingFile sstables (CASSANDRA-1749)
 * fix sstableimport regression (CASSANDRA-1753)
 * fix for bootstrap when no non-system tables are defined (CASSANDRA-1732)
 * handle replica unavailability in index scan (CASSANDRA-1755)
 * fix service initialization order deadlock (CASSANDRA-1756)
 * multi-line cli commands (CASSANDRA-1742)
 * fix race between snapshot and compaction (CASSANDRA-1736)
 * add listEndpointsPendingHints, deleteHintsForEndpoint JMX methods 
   (CASSANDRA-1551)


0.7.0-beta3
 * add strategy options to describe_keyspace output (CASSANDRA-1560)
 * log warning when using randomly generated token (CASSANDRA-1552)
 * re-organize JMX into .db, .net, .internal, .request (CASSANDRA-1217)
 * allow nodes to change IPs between restarts (CASSANDRA-1518)
 * remember ring state between restarts by default (CASSANDRA-1518)
 * flush index built flag so we can read it before log replay (CASSANDRA-1541)
 * lock row cache updates to prevent race condition (CASSANDRA-1293)
 * remove assertion causing rare (and harmless) error messages in
   commitlog (CASSANDRA-1330)
 * fix moving nodes with no keyspaces defined (CASSANDRA-1574)
 * fix unbootstrap when no data is present in a transfer range (CASSANDRA-1573)
 * take advantage of AVRO-495 to simplify our avro IDL (CASSANDRA-1436)
 * extend authorization hierarchy to column family (CASSANDRA-1554)
 * deletion support in secondary indexes (CASSANDRA-1571)
 * meaningful error message for invalid replication strategy class 
   (CASSANDRA-1566)
 * allow keyspace creation with RF > N (CASSANDRA-1428)
 * improve cli error handling (CASSANDRA-1580)
 * add cache save/load ability (CASSANDRA-1417, 1606, 1647)
 * add StorageService.getDrainProgress (CASSANDRA-1588)
 * Disallow bootstrap to an in-use token (CASSANDRA-1561)
 * Allow dynamic secondary index creation and destruction (CASSANDRA-1532)
 * log auto-guessed memtable thresholds (CASSANDRA-1595)
 * add ColumnDef support to cli (CASSANDRA-1583)
 * reduce index sample time by 75% (CASSANDRA-1572)
 * add cli support for column, strategy metadata (CASSANDRA-1578, 1612)
 * add cli support for schema modification (CASSANDRA-1584)
 * delete temp files on failed compactions (CASSANDRA-1596)
 * avoid blocking for dead nodes during removetoken (CASSANDRA-1605)
 * remove ConsistencyLevel.ZERO (CASSANDRA-1607)
 * expose in-progress compaction type in jmx (CASSANDRA-1586)
 * removed IClock & related classes from internals (CASSANDRA-1502)
 * fix removing tokens from SystemTable on decommission and removetoken
   (CASSANDRA-1609)
 * include CF metadata in cli 'show keyspaces' (CASSANDRA-1613)
 * switch from Properties to HashMap in PropertyFileSnitch to
   avoid synchronization bottleneck (CASSANDRA-1481)
 * PropertyFileSnitch configuration file renamed to 
   cassandra-topology.properties
 * add cli support for get_range_slices (CASSANDRA-1088, CASSANDRA-1619)
 * Make memtable flush thresholds per-CF instead of global 
   (CASSANDRA-1007, 1637)
 * add cli support for binary data without CfDef hints (CASSANDRA-1603)
 * fix building SSTable statistics post-stream (CASSANDRA-1620)
 * fix potential infinite loop in 2ary index queries (CASSANDRA-1623)
 * allow creating NTS keyspaces with no replicas configured (CASSANDRA-1626)
 * add jmx histogram of sstables accessed per read (CASSANDRA-1624)
 * remove system_rename_column_family and system_rename_keyspace from the
   client API until races can be fixed (CASSANDRA-1630, CASSANDRA-1585)
 * add cli sanity tests (CASSANDRA-1582)
 * update GC settings in cassandra.bat (CASSANDRA-1636)
 * cli support for index queries (CASSANDRA-1635)
 * cli support for updating schema memtable settings (CASSANDRA-1634)
 * cli --file option (CASSANDRA-1616)
 * reduce automatically chosen memtable sizes by 50% (CASSANDRA-1641)
 * move endpoint cache from snitch to strategy (CASSANDRA-1643)
 * fix commitlog recovery deleting the newly-created segment as well as
   the old ones (CASSANDRA-1644)
 * upgrade to Thrift 0.5 (CASSANDRA-1367)
 * renamed CL.DCQUORUM to LOCAL_QUORUM and DCQUORUMSYNC to EACH_QUORUM
 * cli truncate support (CASSANDRA-1653)
 * update GC settings in cassandra.bat (CASSANDRA-1636)
 * avoid logging when a node's ip/token is gossipped back to it (CASSANDRA-1666)


0.7-beta2
 * always use UTF-8 for hint keys (CASSANDRA-1439)
 * remove cassandra.yaml dependency from Hadoop and Pig (CASSADRA-1322)
 * expose CfDef metadata in describe_keyspaces (CASSANDRA-1363)
 * restore use of mmap_index_only option (CASSANDRA-1241)
 * dropping a keyspace with no column families generated an error 
   (CASSANDRA-1378)
 * rename RackAwareStrategy to OldNetworkTopologyStrategy, RackUnawareStrategy 
   to SimpleStrategy, DatacenterShardStrategy to NetworkTopologyStrategy,
   AbstractRackAwareSnitch to AbstractNetworkTopologySnitch (CASSANDRA-1392)
 * merge StorageProxy.mutate, mutateBlocking (CASSANDRA-1396)
 * faster UUIDType, LongType comparisons (CASSANDRA-1386, 1393)
 * fix setting read_repair_chance from CLI addColumnFamily (CASSANDRA-1399)
 * fix updates to indexed columns (CASSANDRA-1373)
 * fix race condition leaving to FileNotFoundException (CASSANDRA-1382)
 * fix sharded lock hash on index write path (CASSANDRA-1402)
 * add support for GT/E, LT/E in subordinate index clauses (CASSANDRA-1401)
 * cfId counter got out of sync when CFs were added (CASSANDRA-1403)
 * less chatty schema updates (CASSANDRA-1389)
 * rename column family mbeans. 'type' will now include either 
   'IndexColumnFamilies' or 'ColumnFamilies' depending on the CFS type.
   (CASSANDRA-1385)
 * disallow invalid keyspace and column family names. This includes name that
   matches a '^\w+' regex. (CASSANDRA-1377)
 * use JNA, if present, to take snapshots (CASSANDRA-1371)
 * truncate hints if starting 0.7 for the first time (CASSANDRA-1414)
 * fix FD leak in single-row slicepredicate queries (CASSANDRA-1416)
 * allow index expressions against columns that are not part of the 
   SlicePredicate (CASSANDRA-1410)
 * config-converter properly handles snitches and framed support 
   (CASSANDRA-1420)
 * remove keyspace argument from multiget_count (CASSANDRA-1422)
 * allow specifying cassandra.yaml location as (local or remote) URL
   (CASSANDRA-1126)
 * fix using DynamicEndpointSnitch with NetworkTopologyStrategy
   (CASSANDRA-1429)
 * Add CfDef.default_validation_class (CASSANDRA-891)
 * fix EstimatedHistogram.max (CASSANDRA-1413)
 * quorum read optimization (CASSANDRA-1622)
 * handle zero-length (or missing) rows during HH paging (CASSANDRA-1432)
 * include secondary indexes during schema migrations (CASSANDRA-1406)
 * fix commitlog header race during schema change (CASSANDRA-1435)
 * fix ColumnFamilyStoreMBeanIterator to use new type name (CASSANDRA-1433)
 * correct filename generated by xml->yaml converter (CASSANDRA-1419)
 * add CMSInitiatingOccupancyFraction=75 and UseCMSInitiatingOccupancyOnly
   to default JVM options
 * decrease jvm heap for cassandra-cli (CASSANDRA-1446)
 * ability to modify keyspaces and column family definitions on a live cluster
   (CASSANDRA-1285)
 * support for Hadoop Streaming [non-jvm map/reduce via stdin/out]
   (CASSANDRA-1368)
 * Move persistent sstable stats from the system table to an sstable component
   (CASSANDRA-1430)
 * remove failed bootstrap attempt from pending ranges when gossip times
   it out after 1h (CASSANDRA-1463)
 * eager-create tcp connections to other cluster members (CASSANDRA-1465)
 * enumerate stages and derive stage from message type instead of 
   transmitting separately (CASSANDRA-1465)
 * apply reversed flag during collation from different data sources
   (CASSANDRA-1450)
 * make failure to remove commitlog segment non-fatal (CASSANDRA-1348)
 * correct ordering of drain operations so CL.recover is no longer 
   necessary (CASSANDRA-1408)
 * removed keyspace from describe_splits method (CASSANDRA-1425)
 * rename check_schema_agreement to describe_schema_versions
   (CASSANDRA-1478)
 * fix QUORUM calculation for RF > 3 (CASSANDRA-1487)
 * remove tombstones during non-major compactions when bloom filter
   verifies that row does not exist in other sstables (CASSANDRA-1074)
 * nodes that coordinated a loadbalance in the past could not be seen by
   newly added nodes (CASSANDRA-1467)
 * exposed endpoint states (gossip details) via jmx (CASSANDRA-1467)
 * ensure that compacted sstables are not included when new readers are
   instantiated (CASSANDRA-1477)
 * by default, calculate heap size and memtable thresholds at runtime (CASSANDRA-1469)
 * fix races dealing with adding/dropping keyspaces and column families in
   rapid succession (CASSANDRA-1477)
 * clean up of Streaming system (CASSANDRA-1503, 1504, 1506)
 * add options to configure Thrift socket keepalive and buffer sizes (CASSANDRA-1426)
 * make contrib CassandraServiceDataCleaner recursive (CASSANDRA-1509)
 * min, max compaction threshold are configurable and persistent 
   per-ColumnFamily (CASSANDRA-1468)
 * fix replaying the last mutation in a commitlog unnecessarily 
   (CASSANDRA-1512)
 * invoke getDefaultUncaughtExceptionHandler from DTPE with the original
   exception rather than the ExecutionException wrapper (CASSANDRA-1226)
 * remove Clock from the Thrift (and Avro) API (CASSANDRA-1501)
 * Close intra-node sockets when connection is broken (CASSANDRA-1528)
 * RPM packaging spec file (CASSANDRA-786)
 * weighted request scheduler (CASSANDRA-1485)
 * treat expired columns as deleted (CASSANDRA-1539)
 * make IndexInterval configurable (CASSANDRA-1488)
 * add describe_snitch to Thrift API (CASSANDRA-1490)
 * MD5 authenticator compares plain text submitted password with MD5'd
   saved property, instead of vice versa (CASSANDRA-1447)
 * JMX MessagingService pending and completed counts (CASSANDRA-1533)
 * fix race condition processing repair responses (CASSANDRA-1511)
 * make repair blocking (CASSANDRA-1511)
 * create EndpointSnitchInfo and MBean to expose rack and DC (CASSANDRA-1491)
 * added option to contrib/word_count to output results back to Cassandra
   (CASSANDRA-1342)
 * rewrite Hadoop ColumnFamilyRecordWriter to pool connections, retry to
   multiple Cassandra nodes, and smooth impact on the Cassandra cluster
   by using smaller batch sizes (CASSANDRA-1434)
 * fix setting gc_grace_seconds via CLI (CASSANDRA-1549)
 * support TTL'd index values (CASSANDRA-1536)
 * make removetoken work like decommission (CASSANDRA-1216)
 * make cli comparator-aware and improve quote rules (CASSANDRA-1523,-1524)
 * make nodetool compact and cleanup blocking (CASSANDRA-1449)
 * add memtable, cache information to GCInspector logs (CASSANDRA-1558)
 * enable/disable HintedHandoff via JMX (CASSANDRA-1550)
 * Ignore stray files in the commit log directory (CASSANDRA-1547)
 * Disallow bootstrap to an in-use token (CASSANDRA-1561)


0.7-beta1
 * sstable versioning (CASSANDRA-389)
 * switched to slf4j logging (CASSANDRA-625)
 * add (optional) expiration time for column (CASSANDRA-699)
 * access levels for authentication/authorization (CASSANDRA-900)
 * add ReadRepairChance to CF definition (CASSANDRA-930)
 * fix heisenbug in system tests, especially common on OS X (CASSANDRA-944)
 * convert to byte[] keys internally and all public APIs (CASSANDRA-767)
 * ability to alter schema definitions on a live cluster (CASSANDRA-44)
 * renamed configuration file to cassandra.xml, and log4j.properties to
   log4j-server.properties, which must now be loaded from
   the classpath (which is how our scripts in bin/ have always done it)
   (CASSANDRA-971)
 * change get_count to require a SlicePredicate. create multi_get_count
   (CASSANDRA-744)
 * re-organized endpointsnitch implementations and added SimpleSnitch
   (CASSANDRA-994)
 * Added preload_row_cache option (CASSANDRA-946)
 * add CRC to commitlog header (CASSANDRA-999)
 * removed deprecated batch_insert and get_range_slice methods (CASSANDRA-1065)
 * add truncate thrift method (CASSANDRA-531)
 * http mini-interface using mx4j (CASSANDRA-1068)
 * optimize away copy of sliced row on memtable read path (CASSANDRA-1046)
 * replace constant-size 2GB mmaped segments and special casing for index 
   entries spanning segment boundaries, with SegmentedFile that computes 
   segments that always contain entire entries/rows (CASSANDRA-1117)
 * avoid reading large rows into memory during compaction (CASSANDRA-16)
 * added hadoop OutputFormat (CASSANDRA-1101)
 * efficient Streaming (no more anticompaction) (CASSANDRA-579)
 * split commitlog header into separate file and add size checksum to
   mutations (CASSANDRA-1179)
 * avoid allocating a new byte[] for each mutation on replay (CASSANDRA-1219)
 * revise HH schema to be per-endpoint (CASSANDRA-1142)
 * add joining/leaving status to nodetool ring (CASSANDRA-1115)
 * allow multiple repair sessions per node (CASSANDRA-1190)
 * optimize away MessagingService for local range queries (CASSANDRA-1261)
 * make framed transport the default so malformed requests can't OOM the 
   server (CASSANDRA-475)
 * significantly faster reads from row cache (CASSANDRA-1267)
 * take advantage of row cache during range queries (CASSANDRA-1302)
 * make GCGraceSeconds a per-ColumnFamily value (CASSANDRA-1276)
 * keep persistent row size and column count statistics (CASSANDRA-1155)
 * add IntegerType (CASSANDRA-1282)
 * page within a single row during hinted handoff (CASSANDRA-1327)
 * push DatacenterShardStrategy configuration into keyspace definition,
   eliminating datacenter.properties. (CASSANDRA-1066)
 * optimize forward slices starting with '' and single-index-block name 
   queries by skipping the column index (CASSANDRA-1338)
 * streaming refactor (CASSANDRA-1189)
 * faster comparison for UUID types (CASSANDRA-1043)
 * secondary index support (CASSANDRA-749 and subtasks)
 * make compaction buckets deterministic (CASSANDRA-1265)


0.6.6
 * Allow using DynamicEndpointSnitch with RackAwareStrategy (CASSANDRA-1429)
 * remove the remaining vestiges of the unfinished DatacenterShardStrategy 
   (replaced by NetworkTopologyStrategy in 0.7)
   

0.6.5
 * fix key ordering in range query results with RandomPartitioner
   and ConsistencyLevel > ONE (CASSANDRA-1145)
 * fix for range query starting with the wrong token range (CASSANDRA-1042)
 * page within a single row during hinted handoff (CASSANDRA-1327)
 * fix compilation on non-sun JDKs (CASSANDRA-1061)
 * remove String.trim() call on row keys in batch mutations (CASSANDRA-1235)
 * Log summary of dropped messages instead of spamming log (CASSANDRA-1284)
 * add dynamic endpoint snitch (CASSANDRA-981)
 * fix streaming for keyspaces with hyphens in their name (CASSANDRA-1377)
 * fix errors in hard-coded bloom filter optKPerBucket by computing it
   algorithmically (CASSANDRA-1220
 * remove message deserialization stage, and uncap read/write stages
   so slow reads/writes don't block gossip processing (CASSANDRA-1358)
 * add jmx port configuration to Debian package (CASSANDRA-1202)
 * use mlockall via JNA, if present, to prevent Linux from swapping
   out parts of the JVM (CASSANDRA-1214)


0.6.4
 * avoid queuing multiple hint deliveries for the same endpoint
   (CASSANDRA-1229)
 * better performance for and stricter checking of UTF8 column names
   (CASSANDRA-1232)
 * extend option to lower compaction priority to hinted handoff
   as well (CASSANDRA-1260)
 * log errors in gossip instead of re-throwing (CASSANDRA-1289)
 * avoid aborting commitlog replay prematurely if a flushed-but-
   not-removed commitlog segment is encountered (CASSANDRA-1297)
 * fix duplicate rows being read during mapreduce (CASSANDRA-1142)
 * failure detection wasn't closing command sockets (CASSANDRA-1221)
 * cassandra-cli.bat works on windows (CASSANDRA-1236)
 * pre-emptively drop requests that cannot be processed within RPCTimeout
   (CASSANDRA-685)
 * add ack to Binary write verb and update CassandraBulkLoader
   to wait for acks for each row (CASSANDRA-1093)
 * added describe_partitioner Thrift method (CASSANDRA-1047)
 * Hadoop jobs no longer require the Cassandra storage-conf.xml
   (CASSANDRA-1280, CASSANDRA-1047)
 * log thread pool stats when GC is excessive (CASSANDRA-1275)
 * remove gossip message size limit (CASSANDRA-1138)
 * parallelize local and remote reads during multiget, and respect snitch 
   when determining whether to do local read for CL.ONE (CASSANDRA-1317)
 * fix read repair to use requested consistency level on digest mismatch,
   rather than assuming QUORUM (CASSANDRA-1316)
 * process digest mismatch re-reads in parallel (CASSANDRA-1323)
 * switch hints CF comparator to BytesType (CASSANDRA-1274)


0.6.3
 * retry to make streaming connections up to 8 times. (CASSANDRA-1019)
 * reject describe_ring() calls on invalid keyspaces (CASSANDRA-1111)
 * fix cache size calculation for size of 100% (CASSANDRA-1129)
 * fix cache capacity only being recalculated once (CASSANDRA-1129)
 * remove hourly scan of all hints on the off chance that the gossiper
   missed a status change; instead, expose deliverHintsToEndpoint to JMX
   so it can be done manually, if necessary (CASSANDRA-1141)
 * don't reject reads at CL.ALL (CASSANDRA-1152)
 * reject deletions to supercolumns in CFs containing only standard
   columns (CASSANDRA-1139)
 * avoid preserving login information after client disconnects
   (CASSANDRA-1057)
 * prefer sun jdk to openjdk in debian init script (CASSANDRA-1174)
 * detect partioner config changes between restarts and fail fast 
   (CASSANDRA-1146)
 * use generation time to resolve node token reassignment disagreements
   (CASSANDRA-1118)
 * restructure the startup ordering of Gossiper and MessageService to avoid
   timing anomalies (CASSANDRA-1160)
 * detect incomplete commit log hearders (CASSANDRA-1119)
 * force anti-entropy service to stream files on the stream stage to avoid
   sending streams out of order (CASSANDRA-1169)
 * remove inactive stream managers after AES streams files (CASSANDRA-1169)
 * allow removing entire row through batch_mutate Deletion (CASSANDRA-1027)
 * add JMX metrics for row-level bloom filter false positives (CASSANDRA-1212)
 * added a redhat init script to contrib (CASSANDRA-1201)
 * use midpoint when bootstrapping a new machine into range with not
   much data yet instead of random token (CASSANDRA-1112)
 * kill server on OOM in executor stage as well as Thrift (CASSANDRA-1226)
 * remove opportunistic repairs, when two machines with overlapping replica
   responsibilities happen to finish major compactions of the same CF near
   the same time.  repairs are now fully manual (CASSANDRA-1190)
 * add ability to lower compaction priority (default is no change from 0.6.2)
   (CASSANDRA-1181)


0.6.2
 * fix contrib/word_count build. (CASSANDRA-992)
 * split CommitLogExecutorService into BatchCommitLogExecutorService and 
   PeriodicCommitLogExecutorService (CASSANDRA-1014)
 * add latency histograms to CFSMBean (CASSANDRA-1024)
 * make resolving timestamp ties deterministic by using value bytes
   as a tiebreaker (CASSANDRA-1039)
 * Add option to turn off Hinted Handoff (CASSANDRA-894)
 * fix windows startup (CASSANDRA-948)
 * make concurrent_reads, concurrent_writes configurable at runtime via JMX
   (CASSANDRA-1060)
 * disable GCInspector on non-Sun JVMs (CASSANDRA-1061)
 * fix tombstone handling in sstable rows with no other data (CASSANDRA-1063)
 * fix size of row in spanned index entries (CASSANDRA-1056)
 * install json2sstable, sstable2json, and sstablekeys to Debian package
 * StreamingService.StreamDestinations wouldn't empty itself after streaming
   finished (CASSANDRA-1076)
 * added Collections.shuffle(splits) before returning the splits in 
   ColumnFamilyInputFormat (CASSANDRA-1096)
 * do not recalculate cache capacity post-compaction if it's been manually 
   modified (CASSANDRA-1079)
 * better defaults for flush sorter + writer executor queue sizes
   (CASSANDRA-1100)
 * windows scripts for SSTableImport/Export (CASSANDRA-1051)
 * windows script for nodetool (CASSANDRA-1113)
 * expose PhiConvictThreshold (CASSANDRA-1053)
 * make repair of RF==1 a no-op (CASSANDRA-1090)
 * improve default JVM GC options (CASSANDRA-1014)
 * fix SlicePredicate serialization inside Hadoop jobs (CASSANDRA-1049)
 * close Thrift sockets in Hadoop ColumnFamilyRecordReader (CASSANDRA-1081)


0.6.1
 * fix NPE in sstable2json when no excluded keys are given (CASSANDRA-934)
 * keep the replica set constant throughout the read repair process
   (CASSANDRA-937)
 * allow querying getAllRanges with empty token list (CASSANDRA-933)
 * fix command line arguments inversion in clustertool (CASSANDRA-942)
 * fix race condition that could trigger a false-positive assertion
   during post-flush discard of old commitlog segments (CASSANDRA-936)
 * fix neighbor calculation for anti-entropy repair (CASSANDRA-924)
 * perform repair even for small entropy differences (CASSANDRA-924)
 * Use hostnames in CFInputFormat to allow Hadoop's naive string-based
   locality comparisons to work (CASSANDRA-955)
 * cache read-only BufferedRandomAccessFile length to avoid
   3 system calls per invocation (CASSANDRA-950)
 * nodes with IPv6 (and no IPv4) addresses could not join cluster
   (CASSANDRA-969)
 * Retrieve the correct number of undeleted columns, if any, from
   a supercolumn in a row that had been deleted previously (CASSANDRA-920)
 * fix index scans that cross the 2GB mmap boundaries for both mmap
   and standard i/o modes (CASSANDRA-866)
 * expose drain via nodetool (CASSANDRA-978)


0.6.0-RC1
 * JMX drain to flush memtables and run through commit log (CASSANDRA-880)
 * Bootstrapping can skip ranges under the right conditions (CASSANDRA-902)
 * fix merging row versions in range_slice for CL > ONE (CASSANDRA-884)
 * default write ConsistencyLeven chaned from ZERO to ONE
 * fix for index entries spanning mmap buffer boundaries (CASSANDRA-857)
 * use lexical comparison if time part of TimeUUIDs are the same 
   (CASSANDRA-907)
 * bound read, mutation, and response stages to fix possible OOM
   during log replay (CASSANDRA-885)
 * Use microseconds-since-epoch (UTC) in cli, instead of milliseconds
 * Treat batch_mutate Deletion with null supercolumn as "apply this predicate 
   to top level supercolumns" (CASSANDRA-834)
 * Streaming destination nodes do not update their JMX status (CASSANDRA-916)
 * Fix internal RPC timeout calculation (CASSANDRA-911)
 * Added Pig loadfunc to contrib/pig (CASSANDRA-910)


0.6.0-beta3
 * fix compaction bucketing bug (CASSANDRA-814)
 * update windows batch file (CASSANDRA-824)
 * deprecate KeysCachedFraction configuration directive in favor
   of KeysCached; move to unified-per-CF key cache (CASSANDRA-801)
 * add invalidateRowCache to ColumnFamilyStoreMBean (CASSANDRA-761)
 * send Handoff hints to natural locations to reduce load on
   remaining nodes in a failure scenario (CASSANDRA-822)
 * Add RowWarningThresholdInMB configuration option to warn before very 
   large rows get big enough to threaten node stability, and -x option to
   be able to remove them with sstable2json if the warning is unheeded
   until it's too late (CASSANDRA-843)
 * Add logging of GC activity (CASSANDRA-813)
 * fix ConcurrentModificationException in commitlog discard (CASSANDRA-853)
 * Fix hardcoded row count in Hadoop RecordReader (CASSANDRA-837)
 * Add a jmx status to the streaming service and change several DEBUG
   messages to INFO (CASSANDRA-845)
 * fix classpath in cassandra-cli.bat for Windows (CASSANDRA-858)
 * allow re-specifying host, port to cassandra-cli if invalid ones
   are first tried (CASSANDRA-867)
 * fix race condition handling rpc timeout in the coordinator
   (CASSANDRA-864)
 * Remove CalloutLocation and StagingFileDirectory from storage-conf files 
   since those settings are no longer used (CASSANDRA-878)
 * Parse a long from RowWarningThresholdInMB instead of an int (CASSANDRA-882)
 * Remove obsolete ControlPort code from DatabaseDescriptor (CASSANDRA-886)
 * move skipBytes side effect out of assert (CASSANDRA-899)
 * add "double getLoad" to StorageServiceMBean (CASSANDRA-898)
 * track row stats per CF at compaction time (CASSANDRA-870)
 * disallow CommitLogDirectory matching a DataFileDirectory (CASSANDRA-888)
 * default key cache size is 200k entries, changed from 10% (CASSANDRA-863)
 * add -Dcassandra-foreground=yes to cassandra.bat
 * exit if cluster name is changed unexpectedly (CASSANDRA-769)


0.6.0-beta1/beta2
 * add batch_mutate thrift command, deprecating batch_insert (CASSANDRA-336)
 * remove get_key_range Thrift API, deprecated in 0.5 (CASSANDRA-710)
 * add optional login() Thrift call for authentication (CASSANDRA-547)
 * support fat clients using gossiper and StorageProxy to perform
   replication in-process [jvm-only] (CASSANDRA-535)
 * support mmapped I/O for reads, on by default on 64bit JVMs 
   (CASSANDRA-408, CASSANDRA-669)
 * improve insert concurrency, particularly during Hinted Handoff
   (CASSANDRA-658)
 * faster network code (CASSANDRA-675)
 * stress.py moved to contrib (CASSANDRA-635)
 * row caching [must be explicitly enabled per-CF in config] (CASSANDRA-678)
 * present a useful measure of compaction progress in JMX (CASSANDRA-599)
 * add bin/sstablekeys (CASSNADRA-679)
 * add ConsistencyLevel.ANY (CASSANDRA-687)
 * make removetoken remove nodes from gossip entirely (CASSANDRA-644)
 * add ability to set cache sizes at runtime (CASSANDRA-708)
 * report latency and cache hit rate statistics with lifetime totals
   instead of average over the last minute (CASSANDRA-702)
 * support get_range_slice for RandomPartitioner (CASSANDRA-745)
 * per-keyspace replication factory and replication strategy (CASSANDRA-620)
 * track latency in microseconds (CASSANDRA-733)
 * add describe_ Thrift methods, deprecating get_string_property and 
   get_string_list_property
 * jmx interface for tracking operation mode and streams in general.
   (CASSANDRA-709)
 * keep memtables in sorted order to improve range query performance
   (CASSANDRA-799)
 * use while loop instead of recursion when trimming sstables compaction list 
   to avoid blowing stack in pathological cases (CASSANDRA-804)
 * basic Hadoop map/reduce support (CASSANDRA-342)


0.5.1
 * ensure all files for an sstable are streamed to the same directory.
   (CASSANDRA-716)
 * more accurate load estimate for bootstrapping (CASSANDRA-762)
 * tolerate dead or unavailable bootstrap target on write (CASSANDRA-731)
 * allow larger numbers of keys (> 140M) in a sstable bloom filter
   (CASSANDRA-790)
 * include jvm argument improvements from CASSANDRA-504 in debian package
 * change streaming chunk size to 32MB to accomodate Windows XP limitations
   (was 64MB) (CASSANDRA-795)
 * fix get_range_slice returning results in the wrong order (CASSANDRA-781)
 

0.5.0 final
 * avoid attempting to delete temporary bootstrap files twice (CASSANDRA-681)
 * fix bogus NaN in nodeprobe cfstats output (CASSANDRA-646)
 * provide a policy for dealing with single thread executors w/ a full queue
   (CASSANDRA-694)
 * optimize inner read in MessagingService, vastly improving multiple-node
   performance (CASSANDRA-675)
 * wait for table flush before streaming data back to a bootstrapping node.
   (CASSANDRA-696)
 * keep track of bootstrapping sources by table so that bootstrapping doesn't 
   give the indication of finishing early (CASSANDRA-673)


0.5.0 RC3
 * commit the correct version of the patch for CASSANDRA-663


0.5.0 RC2 (unreleased)
 * fix bugs in converting get_range_slice results to Thrift 
   (CASSANDRA-647, CASSANDRA-649)
 * expose java.util.concurrent.TimeoutException in StorageProxy methods
   (CASSANDRA-600)
 * TcpConnectionManager was holding on to disconnected connections, 
   giving the false indication they were being used. (CASSANDRA-651)
 * Remove duplicated write. (CASSANDRA-662)
 * Abort bootstrap if IP is already in the token ring (CASSANDRA-663)
 * increase default commitlog sync period, and wait for last sync to 
   finish before submitting another (CASSANDRA-668)


0.5.0 RC1
 * Fix potential NPE in get_range_slice (CASSANDRA-623)
 * add CRC32 to commitlog entries (CASSANDRA-605)
 * fix data streaming on windows (CASSANDRA-630)
 * GC compacted sstables after cleanup and compaction (CASSANDRA-621)
 * Speed up anti-entropy validation (CASSANDRA-629)
 * Fix anti-entropy assertion error (CASSANDRA-639)
 * Fix pending range conflicts when bootstapping or moving
   multiple nodes at once (CASSANDRA-603)
 * Handle obsolete gossip related to node movement in the case where
   one or more nodes is down when the movement occurs (CASSANDRA-572)
 * Include dead nodes in gossip to avoid a variety of problems
   and fix HH to removed nodes (CASSANDRA-634)
 * return an InvalidRequestException for mal-formed SlicePredicates
   (CASSANDRA-643)
 * fix bug determining closest neighbor for use in multiple datacenters
   (CASSANDRA-648)
 * Vast improvements in anticompaction speed (CASSANDRA-607)
 * Speed up log replay and writes by avoiding redundant serializations
   (CASSANDRA-652)


0.5.0 beta 2
 * Bootstrap improvements (several tickets)
 * add nodeprobe repair anti-entropy feature (CASSANDRA-193, CASSANDRA-520)
 * fix possibility of partition when many nodes restart at once
   in clusters with multiple seeds (CASSANDRA-150)
 * fix NPE in get_range_slice when no data is found (CASSANDRA-578)
 * fix potential NPE in hinted handoff (CASSANDRA-585)
 * fix cleanup of local "system" keyspace (CASSANDRA-576)
 * improve computation of cluster load balance (CASSANDRA-554)
 * added super column read/write, column count, and column/row delete to
   cassandra-cli (CASSANDRA-567, CASSANDRA-594)
 * fix returning live subcolumns of deleted supercolumns (CASSANDRA-583)
 * respect JAVA_HOME in bin/ scripts (several tickets)
 * add StorageService.initClient for fat clients on the JVM (CASSANDRA-535)
   (see contrib/client_only for an example of use)
 * make consistency_level functional in get_range_slice (CASSANDRA-568)
 * optimize key deserialization for RandomPartitioner (CASSANDRA-581)
 * avoid GCing tombstones except on major compaction (CASSANDRA-604)
 * increase failure conviction threshold, resulting in less nodes
   incorrectly (and temporarily) marked as down (CASSANDRA-610)
 * respect memtable thresholds during log replay (CASSANDRA-609)
 * support ConsistencyLevel.ALL on read (CASSANDRA-584)
 * add nodeprobe removetoken command (CASSANDRA-564)


0.5.0 beta
 * Allow multiple simultaneous flushes, improving flush throughput 
   on multicore systems (CASSANDRA-401)
 * Split up locks to improve write and read throughput on multicore systems
   (CASSANDRA-444, CASSANDRA-414)
 * More efficient use of memory during compaction (CASSANDRA-436)
 * autobootstrap option: when enabled, all non-seed nodes will attempt
   to bootstrap when started, until bootstrap successfully
   completes. -b option is removed.  (CASSANDRA-438)
 * Unless a token is manually specified in the configuration xml,
   a bootstraping node will use a token that gives it half the
   keys from the most-heavily-loaded node in the cluster,
   instead of generating a random token. 
   (CASSANDRA-385, CASSANDRA-517)
 * Miscellaneous bootstrap fixes (several tickets)
 * Ability to change a node's token even after it has data on it
   (CASSANDRA-541)
 * Ability to decommission a live node from the ring (CASSANDRA-435)
 * Semi-automatic loadbalancing via nodeprobe (CASSANDRA-192)
 * Add ability to set compaction thresholds at runtime via
   JMX / nodeprobe.  (CASSANDRA-465)
 * Add "comment" field to ColumnFamily definition. (CASSANDRA-481)
 * Additional JMX metrics (CASSANDRA-482)
 * JSON based export and import tools (several tickets)
 * Hinted Handoff fixes (several tickets)
 * Add key cache to improve read performance (CASSANDRA-423)
 * Simplified construction of custom ReplicationStrategy classes
   (CASSANDRA-497)
 * Graphical application (Swing) for ring integrity verification and 
   visualization was added to contrib (CASSANDRA-252)
 * Add DCQUORUM, DCQUORUMSYNC consistency levels and corresponding
   ReplicationStrategy / EndpointSnitch classes.  Experimental.
   (CASSANDRA-492)
 * Web client interface added to contrib (CASSANDRA-457)
 * More-efficient flush for Random, CollatedOPP partitioners 
   for normal writes (CASSANDRA-446) and bulk load (CASSANDRA-420)
 * Add MemtableFlushAfterMinutes, a global replacement for the old 
   per-CF FlushPeriodInMinutes setting (CASSANDRA-463)
 * optimizations to slice reading (CASSANDRA-350) and supercolumn
   queries (CASSANDRA-510)
 * force binding to given listenaddress for nodes with multiple
   interfaces (CASSANDRA-546)
 * stress.py benchmarking tool improvements (several tickets)
 * optimized replica placement code (CASSANDRA-525)
 * faster log replay on restart (CASSANDRA-539, CASSANDRA-540)
 * optimized local-node writes (CASSANDRA-558)
 * added get_range_slice, deprecating get_key_range (CASSANDRA-344)
 * expose TimedOutException to thrift (CASSANDRA-563)
 

0.4.2
 * Add validation disallowing null keys (CASSANDRA-486)
 * Fix race conditions in TCPConnectionManager (CASSANDRA-487)
 * Fix using non-utf8-aware comparison as a sanity check.
   (CASSANDRA-493)
 * Improve default garbage collector options (CASSANDRA-504)
 * Add "nodeprobe flush" (CASSANDRA-505)
 * remove NotFoundException from get_slice throws list (CASSANDRA-518)
 * fix get (not get_slice) of entire supercolumn (CASSANDRA-508)
 * fix null token during bootstrap (CASSANDRA-501)


0.4.1
 * Fix FlushPeriod columnfamily configuration regression
   (CASSANDRA-455)
 * Fix long column name support (CASSANDRA-460)
 * Fix for serializing a row that only contains tombstones
   (CASSANDRA-458)
 * Fix for discarding unneeded commitlog segments (CASSANDRA-459)
 * Add SnapshotBeforeCompaction configuration option (CASSANDRA-426)
 * Fix compaction abort under insufficient disk space (CASSANDRA-473)
 * Fix reading subcolumn slice from tombstoned CF (CASSANDRA-484)
 * Fix race condition in RVH causing occasional NPE (CASSANDRA-478)


0.4.0
 * fix get_key_range problems when a node is down (CASSANDRA-440)
   and add UnavailableException to more Thrift methods
 * Add example EndPointSnitch contrib code (several tickets)


0.4.0 RC2
 * fix SSTable generation clash during compaction (CASSANDRA-418)
 * reject method calls with null parameters (CASSANDRA-308)
 * properly order ranges in nodeprobe output (CASSANDRA-421)
 * fix logging of certain errors on executor threads (CASSANDRA-425)


0.4.0 RC1
 * Bootstrap feature is live; use -b on startup (several tickets)
 * Added multiget api (CASSANDRA-70)
 * fix Deadlock with SelectorManager.doProcess and TcpConnection.write
   (CASSANDRA-392)
 * remove key cache b/c of concurrency bugs in third-party
   CLHM library (CASSANDRA-405)
 * update non-major compaction logic to use two threshold values
   (CASSANDRA-407)
 * add periodic / batch commitlog sync modes (several tickets)
 * inline BatchMutation into batch_insert params (CASSANDRA-403)
 * allow setting the logging level at runtime via mbean (CASSANDRA-402)
 * change default comparator to BytesType (CASSANDRA-400)
 * add forwards-compatible ConsistencyLevel parameter to get_key_range
   (CASSANDRA-322)
 * r/m special case of blocking for local destination when writing with 
   ConsistencyLevel.ZERO (CASSANDRA-399)
 * Fixes to make BinaryMemtable [bulk load interface] useful (CASSANDRA-337);
   see contrib/bmt_example for an example of using it.
 * More JMX properties added (several tickets)
 * Thrift changes (several tickets)
    - Merged _super get methods with the normal ones; return values
      are now of ColumnOrSuperColumn.
    - Similarly, merged batch_insert_super into batch_insert.



0.4.0 beta
 * On-disk data format has changed to allow billions of keys/rows per
   node instead of only millions
 * Multi-keyspace support
 * Scan all sstables for all queries to avoid situations where
   different types of operation on the same ColumnFamily could
   disagree on what data was present
 * Snapshot support via JMX
 * Thrift API has changed a _lot_:
    - removed time-sorted CFs; instead, user-defined comparators
      may be defined on the column names, which are now byte arrays.
      Default comparators are provided for UTF8, Bytes, Ascii, Long (i64),
      and UUID types.
    - removed colon-delimited strings in thrift api in favor of explicit
      structs such as ColumnPath, ColumnParent, etc.  Also normalized
      thrift struct and argument naming.
    - Added columnFamily argument to get_key_range.
    - Change signature of get_slice to accept starting and ending
      columns as well as an offset.  (This allows use of indexes.)
      Added "ascending" flag to allow reasonably-efficient reverse
      scans as well.  Removed get_slice_by_range as redundant.
    - get_key_range operates on one CF at a time
    - changed `block` boolean on insert methods to ConsistencyLevel enum,
      with options of NONE, ONE, QUORUM, and ALL.
    - added similar consistency_level parameter to read methods
    - column-name-set slice with no names given now returns zero columns
      instead of all of them.  ("all" can run your server out of memory.
      use a range-based slice with a high max column count instead.)
 * Removed the web interface. Node information can now be obtained by 
   using the newly introduced nodeprobe utility.
 * More JMX stats
 * Remove magic values from internals (e.g. special key to indicate
   when to flush memtables)
 * Rename configuration "table" to "keyspace"
 * Moved to crash-only design; no more shutdown (just kill the process)
 * Lots of bug fixes

Full list of issues resolved in 0.4 is at https://issues.apache.org/jira/secure/IssueNavigator.jspa?reset=true&&pid=12310865&fixfor=12313862&resolution=1&sorter/field=issuekey&sorter/order=DESC


0.3.0 RC3
 * Fix potential deadlock under load in TCPConnection.
   (CASSANDRA-220)


0.3.0 RC2
 * Fix possible data loss when server is stopped after replaying
   log but before new inserts force memtable flush.
   (CASSANDRA-204)
 * Added BUGS file


0.3.0 RC1
 * Range queries on keys, including user-defined key collation
 * Remove support
 * Workarounds for a weird bug in JDK select/register that seems
   particularly common on VM environments. Cassandra should deploy
   fine on EC2 now
 * Much improved infrastructure: the beginnings of a decent test suite
   ("ant test" for unit tests; "nosetests" for system tests), code
   coverage reporting, etc.
 * Expanded node status reporting via JMX
 * Improved error reporting/logging on both server and client
 * Reduced memory footprint in default configuration
 * Combined blocking and non-blocking versions of insert APIs
 * Added FlushPeriodInMinutes configuration parameter to force
   flushing of infrequently-updated ColumnFamilies<|MERGE_RESOLUTION|>--- conflicted
+++ resolved
@@ -1,4 +1,3 @@
-<<<<<<< HEAD
 3.0.11
  * Better error when modifying function permissions without explicit keyspace (CASSANDRA-12925)
  * Indexer is not correctly invoked when building indexes over sstables (CASSANDRA-13075)
@@ -26,12 +25,9 @@
  * Prevent reloading of logback.xml from UDF sandbox (CASSANDRA-12535)
  * Reenable HeapPool (CASSANDRA-12900)
 Merged from 2.2:
+ * Fix handling of nulls and unsets in IN conditions (CASSANDRA-12981) 
  * Fix race causing infinite loop if Thrift server is stopped before it starts listening (CASSANDRA-12856)
  * CompactionTasks now correctly drops sstables out of compaction when not enough disk space is available (CASSANDRA-12979)
-=======
-2.2.9
- * Fix handling of nulls and unsets in IN conditions (CASSANDRA-12981) 
->>>>>>> 70e33d96
  * Remove support for non-JavaScript UDFs (CASSANDRA-12883)
  * Fix DynamicEndpointSnitch noop in multi-datacenter situations (CASSANDRA-13074)
  * cqlsh copy-from: encode column names to avoid primary key parsing errors (CASSANDRA-12909)
