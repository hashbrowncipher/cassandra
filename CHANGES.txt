--- conflicted
+++ resolved
@@ -1,4 +1,3 @@
-<<<<<<< HEAD
 2.1.4
  * Buffer bloom filter serialization (CASSANDRA-9066)
  * Fix anti-compaction target bloom filter size (CASSANDRA-9060)
@@ -65,10 +64,7 @@
  * Add nodetool statushandoff/statusbackup (CASSANDRA-8912)
  * Use stdout for progress and stats in sstableloader (CASSANDRA-8982)
 Merged from 2.0:
-=======
-2.0.14:
  * Avoid race in cancelling compactions (CASSANDRA-9070)
->>>>>>> 2cf4ca3a
  * More aggressive check for expired sstables in DTCS (CASSANDRA-8359)
  * Fix ignored index_interval change in ALTER TABLE statements (CASSANDRA-7976)
  * Do more aggressive compaction in old time windows in DTCS (CASSANDRA-8360)
