--- conflicted
+++ resolved
@@ -1733,9 +1733,6 @@
     ]]>
   </scriptdef>
 
-<<<<<<< HEAD
-  <target name="test" depends="build-test,stress-build" description="Parallel Test Runner">
-=======
   <target name="get-cores">
     <property environment="env"/>
     <!-- support for Windows -->
@@ -1771,8 +1768,7 @@
     <echo message="Mem size : ${mem.size}"/>
   </target>
 
-  <target name="test" depends="build-test,get-cores,get-mem" description="Parallel Test Runner">
->>>>>>> 2400d07b
+  <target name="test" depends="build-test,get-cores,get-mem,stress-build" description="Parallel Test Runner">
     <path id="all-test-classes-path">
       <fileset dir="${test.unit.src}" includes="**/${test.name}.java" />
     </path>
