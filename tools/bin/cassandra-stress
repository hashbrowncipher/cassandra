--- conflicted
+++ resolved
@@ -42,10 +42,6 @@
     exit 1
 fi
 
-<<<<<<< HEAD
-$JAVA -server -ea -cp "$CLASSPATH" \
+"$JAVA" -server -ea -cp "$CLASSPATH" \
       -Dcassandra.storagedir="$cassandra_storagedir" \
-      org.apache.cassandra.stress.Stress $@
-=======
-"$JAVA" -server -cp "$CLASSPATH" org.apache.cassandra.stress.Stress $@
->>>>>>> a8ceb2c6
+      org.apache.cassandra.stress.Stress $@